{
    "name": "@block-wallet/background",
    "version": "1.0.0",
    "private": true,
    "dependencies": {
        "@block-wallet/chains-assets": "https://github.com/block-wallet/chains-assets#v0.0.19",
        "@block-wallet/circomlib": "^0.0.21",
        "@block-wallet/eth-ledger-bridge-keyring": "https://github.com/block-wallet/eth-ledger-bridge-keyring",
        "@block-wallet/explorer-link": "https://github.com/block-wallet/explorer-link#v2.2.2",
        "@ethereumjs/tx": "^3.5.2",
        "@unstoppabledomains/resolution": "^8.3.3",
        "async-mutex": "^0.3.2",
        "banned-assets": "https://github.com/block-wallet/banned-assets#v0.0.1",
        "bip39": "^3.0.3",
        "browser-passworder": "^2.0.3",
        "compare-versions": "^3.6.0",
        "eslint-webpack-plugin": "^3.2.0",
        "eth-ens-namehash": "^2.0.8",
<<<<<<< HEAD
        "eth-keyring-controller": "^8.0.1",
=======
        "eth-keyring-controller": "MetaMask/KeyringController#671d0728e4817efdfb7a0a4f3cd25dccb513f20f",
>>>>>>> 253ff6cb
        "eth-sig-util": "^3.0.1",
        "eth-trezor-keyring": "https://github.com/block-wallet/eth-trezor-keyring#v0.10.2",
        "ethereumjs-util": "^7.0.7",
        "ethereumjs-wallet": "^1.0.1",
        "ethers": "^5.4.0",
        "lodash": "^4.17.21",
        "loglevel": "^1.7.1",
        "schema-validator": "git+https://github.com/block-wallet/schema-validator.git",
        "uuid": "^8.3.2"
    },
    "devDependencies": {
        "@types/bn.js": "^5.1.0",
        "@types/chai": "^4.2.14",
        "@types/chrome": "^0.0.197",
        "@types/create-hash": "^1.2.2",
        "@types/lodash": "^4.14.168",
        "@types/mocha": "^8.2.0",
        "@types/node": "^16.9.1",
        "@types/semver": "^7.3.12",
        "@types/sinon": "^9.0.10",
        "@types/uuid": "^8.3.4",
        "@typescript-eslint/eslint-plugin": "^5.36.2",
        "@typescript-eslint/parser": "^5.36.2",
        "buffer": "^6.0.3",
        "chai": "^4.2.0",
        "crypto-browserify": "^3.12.0",
        "dotenv": "8.2.0",
        "dotenv-webpack": "^8.0.1",
        "eslint": "^8.22.0",
        "eslint-config-prettier": "^8.3.0",
        "esm": "^3.2.25",
        "eth-rpc-errors": "^4.0.3",
        "fake-indexeddb": "^4.0.0",
        "fs-extra": "^9.0.1",
        "isomorphic-fetch": "^3.0.0",
        "jsdom": "^20.0.0",
        "jsdom-global": "^3.0.2",
        "loader-utils": "^2.0.0",
        "mocha": "^10.0.0",
        "mock-require": "^3.0.3",
        "npm-run-all": "^4.1.5",
        "nyc": "^15.1.0",
        "prettier": "^2.7.1",
        "semver": "^7.3.7",
        "sinon": "^9.2.3",
        "sinon-chrome": "^3.0.1",
        "stream-browserify": "^3.0.0",
        "ts-loader": "^9.3.1",
        "ts-mocha": "^10.0.0",
        "ts-node": "^10.9.1",
        "ts-pnp": "1.2.0",
        "typescript": "^4.0.3",
        "webpack": "^5.74.0",
        "webpack-bundle-analyzer": "^4.6.1",
        "webpack-cli": "^4.10.0",
        "worker-loader": "^3.0.8"
    },
    "resolutions": {
        "webpack/**/glob-parent": "^5.1.2",
        "webpack/**/set-value": "^4.0.1"
    },
    "scripts": {
        "test": "make test/background",
        "build": "make build/background",
        "eslint-report": "eslint src --ext .ts -o eslint-report.html -f html",
        "lint": "prettier --check src/ '!**/*.json'",
        "lint:fix": "prettier --write src/ '!**/*.json'"
    }
}<|MERGE_RESOLUTION|>--- conflicted
+++ resolved
@@ -4,10 +4,10 @@
     "private": true,
     "dependencies": {
         "@block-wallet/chains-assets": "https://github.com/block-wallet/chains-assets#v0.0.19",
-        "@block-wallet/circomlib": "^0.0.21",
         "@block-wallet/eth-ledger-bridge-keyring": "https://github.com/block-wallet/eth-ledger-bridge-keyring",
         "@block-wallet/explorer-link": "https://github.com/block-wallet/explorer-link#v2.2.2",
         "@ethereumjs/tx": "^3.5.2",
+        "@metamask/eth-sig-util": "^5.0.2",
         "@unstoppabledomains/resolution": "^8.3.3",
         "async-mutex": "^0.3.2",
         "banned-assets": "https://github.com/block-wallet/banned-assets#v0.0.1",
@@ -16,12 +16,7 @@
         "compare-versions": "^3.6.0",
         "eslint-webpack-plugin": "^3.2.0",
         "eth-ens-namehash": "^2.0.8",
-<<<<<<< HEAD
         "eth-keyring-controller": "^8.0.1",
-=======
-        "eth-keyring-controller": "MetaMask/KeyringController#671d0728e4817efdfb7a0a4f3cd25dccb513f20f",
->>>>>>> 253ff6cb
-        "eth-sig-util": "^3.0.1",
         "eth-trezor-keyring": "https://github.com/block-wallet/eth-trezor-keyring#v0.10.2",
         "ethereumjs-util": "^7.0.7",
         "ethereumjs-wallet": "^1.0.1",
