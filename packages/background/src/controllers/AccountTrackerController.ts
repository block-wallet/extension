import NetworkController, { NetworkEvents } from './NetworkController';
import { BaseController } from '../infrastructure/BaseController';
import { BigNumber } from '@ethersproject/bignumber';
import { StaticJsonRpcProvider } from '@ethersproject/providers/';
import { Zero } from '@ethersproject/constants';
import {
    ImportStrategy,
    ImportArguments,
    importHandler,
} from '../utils/account';
import {
    NATIVE_TOKEN_ADDRESS,
    TokenController,
    TokenControllerEvents,
} from './erc-20/TokenController';
import { Token } from './erc-20/Token';
import { toChecksumAddress } from 'ethereumjs-util';
import { TokenOperationsController } from './erc-20/transactions/TokenOperationsController';
import { Mutex } from 'async-mutex';
import initialState from '../utils/constants/initialState';
import log from 'loglevel';
import KeyringControllerDerivated from './KeyringControllerDerivated';
import {
    BalanceMap,
    getAddressBalances as getAddressBalancesFromSingleCallBalancesContract,
    isSingleCallBalancesContractAvailable,
} from '../utils/balance-checker/balanceChecker';
import { cloneDeep } from 'lodash';
import {
    ACTIONS_TIME_INTERVALS_DEFAULT_VALUES,
    Network,
} from '../utils/constants/networks';
import {
    PreferencesController,
    PreferencesControllerEvents,
} from './PreferencesController';
import BlockUpdatesController, {
    BlockUpdatesEvents,
} from './block-updates/BlockUpdatesController';
import { ActionIntervalController } from './block-updates/ActionIntervalController';
import { Devices } from '../utils/types/hardware';
import checksummedAddress from '../utils/checksummedAddress';
import {
    TransactionWatcherController,
    TransactionWatcherControllerEvents,
    NewTokenAllowanceSpendersEventParametersSignature,
} from './TransactionWatcherController';
import { isNativeTokenAddress, isUnlimitedAllowance } from '../utils/token';
import {
    TransactionCategories,
    TransactionEvents,
    TransactionMeta,
    TransactionStatus,
    WatchedTransactionType,
} from './transactions/utils/types';
import { retryHandling } from '../utils/retryHandling';
import { providers } from 'ethers';
import { RPCLogsFetcher } from '../utils/rpc/RPCLogsFetcher';
import { getTokenApprovalLogsTopics } from '../utils/logsQuery';
import { runPromiseSafely } from '../utils/promises';
import { ContractDetails, fetchContractDetails } from '../utils/contractsInfo';
import { getMaxBlockBatchSize } from '../utils/rpc/rpcConfigBuilder';
import TransactionController from './transactions/TransactionController';
import { resolveAllownaceParamsFromTransaction } from './transactions/utils/utils';

export enum AccountStatus {
    ACTIVE = 'ACTIVE',
    HIDDEN = 'HIDDEN',
}

<<<<<<< HEAD
export enum TokenAllowanceStatus {
    UPDATED = 'UPDATED',
    AWAITING_TRANSACTION_RESULT = 'AWAITING_TRANSACTION_RESULT',
}
=======
import checksummedAddress from '../utils/checksummedAddress';
import {
    TransactionTypeEnum,
    TransactionWatcherController,
    TransactionWatcherControllerEvents,
} from './TransactionWatcherController';
import { isNativeTokenAddress } from '../utils/token';
import TransactionController from './transactions/TransactionController';
import { TransactionEvents } from './transactions/utils/types';
>>>>>>> 91b646b7

export interface AccountBalanceToken {
    token: Token;
    balance: BigNumber;
}
export interface TokenAllowance {
    status: 'AWAITING_TRANSACTION_RESULT' | 'UPDATED';
    //Whether the allowance is the unlimited value (MaxUnit256) or it is bigger than the token total supply
    isUnlimited: boolean;
    //Stores the last time we checked the spender allowance.
    //This property does not store the last time the allowance was updated in the contract.
    updatedAt: number;
    //Allowance value
    value: BigNumber;
    //Hash of the transaction that last updated the allowance
    txHash?: string;
    txTime?: number;
    //Spender information
    spender?: ContractDetails;
}
export interface AccountBalanceTokens {
    [address: string]: AccountBalanceToken;
}
export interface AccountBalance {
    nativeTokenBalance: BigNumber;
    tokens: AccountBalanceTokens;
}

export interface AccountAllowance {
    tokens: {
        [address: string]: {
            token: Token;
            allowances: {
                [spenderAddress: string]: TokenAllowance;
            };
        };
    };
}

export type AccountBalances = {
    [chainId: number]: AccountBalance;
};

export type AccountAllowances = {
    [chainId: number]: AccountAllowance;
};

/**
 * The type of the added account
 */
export enum AccountType {
    HD_ACCOUNT = 'HD Account',
    LEDGER = 'Ledger',
    TREZOR = 'Trezor',
    EXTERNAL = 'External',
}

export interface AccountInfo {
    address: string;
    name: string;
    index: number; // for sorting purposes
    accountType: AccountType; // indicates if it was derivated from the seed phrase (false) or imported (true)
    balances: AccountBalances;
    allowances: AccountAllowances; //account allowances per chain, token and spender.
    status: AccountStatus; //account info metadata calculated in the UI from the hiddenAccounts
}

export interface DeviceAccountInfo {
    /**
     * The derivation index in the device specified HD path
     */
    index: number;

    /**
     * The name of the account to add
     */
    name: string;

    /**
     * The account address
     */
    address: string;
}

export interface Accounts {
    [address: string]: AccountInfo;
}

export interface AccountTrackerState {
    accounts: Accounts;
    hiddenAccounts: Accounts;
    isAccountTrackerLoading: boolean;
    isRefreshingAllowances: boolean;
}

export enum AccountTrackerEvents {
    ACCOUNT_ADDED = 'ACCOUNT_ADDED',
    ACCOUNT_REMOVED = 'ACCOUNT_REMOVED',
    CLEARED_ACCOUNTS = 'CLEARED_ACCOUNTS',
}

export interface UpdateAccountsOptions {
    addresses?: string[];
    assetAddresses: string[];
}

export class AccountTrackerController extends BaseController<AccountTrackerState> {
    private readonly _mutex: Mutex;
    private readonly _balanceFetchIntervalController: ActionIntervalController;
    constructor(
        private readonly _keyringController: KeyringControllerDerivated,
        private readonly _networkController: NetworkController,
        private readonly _tokenController: TokenController,
        private readonly _tokenOperationsController: TokenOperationsController,
        private readonly _preferencesController: PreferencesController,
        private readonly _blockUpdatesController: BlockUpdatesController,
        private readonly _transactionWatcherController: TransactionWatcherController,
        private readonly _transactionController: TransactionController,
        initialState: AccountTrackerState = {
            accounts: {},
            hiddenAccounts: {},
            isRefreshingAllowances: false,
            isAccountTrackerLoading: false,
        }
    ) {
        super(initialState);
        this._mutex = new Mutex();
        this._balanceFetchIntervalController = new ActionIntervalController(
            this._networkController
        );

        this._networkController.on(
            NetworkEvents.NETWORK_CHANGE,
            async (network: Network) => {
                this.store.updateState({ isAccountTrackerLoading: true });
                try {
                    // Build chain balances
                    this._buildBalancesForChain(network.chainId);

                    // Update the selected account balances
                    const selectedAddress =
                        this._preferencesController.getSelectedAddress();

                    await this.updateAccounts({
                        addresses: [selectedAddress],
                        assetAddresses: [NATIVE_TOKEN_ADDRESS],
                    });
                    if (
                        Object.keys(this.store.getState().accounts).length > 1
                    ) {
                        this.updateAccounts({
                            assetAddresses: [NATIVE_TOKEN_ADDRESS],
                        });
                    }
                } catch (err) {
                    log.warn(
                        'An error ocurred while updating the accounts',
                        err.message
                    );
                } finally {
                    this.store.updateState({ isAccountTrackerLoading: false });
                }
            }
        );

        this._tokenController.on(
            TokenControllerEvents.USER_TOKEN_CHANGE,
            async (
                accountAddress: string,
                chainId: number,
                tokenAddresses: string[] = []
            ) => {
                try {
                    await this.updateAccounts(
                        {
                            addresses: [accountAddress],
                            assetAddresses: tokenAddresses,
                        },
                        chainId
                    );
                } catch (err) {
                    log.warn(
                        'An error ocurred while updating the accounts',
                        err.message
                    );
                }
            }
        );

        // Subscription to new blocks
        this._blockUpdatesController.on(
            BlockUpdatesEvents.BLOCK_UPDATES_SUBSCRIPTION,
            async (chainId: number) => {
                const network =
                    this._networkController.getNetworkFromChainId(chainId);
                const balanceFetchInterval =
                    network?.actionsTimeIntervals.balanceFetch ||
                    ACTIONS_TIME_INTERVALS_DEFAULT_VALUES.balanceFetch;

                this._balanceFetchIntervalController.tick(
                    balanceFetchInterval,
                    async () => {
                        const selectedAddress =
                            this._preferencesController.getSelectedAddress();

                        await this.updateAccounts(
                            {
                                addresses: [selectedAddress],
                                assetAddresses: [],
                            },
                            chainId
                        );
                    }
                );
            }
        );

        this._preferencesController.on(
            PreferencesControllerEvents.SELECTED_ACCOUNT_CHANGED,
            async (address: string) => {
                await this.updateAccounts({
                    addresses: [address],
                    assetAddresses: [],
                });
            }
        );

        this._transactionWatcherController.on(
            TransactionWatcherControllerEvents.INCOMING_TRANSACTION,
            async (
                chainId: number,
                address: string,
                transactionType: WatchedTransactionType
            ) => {
                if (transactionType === WatchedTransactionType.Native) {
                    await this.updateAccounts(
                        {
                            addresses: [address],
                            assetAddresses: [NATIVE_TOKEN_ADDRESS],
                        },
                        chainId
                    );
                }
            }
        );

        this._transactionWatcherController.on(
            TransactionWatcherControllerEvents.NEW_ERC20_TRANSACTIONS,
            async (chainId: number, accountAddress: string) => {
                const assetAddresses: string[] = [];

                assetAddresses.push(
                    ...(await this._tokenController.getContractAddresses(
                        chainId
                    ))
                );

                if (assetAddresses.length > 0) {
                    await this.updateAccounts(
                        {
                            addresses: [accountAddress],
                            assetAddresses,
                        },
                        chainId
                    );
                }
            }
        );

        this._transactionWatcherController.on(
            TransactionWatcherControllerEvents.NEW_KNOWN_ERC20_TRANSACTIONS,
            async (
                chainId: number,
                accountAddress: string,
                tokenAddresses: string[]
            ) => {
                if (tokenAddresses.length > 0) {
                    await this.updateAccounts(
                        {
                            addresses: [accountAddress],
                            assetAddresses: tokenAddresses,
                        },
                        chainId
                    );
                }
            }
        );

<<<<<<< HEAD
        this._transactionWatcherController.on(
            TransactionWatcherControllerEvents.NEW_KNOWN_TOKEN_ALLOWANCE_SPENDERS,
            async (
                ...args: NewTokenAllowanceSpendersEventParametersSignature
            ) => {
                await this._handleNewTokenAllowanceSpendersEvents(
                    args[0],
                    args[1],
                    args[2]
                );
            }
        );

        this._transactionController.on(
            TransactionEvents.STATUS_UPDATE,
            (transactionMeta: TransactionMeta) => {
                if (
                    transactionMeta.transactionCategory !==
                    TransactionCategories.TOKEN_METHOD_APPROVE
                ) {
                    return;
                }
                return this._onApprovalTransactionUpdate(transactionMeta);
            }
        );
    }

    /**
     * _getAccountChainAllowances
     * Retrieves all the chain allowances in a safer way.
     * @param account
     * @param chainId
     * @returns AccountAllowance
     */
    private _getAccountChainAllowances(
        account: AccountInfo,
        chainId: number
    ): AccountAllowance {
        const allowances = cloneDeep(account.allowances);
        if (!allowances[chainId]) {
            return { tokens: {} };
        }

        return allowances[chainId];
    }

    /**
     * _onAllowanceTransactionUpdate
     * In case an approval transaction is fired using the wallet, this method transition the allowance record between PENDING and UPDATED.
     * When the approval transaction is mined, this method simulates the a new token allowance event to force its update and avoid delays in the UI.
     * @param account
     * @param chainId
     * @returns AccountAllowance
     */
    private _onApprovalTransactionUpdate(
        transactionMeta: TransactionMeta,
        accountAddress = this._preferencesController.getSelectedAddress(),
        chainId = this._networkController.network.chainId
    ) {
        const params = resolveAllownaceParamsFromTransaction(transactionMeta);

        if (!params) {
            log.warn(
                'Unable to resolve spender and token address from transaction',
                transactionMeta
            );
            return;
        }

        const { accounts, hiddenAccounts } = this.store.getState();
        const account =
            accounts[accountAddress] || hiddenAccounts[accountAddress];
        const chainTokenAllowances: AccountAllowance['tokens'] =
            this._getAccountChainAllowances(account, chainId).tokens;
        const { spenderAddress, tokenAddress } = params;
        if (transactionMeta.status !== TransactionStatus.CONFIRMED) {
            //Do not update state if there is no previous record of this allowance.
            if (
                !chainTokenAllowances[tokenAddress] ||
                !chainTokenAllowances[tokenAddress].allowances[spenderAddress]
            ) {
                return;
            }
            chainTokenAllowances[tokenAddress].allowances[
                spenderAddress
            ].status =
                transactionMeta.status === TransactionStatus.SUBMITTED
                    ? TokenAllowanceStatus.AWAITING_TRANSACTION_RESULT
                    : TokenAllowanceStatus.UPDATED;
            this._updateAccountAllowancesState(accountAddress, {
                ...account.allowances,
                [chainId]: { tokens: chainTokenAllowances },
            });
        } else if (transactionMeta.transactionParams.hash) {
            const event: NewTokenAllowanceSpendersEventParametersSignature['2'] =
                {
                    [tokenAddress]: [
                        {
                            spender: spenderAddress,
                            txHash: transactionMeta.transactionParams.hash,
                            txTime:
                                transactionMeta.confirmationTime ||
                                transactionMeta.submittedTime ||
                                new Date().getTime(),
                        },
                    ],
                };
            this._handleNewTokenAllowanceSpendersEvents(
                chainId,
                accountAddress,
                event
            );
        }
    }

    /**
     * _cleanupAllowancesBeforeStore
     * Cleans up the allowances state before storing to avoid saving allowances with 0 and empty objects.
     * @param account
     * @param chainId
     * @returns AccountAllowance
     */
    private _cleanupAllowancesBeforeStore(
        allowances: AccountAllowances
    ): AccountAllowances {
        //cleanup empty allowances
        return Object.entries(allowances).reduce(
            (allowancesAcc, [chainId, allowance]) => {
                return {
                    ...allowancesAcc,
                    [chainId]: {
                        tokens: Object.entries(allowance.tokens || {}).reduce(
                            (tokensAcc, [tokenAddress, allowancesRecord]) => {
                                const allowancesGTZero: Record<
                                    string,
                                    TokenAllowance
                                > = Object.entries(
                                    allowancesRecord.allowances || {}
                                ).reduce(
                                    (
                                        acc,
                                        [spenderAddress, allowanceRecord]
                                    ) => {
                                        if (
                                            BigNumber.from(
                                                allowanceRecord.value ?? 0
                                            ).gt(0)
                                        ) {
                                            return {
                                                ...acc,
                                                [spenderAddress]:
                                                    allowanceRecord,
                                            };
                                        }
                                        return acc;
                                    },
                                    {}
                                );
                                //if there is at least 1 spender
                                if (Object.keys(allowancesGTZero).length > 0) {
                                    return {
                                        ...tokensAcc,
                                        [tokenAddress]: {
                                            allowances: allowancesGTZero,
                                            token: allowancesRecord.token,
                                        },
                                    };
                                }
                                return tokensAcc;
                            },
                            {}
                        ),
                    },
                };
            },
            {}
        );
    }

    /**
     * _resolveToken
     * Resolves the token data along with its total supply
     * @param account
     * @param chainId
     * @returns AccountAllowance
     */
    private async _resolveToken(
        tokenAddress: string,
        accountAddress: string,
        chainId: number,
        networkProvider: StaticJsonRpcProvider
    ): Promise<Token | undefined> {
        const { tokens } = await this._tokenController.search(
            tokenAddress,
            true,
            accountAddress,
            chainId
        );

        const token = tokens.length ? tokens[0] : undefined;
        if (!token) {
            return undefined;
        }

        let totalSupply: BigNumber | undefined;

        try {
            totalSupply = await this._tokenOperationsController.totalSupply(
                tokenAddress,
                networkProvider
            );
        } catch (e) {
            log.warn('Unable to get total supply of token:', tokenAddress, e);
        }

        return {
            ...token,
            totalSupply,
        };
    }

    /**
     * _getUpdatedAccountAllowancesFromEvent
     * Returns the updated account allowances based on the allowances recognized in the event.
     * @param account
     * @param chainId
     * @returns AccountAllowance
     */
    private _getUpdatedAccountAllowancesFromEvent = async (
        chainId: number,
        account: AccountInfo,
        newAllowances: NewTokenAllowanceSpendersEventParametersSignature['2']
    ) => {
        const allowances = cloneDeep(account.allowances);
        const networkProvider =
            this._networkController.getProviderForChainId(chainId);
        if (!networkProvider) {
            log.warn(
                'No network provider for the specified chain id:',
                chainId
            );
            return;
        }

        const chainAllowances = this._getAccountChainAllowances(
            account,
            chainId
        ).tokens;

        for (const tokenAddress in newAllowances) {
            let currentToken = chainAllowances[tokenAddress]
                ? chainAllowances[tokenAddress].token
                : undefined;

            //check whether we need to fetch the token data or not
            if (!currentToken) {
                currentToken = await this._resolveToken(
                    tokenAddress,
                    account.address,
                    chainId,
                    networkProvider
                );
                if (!currentToken) {
                    log.warn(
                        'Unable to resolve token with address',
                        tokenAddress
                    );
                    continue;
                }
            }

            //grab all the new allowances per token address
            const newSpendersTransactions = newAllowances[tokenAddress];
            const newTokenSpendersAllowance: Record<string, TokenAllowance> =
                {};
            for (const spenderTransaction of newSpendersTransactions) {
                const tokenAllowances =
                    chainAllowances[tokenAddress]?.allowances;
                const { spender, txHash, txTime } = spenderTransaction;

                //means that this record is already updated.
                if (
                    tokenAllowances &&
                    tokenAllowances[spender] &&
                    (tokenAllowances[spender].txHash || '').toLowerCase() ===
                        txHash.toLowerCase()
                ) {
                    continue;
                }

                const contractDetailsCache: Record<
                    string,
                    ContractDetails | undefined
                > = {};

                try {
                    //fetch spender allowance
                    const spenderAllowance =
                        await this._tokenOperationsController.allowance(
                            tokenAddress,
                            account.address,
                            spender,
                            networkProvider
                        );

                    let contractInfo: ContractDetails | undefined =
                        contractDetailsCache[spender];

                    if (!contractInfo) {
                        contractInfo = await fetchContractDetails(
                            chainId,
                            spender
                        );
                    }

                    newTokenSpendersAllowance[spender] = {
                        isUnlimited: isUnlimitedAllowance(
                            currentToken,
                            spenderAllowance
                        ),
                        value: spenderAllowance,
                        updatedAt: new Date().getTime(),
                        txHash,
                        txTime,
                        status: TokenAllowanceStatus.UPDATED,
                        spender: contractInfo,
                    };
                } catch (e) {
                    log.warn(
                        `Error fetching spender: ${spender} allowance for token ${tokenAddress}`,
                        e
                    );
                    continue;
                }
            }

            const currentTokenSpenders =
                allowances[chainId].tokens[tokenAddress] || {};

            allowances[chainId] = {
                ...allowances[chainId],
                tokens: {
                    ...allowances[chainId].tokens,
                    [tokenAddress]: {
                        token: currentToken,
                        allowances: {
                            ...currentTokenSpenders.allowances,
                            ...newTokenSpendersAllowance,
                        },
                    },
                },
            };
        }

        return allowances;
    };

    /**
     * refreshTokenAllowances
     * Refreshes all the token allowances present in the state for the current chain id and account address.
     * This method does not discover new spender, it just fetches the allowances in case we missed some update.
     * Also, this method tries to fetch the spender details to either set or update it.
     * @param args Arguments fired by the event
     */
    public async refreshTokenAllowances() {
        this.store.updateState({ isRefreshingAllowances: true });
        const currentAccountAddress =
            this._preferencesController.getSelectedAddress();
        const { chainId } = this._networkController.network;
        const provider = this._networkController.getProvider();
        const currentAccount =
            this.store.getState().accounts[currentAccountAddress];
        try {
            if (!currentAccount) {
                return;
            }

            const chainAllowances = cloneDeep(
                (currentAccount.allowances || {})[chainId]
            );

            if (
                !chainAllowances ||
                Object.keys(chainAllowances.tokens).length === 0
            ) {
                return;
            }

            const contractDetailsCache: Record<
                string,
                ContractDetails | undefined
            > = {};

            for (const tokenAddress in chainAllowances.tokens) {
                const tokenSpenders =
                    chainAllowances.tokens[tokenAddress].allowances;
                const currentToken = chainAllowances.tokens[tokenAddress].token;
                for (const spender in tokenSpenders) {
                    try {
                        const allowance =
                            await this._tokenOperationsController.allowance(
                                tokenAddress,
                                currentAccountAddress,
                                spender
                            );

                        let contractDetails: ContractDetails | undefined =
                            contractDetailsCache[spender];

                        //Reftech spender contract details if we hadn't fetch it
                        if (!contractDetails) {
                            contractDetails = await fetchContractDetails(
                                chainId,
                                spender
                            );
                            contractDetailsCache[spender] = contractDetails;
                        }

                        const currentAllowanceRecord = tokenSpenders[spender];
                        let txHash: string | undefined =
                            currentAllowanceRecord.txHash;
                        let txTime: number | undefined =
                            currentAllowanceRecord.txTime;

                        //If allowance has changed, then lookup for the new txHash and time.
                        if (
                            !allowance.eq(
                                BigNumber.from(
                                    currentAllowanceRecord.value ?? 0
                                )
                            )
                        ) {
                            if (allowance.gt(BigNumber.from(0))) {
                                //attempt to get new txHash and time
                                ({ txHash, txTime } =
                                    await this._lookupLastTokenApprovalEventTx(
                                        currentAccountAddress,
                                        spender,
                                        currentAllowanceRecord.txHash,
                                        provider
                                    ));
                            }
                        }

                        const newSpenderInfo = {
                            logoURI:
                                contractDetails?.logoURI ||
                                currentAllowanceRecord.spender?.logoURI,
                            name:
                                contractDetails?.name ||
                                currentAllowanceRecord.spender?.name,
                            websiteURL:
                                contractDetails?.websiteURL ||
                                currentAllowanceRecord.spender?.websiteURL,
                        };

                        chainAllowances.tokens[tokenAddress].allowances[
                            spender
                        ] = {
                            status: TokenAllowanceStatus.UPDATED,
                            isUnlimited: isUnlimitedAllowance(
                                currentToken,
                                allowance
                            ),
                            value: allowance,
                            txHash,
                            txTime,
                            updatedAt: new Date().getTime(),
                            spender: newSpenderInfo.name
                                ? (newSpenderInfo as ContractDetails)
                                : undefined,
                        };
                    } catch (e) {
                        log.warn(
                            'Error requesting _tokenOperationsController.allowance',
                            e
                        );
                        continue;
                    }
                }
            }

            const usrAccountData =
                this.store.getState().accounts[currentAccountAddress];
            const newAllowancesState = {
                ...usrAccountData.allowances,
                [chainId]: chainAllowances,
            };
            this._updateAccountAllowancesState(
                currentAccountAddress,
                newAllowancesState
            );
        } finally {
            this.store.updateState({ isRefreshingAllowances: false });
        }
    }

    /**
     * _handleNewTokenAllowanceSpendersEvents
     * Handles the token allowances event and fetches the token allowance for every spender specified in the parameters.
     * @param args Arguments fired by the event
     */
    private async _handleNewTokenAllowanceSpendersEvents(
        ...args: NewTokenAllowanceSpendersEventParametersSignature
    ) {
        const release = await this._mutex.acquire();
        const [chainId, accountAddress, newAllowances] = args;
        const { accounts, hiddenAccounts } = this.store.getState();
        const account =
            accounts[accountAddress] || hiddenAccounts[accountAddress];

        try {
            const newAccountAllowances =
                await this._getUpdatedAccountAllowancesFromEvent(
                    chainId,
                    account,
                    newAllowances
                );

            if (newAccountAllowances) {
                this._updateAccountAllowancesState(
                    accountAddress,
                    newAccountAllowances
                );
            }
        } finally {
            release();
        }
    }

    private _updateAccountAllowancesState(
        accountAddress: string,
        newAllowances: AccountAllowances
    ): void {
        const { accounts, hiddenAccounts } = this.store.getState();
        const cleanedAllowances =
            this._cleanupAllowancesBeforeStore(newAllowances);
        if (accountAddress in accounts) {
            this.store.updateState({
                accounts: {
                    ...this.store.getState().accounts,
                    [accountAddress]: {
                        ...this.store.getState().accounts[accountAddress],
                        allowances: cleanedAllowances,
                    },
                },
            });
        } else if (accountAddress in hiddenAccounts) {
            this.store.updateState({
                hiddenAccounts: {
                    ...this.store.getState().hiddenAccounts,
                    [accountAddress]: {
                        ...this.store.getState().hiddenAccounts[accountAddress],
                        allowances: cleanedAllowances,
                    },
                },
            });
        }
    }

    /**
     * _lookupLastTokenApprovalEventTx
     * This method lookups the transaction that fired the last token approval event for a certain token address and spedner.
     * Using the last known transaction, retrieves its block to limit the query size.
     * @param accountAddress
     * @param spenderAddress
     * @param lastTxHash
     * @param provider
     * @returns
     */
    private async _lookupLastTokenApprovalEventTx(
        accountAddress: string,
        spenderAddress: string,
        lastTxHash: string | undefined,
        provider: StaticJsonRpcProvider
    ): Promise<{
        txHash?: string;
        txTime?: number;
    }> {
        let newTxHash = undefined;
        let newTxTime = undefined;
        const rpcLogsFetcher = new RPCLogsFetcher(provider);

        const lastMinedBlock = this._blockUpdatesController.getBlockNumber();
        let queryFromBlock = 0;
        //fetch new txHash
        if (lastTxHash) {
            try {
                const oldTtransaction =
                    await retryHandling<providers.TransactionResponse>(() =>
                        provider.getTransaction(lastTxHash)
                    );
                if (oldTtransaction.blockNumber) {
                    queryFromBlock = oldTtransaction.blockNumber;
                }
            } catch (e) {
                log.warn('Error getting old allowance transaction by hash', e);
            }
            if (!queryFromBlock) {
                //Query only one batch in case we don't have the queryFromBlock
                queryFromBlock = Math.max(
                    this._blockUpdatesController.getBlockNumber() -
                        getMaxBlockBatchSize(
                            this._networkController.network.chainId
                        ),
                    0
                );
            }

            const logs = await runPromiseSafely(
                rpcLogsFetcher.getLogsFromChainInBatch(
                    {
                        topics: getTokenApprovalLogsTopics(
                            accountAddress,
                            WatchedTransactionType.ERC20,
                            spenderAddress
                        ),
                        toBlock: lastMinedBlock,
                        fromBlock: queryFromBlock,
                    },
                    lastMinedBlock
                )
            );
            if (logs && logs.length) {
                const lastLog = logs[logs.length - 1];
                if (lastLog.transactionHash !== lastTxHash) {
                    newTxHash = lastLog.transactionHash;
                    newTxTime =
                        await rpcLogsFetcher.getLogTimestampInMilliseconds(
                            lastLog
                        );
                }
            }
        }
        return {
            txHash: newTxHash,
            txTime: newTxTime,
        };
=======
        this._transactionController.on(
            TransactionEvents.NOT_SELECTED_ACCOUNT_TRANSACTION,
            async (chainId: number, accountAddress: string) => {
                await this.updateAccounts(
                    {
                        addresses: [accountAddress],
                        assetAddresses: [NATIVE_TOKEN_ADDRESS],
                    },
                    chainId
                );
            }
        );
>>>>>>> 91b646b7
    }

    /**
     * Adds the primary account to the account tracker
     *
     * @param address account address
     * @param name new name
     */
    public addPrimaryAccount(address: string): void {
        // Checksum address
        address = toChecksumAddress(address);

        const primaryAccountInfo: AccountInfo = {
            address,
            name: 'Account 1',
            accountType: AccountType.HD_ACCOUNT,
            index: 0, // first account
            balances: {},
            status: AccountStatus.ACTIVE,
            allowances: {},
        };

        this.store.updateState({
            accounts: { [address]: primaryAccountInfo },
        });

        // Emit account update
        this.emit(AccountTrackerEvents.ACCOUNT_ADDED, address);

        this.updateAccounts({
            addresses: [address],
            assetAddresses: [NATIVE_TOKEN_ADDRESS],
        });
    }

    /**
     * Creates a new account
     *
     * @param name new account's name
     */
    public async createAccount(name: string): Promise<AccountInfo> {
        // Create the account in vault
        const account = await this._keyringController.createAccount();

        // Get new created account
        const newAccount = toChecksumAddress(account);

        // Get current accounts
        const trackedAccounts = this.store.getState().accounts;

        // Calculates new account index
        const accountIndex = this._getNewAccountIndex(trackedAccounts);

        // Add new account to the account tracker
        const accountInfo: AccountInfo = {
            address: newAccount,
            name: name,
            index: accountIndex,
            accountType: AccountType.HD_ACCOUNT,
            balances: {},
            status: AccountStatus.ACTIVE,
            allowances: {},
        };
        trackedAccounts[newAccount] = accountInfo;

        // Update state
        this.store.updateState({
            accounts: trackedAccounts,
        });

        await this.updateAccounts({
            addresses: [newAccount],
            assetAddresses: [NATIVE_TOKEN_ADDRESS],
        });

        // Emit account update
        this.emit(AccountTrackerEvents.ACCOUNT_ADDED, newAccount);

        return accountInfo;
    }

    /**
     * importHardwareWalletAccounts
     *
     * Imports all the accounts that the user has specified from the device
     * into the keyring and returns a list of addresses
     *
     * @param accounts A list of indexes of every selected account in the derivation path
     * @param device The device type
     *
     * @returns A list of added accounts to the wallet
     */
    public async importHardwareWalletAccounts(
        deviceAccounts: DeviceAccountInfo[],
        device: Devices
    ): Promise<AccountInfo[]> {
        // Get accounts indexes
        const indexes = deviceAccounts.map(({ index }) => index);

        // Import accounts into keyring
        await this._keyringController.importHardwareWalletAccounts(
            indexes,
            device
        );

        // Get current tracked accounts
        const trackedAccounts = this.store.getState().accounts;

        const updatedAccounts: AccountInfo[] = [];
        for (const { address, name } of deviceAccounts) {
            // Skip already imported accounts
            if (address in trackedAccounts) {
                continue;
            }

            // Checksum received account address
            const newAccount = toChecksumAddress(address);

            // Calculates new account index
            const accountIndex = this._getNewAccountIndex(trackedAccounts);

            // Add new account to the account tracker
            const accountInfo: AccountInfo = {
                address: newAccount,
                name,
                accountType:
                    device === Devices.LEDGER
                        ? AccountType.LEDGER
                        : AccountType.TREZOR, // HW wallet account
                index: accountIndex,
                balances: {},
                status: AccountStatus.ACTIVE,
                allowances: {},
            };
            updatedAccounts.push(accountInfo);

            // Set account in trackedAccount object
            trackedAccounts[newAccount] = accountInfo;
        }

        // Update state
        this.store.updateState({
            accounts: trackedAccounts,
        });

        await this.updateAccounts({
            addresses: updatedAccounts.map((a) => {
                return a.address;
            }),
            assetAddresses: [NATIVE_TOKEN_ADDRESS],
        });

        return updatedAccounts;
    }

    /**
     * Imports an account with the specified import strategy.
     * Each strategy represents a different way of serializing an Ethereum key pair.
     *
     * @param {ImportStrategy} strategy - A unique identifier for an account import strategy.
     * @param {ImportArguments} args - The data required by that strategy to import an account.
     */
    public async importAccount(
        strategy: ImportStrategy,
        importArgs: ImportArguments[typeof strategy],
        name: string
    ): Promise<AccountInfo> {
        const privateKey = await importHandler[strategy](
            importArgs as {
                privateKey: string;
                input: string;
                password: string;
            }
        );

        const newAccount = toChecksumAddress(
            await this._keyringController.importAccount(privateKey)
        );

        // Get current tracked accounts
        const trackedAccounts = this.store.getState().accounts;

        // Calculates new account index
        const accountIndex = this._getNewAccountIndex(trackedAccounts);

        // Add new account to the account tracker
        const accountInfo: AccountInfo = {
            address: newAccount,
            name: name,
            accountType: AccountType.EXTERNAL, // imported account
            index: accountIndex,
            balances: {},
            status: AccountStatus.ACTIVE,
            allowances: {},
        };
        trackedAccounts[newAccount] = accountInfo;

        // Update state
        this.store.updateState({
            accounts: trackedAccounts,
        });

        await this.updateAccounts({
            addresses: [newAccount],
            assetAddresses: [NATIVE_TOKEN_ADDRESS],
        });

        // Emit account update
        this.emit(AccountTrackerEvents.ACCOUNT_ADDED, newAccount);

        return accountInfo;
    }

    /**
     * Removes account
     *
     * @param address - account to be removed
     */
    public async removeAccount(address: string): Promise<boolean> {
        const { accounts } = this.store.getState();

        if (!accounts[address]) {
            throw new Error('Account not found');
        }

        if (accounts[address].accountType === AccountType.HD_ACCOUNT) {
            throw new Error('Cannot internal HD accounts');
        }

        // if account is currently selected, change accounts
        if (address === this._preferencesController.getSelectedAddress()) {
            const accountsCopy = { ...accounts };
            delete accountsCopy[address];

            this._preferencesController.setSelectedAddress(
                accountsCopy[Object.keys(accountsCopy)[0]].address
            );
        }

        // Remove from account tracker
        delete accounts[address];

        // Update state
        this.store.updateState({ accounts });

        // Emit account removal
        this.emit(AccountTrackerEvents.ACCOUNT_REMOVED, address);

        return true;
    }

    /**
     * Hide account
     *
     * @param address - account to be removed
     */
    public async hideAccount(address: string): Promise<boolean> {
        const { accounts } = this.store.getState();

        if (!accounts[address]) {
            throw new Error('Account not found');
        }

        if (accounts[address].accountType !== AccountType.HD_ACCOUNT) {
            throw new Error('Can only hide internal accounts');
        }

        // if only one internal account exists, cannot hide it
        let internalAccounts = 0;

        for (const address of Object.keys(accounts)) {
            if (accounts[address].accountType === AccountType.HD_ACCOUNT) {
                internalAccounts++;
            }
        }

        if (internalAccounts === 1) {
            throw new Error("Can't hide last internal account");
        }

        // if account is currently selected, change accounts
        if (address === this._preferencesController.getSelectedAddress()) {
            const accountsCopy = { ...accounts };
            delete accountsCopy[address];

            this._preferencesController.setSelectedAddress(
                accountsCopy[Object.keys(accountsCopy)[0]].address
            );
        }

        // Add to hidden accounts
        this.addHiddenAccount(accounts[address]);

        // Remove from account tracker
        delete accounts[address];

        // Update state
        this.store.updateState({ accounts });

        // Emit account removal
        this.emit(AccountTrackerEvents.ACCOUNT_REMOVED, address);

        return true;
    }

    /**
     * Unhide account
     *
     * @param address - account to be unhidden
     */
    public async unhideAccount(address: string): Promise<boolean> {
        const { accounts, hiddenAccounts } = this.store.getState();

        if (!hiddenAccounts[address]) {
            throw new Error('Account not found');
        }

        // Add account to accounts
        accounts[address] = {
            ...hiddenAccounts[address],
            status: AccountStatus.ACTIVE,
        };

        // Remove from hidden accounts
        delete hiddenAccounts[address];

        // Update state
        this.store.updateState({ accounts, hiddenAccounts });

        // Emit account removal
        this.emit(AccountTrackerEvents.ACCOUNT_REMOVED, address);

        return true;
    }

    /*
     * Adds account to hidden accounts
     *
     */
    public addHiddenAccount(account: AccountInfo): void {
        const { hiddenAccounts } = this.store.getState();
        this.store.updateState({
            hiddenAccounts: {
                ...(hiddenAccounts || {}),
                [account.address]: {
                    ...account,
                    status: AccountStatus.HIDDEN,
                },
            },
        });
    }

    /**
     * Renames selected account
     *
     * @param address account address
     * @param name new name
     */
    public renameAccount(address: string, name: string): void {
        const { accounts } = this.store.getState();

        if (!accounts[address]) {
            throw new Error('Account not found');
        }

        accounts[address] = { ...accounts[address], name: name };

        // save accounts state
        this.store.updateState({ accounts });
    }

    /**
     * BalanceChecker is deployed on main eth (test)nets and requires a single call.
     * For all other networks, call this._updateAccount for each account in state.
     * if @param addresses is present this method will only update those accounts.
     *
     * @returns {Promise<void | void[]>} - After all account balances updated
     * @param {string[]?} addresses
     */
    public async updateAccounts(
        updateAccountsOptions: UpdateAccountsOptions,
        chainId: number = this._networkController.network.chainId
    ): Promise<void> {
        const { addresses, assetAddresses } = updateAccountsOptions;
        const release = !addresses
            ? await this._mutex.acquire()
            : () => {
                  return;
              };

        try {
            // Get addresses from state
            const _addresses =
                addresses && addresses.length
                    ? addresses
                    : Object.keys(this.store.getState().accounts);

            // Provider is immutable, so reference won't be lost
            const provider =
                this._networkController.getProviderForChainId(chainId);

            if (provider) {
                for (let i = 0; i < _addresses.length; i++) {
                    const address = _addresses[i];

                    // If the chain changed we abort these operations
                    // Set $BLANK as visible on network change if available
                    await this._tokenController.setBlankToken(address, chainId);

                    if (!assetAddresses.length) {
                        assetAddresses.push(NATIVE_TOKEN_ADDRESS);

                        assetAddresses.push(
                            ...(await this._tokenController.getUserTokenContractAddresses(
                                address,
                                chainId
                            ))
                        );
                    }

                    await this._updateAccountBalance(
                        chainId,
                        provider,
                        address,
                        assetAddresses
                    );
                }
            }

            return;
        } finally {
            release();
        }
    }

    /**
     * Updates current address balances from balanceChecker deployed contract instance.
     *
     * @param {number} chainId
     * @param provider
     * @param {string} accountAddress
     * @param {string[]} assetAddressToGetBalance
     */
    private async _updateAccountBalance(
        chainId: number,
        provider: StaticJsonRpcProvider,
        accountAddress: string,
        assetAddressToGetBalance: string[]
    ) {
        // We try to fetch the balances from the SingleBalancesContract and fallback
        // to the regular getBalances call in case it fails or it is not available.
        try {
            const zero = BigNumber.from('0x00');

            // Clean the current data.
            const account = cloneDeep(
                this.store.getState().accounts[accountAddress]
            );
            if (!account.balances) {
                account.balances = {};
            }
            account.balances[chainId] = {
                nativeTokenBalance: zero,
                tokens: {},
            } as AccountBalance;

            // list of known tokens
            const knownTokens =
                await this._tokenController.getContractAddresses(chainId);

            // Adding the user custom tokens to the list
            const userTokens =
                await this._tokenController.getUserTokenContractAddresses(
                    accountAddress,
                    chainId
                );

            // Removing the deleted tokens
            const deletedUserTokens =
                await this._tokenController.getDeletedUserTokenContractAddresses(
                    accountAddress,
                    chainId
                );

            deletedUserTokens.forEach((token) => {
                const i = assetAddressToGetBalance.indexOf(token);
                if (i > -1) {
                    assetAddressToGetBalance.splice(i, 1);
                }
            });

            // We should keep this calls splitted by account because the limit of gas of the block:
            /*
                "The current block gas limit is around 8 million, and this function uses approximately 500,000 gas per 100 balances.
                So you should limit yourself to around 1,000 total balance calls (addresses * tokens)"

                https://medium.com/@wbobeirne/get-all-eth-token-balances-for-multiple-addresses-in-a-single-node-call-4d0bcd1e5625
            */

            const balances = await this._getAddressBalances(
                chainId,
                provider,
                accountAddress,
                assetAddressToGetBalance
            );

            for (const tokenAddress in balances) {
                const balance = balances[tokenAddress];

                // eth: always visible
                if (isNativeTokenAddress(tokenAddress)) {
                    account.balances[chainId].nativeTokenBalance = balance;
                } else {
                    if (balance.gt(zero) || userTokens.includes(tokenAddress)) {
                        // Ensure Token is added to accounts object
                        const { tokens } = await this._tokenController.search(
                            tokenAddress,
                            true,
                            accountAddress,
                            chainId
                        );

                        const token = tokens.length ? tokens[0] : undefined;

                        if (token) {
                            if (
                                balance.gt(zero) &&
                                !userTokens.includes(tokenAddress) &&
                                knownTokens.includes(tokenAddress) // the token has to be known (not spam)
                            ) {
                                await this._tokenController.addCustomToken(
                                    token,
                                    accountAddress,
                                    chainId,
                                    true
                                );
                                userTokens.push(tokenAddress);
                            }

                            if (
                                userTokens.includes(tokenAddress) ||
                                knownTokens.includes(tokenAddress)
                            ) {
                                account.balances[chainId].tokens[tokenAddress] =
                                    {
                                        token,
                                        balance,
                                    };
                            }
                        }
                    }
                }
            }

            this._updateAccountBalanceState(
                chainId,
                accountAddress,
                account,
                assetAddressToGetBalance,
                deletedUserTokens
            );
        } catch (error) {
            log.warn(
                'Block Account Tracker single call balance fetch failed',
                error
            );
        }
    }

    /**
     * After updating balances this method stores the state
     * @param chainId
     * @param accountAddress
     * @param account
     * @param assetAddressToGetBalance
     * @param deletedUserTokens
     */
    private _updateAccountBalanceState(
        chainId: number,
        accountAddress: string,
        account: AccountInfo,
        assetAddressToGetBalance: string[],
        deletedUserTokens: string[]
    ): void {
        const stateAccounts = this.store.getState().accounts;

        const finalNativeTokenBalance = assetAddressToGetBalance.includes(
            NATIVE_TOKEN_ADDRESS
        )
            ? account.balances[chainId].nativeTokenBalance
            : accountAddress in stateAccounts &&
              chainId in stateAccounts[accountAddress].balances
            ? stateAccounts[accountAddress].balances[chainId].nativeTokenBalance
            : Zero;

        let finalTokens: AccountBalanceTokens = {};
        if (
            accountAddress in stateAccounts &&
            chainId in stateAccounts[accountAddress].balances &&
            stateAccounts[accountAddress].balances[chainId].tokens
        ) {
            finalTokens = {
                ...stateAccounts[accountAddress].balances[chainId].tokens,
            };
        }
        if (chainId in account.balances && account.balances[chainId].tokens) {
            finalTokens = {
                ...finalTokens,
                ...account.balances[chainId].tokens,
            };
        }

        for (const address in finalTokens) {
            if (deletedUserTokens.includes(address)) {
                delete finalTokens[address];
            }
        }

        this.store.updateState({
            accounts: {
                ...this.store.getState().accounts,
                [accountAddress]: {
                    ...this.store.getState().accounts[accountAddress],
                    balances: {
                        ...this.store.getState().accounts[accountAddress]
                            .balances,
                        [chainId]: {
                            nativeTokenBalance: finalNativeTokenBalance,
                            tokens: finalTokens,
                        },
                    },
                },
            },
        });
    }

    /**
     * It tries to fetch the balances from the single call contract but if it is not working or it
     * is not available the fallback will be the individual fetching.
     * @param {number} chainId
     * @param provider
     * @param {string} accountAddress
     * @param {string[]} assetAddressToGetBalance
     * @returns {BalanceMap} A object with all the balances
     */
    private async _getAddressBalances(
        chainId: number,
        provider: StaticJsonRpcProvider,
        accountAddress: string,
        assetAddressToGetBalance: string[]
    ): Promise<BalanceMap> {
        try {
            const onlyNativeToken =
                assetAddressToGetBalance.length === 1 &&
                assetAddressToGetBalance.includes(NATIVE_TOKEN_ADDRESS);

            // If contract is available fetch balances through it, otherwise make call for each one.
            // If the only asset to fetch is the native token it will call getBalance
            if (
                isSingleCallBalancesContractAvailable(chainId) &&
                !onlyNativeToken
            ) {
                try {
                    return await getAddressBalancesFromSingleCallBalancesContract(
                        provider,
                        accountAddress,
                        assetAddressToGetBalance,
                        chainId
                    );
                } catch (error) {
                    log.warn(
                        'Error in _getAddressBalances calling getAddressBalancesFromSingleCallBalancesContract',
                        error
                    );
                    return await this._getAddressBalancesFromMultipleCallBalances(
                        provider,
                        accountAddress,
                        assetAddressToGetBalance
                    );
                }
            } else {
                return await this._getAddressBalancesFromMultipleCallBalances(
                    provider,
                    accountAddress,
                    assetAddressToGetBalance
                );
            }
        } catch (error) {
            log.warn('Error in _getAddressBalances', error);
            throw error;
        }
    }

    /**
     * It fetches the balances one by one from the asset contract
     * @param provider
     * @param {string} accountAddress
     * @param {string[]} assetAddressToGetBalance
     * @returns {BalanceMap} A object with all the balances
     */
    private async _getAddressBalancesFromMultipleCallBalances(
        provider: StaticJsonRpcProvider,
        accountAddress: string,
        assetAddressToGetBalance: string[]
    ): Promise<BalanceMap> {
        try {
            const filteredAssetAddressToGetBalance =
                assetAddressToGetBalance.filter(Boolean);
            const balances: BalanceMap = {};

            // Get all user's token balances
            for (let i = 0; i < filteredAssetAddressToGetBalance.length; i++) {
                const tokenAddress = checksummedAddress(
                    filteredAssetAddressToGetBalance[i]
                );
                if (isNativeTokenAddress(tokenAddress)) {
                    balances[tokenAddress] = await provider.getBalance(
                        accountAddress
                    );
                } else {
                    balances[tokenAddress] =
                        await this._tokenOperationsController.balanceOf(
                            tokenAddress,
                            accountAddress,
                            provider
                        );
                }
            }

            return balances;
        } catch (error) {
            log.warn(
                'Error in _getAddressBalancesFromMultipleCallBalances',
                error
            );
            throw error;
        }
    }

    /**
     * Search in all the accounts the balances for the @param chainId
     * If it does not exist it create an empty object.
     *
     * @param {number} chainId
     */
    private _buildBalancesForChain(chainId: number) {
        const accounts = this.store.getState().accounts;
        for (const accountAddress in accounts) {
            const balances = accounts[accountAddress].balances;

            if (!(chainId in balances)) {
                this.store.updateState({
                    accounts: {
                        ...this.store.getState().accounts,
                        [accountAddress]: {
                            ...this.store.getState().accounts[accountAddress],
                            balances: {
                                ...this.store.getState().accounts[
                                    accountAddress
                                ].balances,
                                [chainId]: {
                                    nativeTokenBalance: BigNumber.from(0),
                                    tokens: {},
                                },
                            },
                        },
                    },
                });
            }
        }
    }

    /**
     * Removes all addresses and associated balances
     *
     */
    public clearAccounts(): void {
        this.store.updateState({
            accounts: initialState.AccountTrackerController.accounts,
        });

        // Emit account removal
        this.emit(AccountTrackerEvents.CLEARED_ACCOUNTS);
    }

    /**
     * Resets an account and associated balances
     *
     */
    public resetAccount(address: string): void {
        const stateAccounts = this.store.getState().accounts;
        stateAccounts[address].balances = {};

        this.store.updateState({
            accounts: stateAccounts,
        });
    }

    /**
     * getAccountTokens
     *
     * @param accountAddress The account address
     * @returns The list of the specified address tokens
     */
    public getAccountTokens(
        accountAddress: string = this._preferencesController.getSelectedAddress(),
        chainId: number = this._networkController.network.chainId
    ): AccountBalanceTokens {
        if (accountAddress in this.store.getState().accounts) {
            if (
                this.store.getState().accounts[accountAddress].balances &&
                chainId in
                    this.store.getState().accounts[accountAddress].balances
            ) {
                return this.store.getState().accounts[accountAddress].balances[
                    chainId
                ].tokens;
            }
        }
        return {} as AccountBalanceTokens;
    }

    /**
     * getAccountNativeToken
     *
     * @param accountAddress The account address
     * @returns The account native token
     */
    public getAccountNativeTokenBalance(
        accountAddress: string = this._preferencesController.getSelectedAddress(),
        chainId: number = this._networkController.network.chainId
    ): BigNumber {
        if (accountAddress in this.store.getState().accounts) {
            if (
                this.store.getState().accounts[accountAddress].balances &&
                chainId in
                    this.store.getState().accounts[accountAddress].balances
            ) {
                return this.store.getState().accounts[accountAddress].balances[
                    chainId
                ].nativeTokenBalance;
            }
        }
        return BigNumber.from('0');
    }

    /**
     * It returns an account by its Keyring index
     *
     * @param accountIndex The account index
     */
    public async getAccountByIndex(accountIndex: number): Promise<AccountInfo> {
        // If it's an account index retrieve address from Keyring
        const accounts = await this._keyringController.getAccounts();

        if (!(accountIndex in accounts)) {
            throw new Error('Invalid account index');
        }

        const accountAddress = accounts[accountIndex];
        return this.store.getState().accounts[accountAddress] as AccountInfo;
    }

    /**
     * Calculates the next account index to use when creating or importing a new one.
     * @param accounts collection of stored accounts
     * @returns index
     */
    private _getNewAccountIndex(accounts: {
        [address: string]: AccountInfo;
    }): number {
        return (
            Math.max(
                ...Object.values(accounts).map(function (a) {
                    return a.index;
                })
            ) + 1
        );
    }

    /**
     * getHardwareWalletAccounts
     *
     * It returns a paginated list accounts from the hardware wallet device
     *
     * @param device The device type to connect to
     * @param pageIndex The accounts page index
     * @param pageSize  The accounts page size
     * @returns A paginated list of accounts
     */
    public async getHardwareWalletAccounts(
        device: Devices,
        pageIndex: number,
        pageSize: number
    ): Promise<DeviceAccountInfo[]> {
        return this._keyringController.getMutex().runExclusive(async () => {
            const keyring = await this._keyringController.getKeyringFromDevice(
                device
            );

            // Check if the keyring exists
            if (!keyring) {
                throw new Error('No keyring found');
            }

            // Check if the keyring is unlocked, if not unlock it
            if (!keyring.isUnlocked()) {
                await keyring.unlock();
            }

            keyring.perPage = pageSize;
            const deviceAccounts = await keyring.getPage(pageIndex);

            if (deviceAccounts) {
                const checkIfAccountNameExists = (
                    name: string,
                    address: string
                ) =>
                    !!Object.values(this.store.getState().accounts).find(
                        (t) => t.name === name && t.address !== address
                    );

                return deviceAccounts.map((a: any) => {
                    const baseName = `${
                        device.charAt(0).toUpperCase() +
                        device.slice(1).toLowerCase()
                    } ${a.index + 1}`;

                    let name = baseName;
                    // Check if the account name is already used by another account
                    let nameExists = checkIfAccountNameExists(name, a.address);
                    let idx = 1;
                    while (nameExists) {
                        name = `${baseName} (${idx})`;
                        nameExists = checkIfAccountNameExists(name, a.address);
                        idx++;
                    }

                    return {
                        index: a.index,
                        address: a.address,
                        name,
                    } as DeviceAccountInfo;
                });
            }

            return [];
        });
    }

    public async getAccountNativeTokenBalanceForChain(
        chainId: number
    ): Promise<BigNumber | undefined> {
        const selectedAddress =
            this._preferencesController.getSelectedAddress();

        const provider = this._networkController.getProviderForChainId(chainId);

        if (provider === undefined) {
            return undefined;
        }
        try {
            const balances = await this._getAddressBalances(
                chainId,
                provider,
                selectedAddress,
                [NATIVE_TOKEN_ADDRESS]
            );

            return balances[NATIVE_TOKEN_ADDRESS];
        } catch {
            return undefined;
        }
    }
}<|MERGE_RESOLUTION|>--- conflicted
+++ resolved
@@ -68,22 +68,10 @@
     HIDDEN = 'HIDDEN',
 }
 
-<<<<<<< HEAD
 export enum TokenAllowanceStatus {
     UPDATED = 'UPDATED',
     AWAITING_TRANSACTION_RESULT = 'AWAITING_TRANSACTION_RESULT',
 }
-=======
-import checksummedAddress from '../utils/checksummedAddress';
-import {
-    TransactionTypeEnum,
-    TransactionWatcherController,
-    TransactionWatcherControllerEvents,
-} from './TransactionWatcherController';
-import { isNativeTokenAddress } from '../utils/token';
-import TransactionController from './transactions/TransactionController';
-import { TransactionEvents } from './transactions/utils/types';
->>>>>>> 91b646b7
 
 export interface AccountBalanceToken {
     token: Token;
@@ -372,7 +360,6 @@
             }
         );
 
-<<<<<<< HEAD
         this._transactionWatcherController.on(
             TransactionWatcherControllerEvents.NEW_KNOWN_TOKEN_ALLOWANCE_SPENDERS,
             async (
@@ -382,6 +369,19 @@
                     args[0],
                     args[1],
                     args[2]
+                );
+            }
+        );
+
+        this._transactionController.on(
+            TransactionEvents.NOT_SELECTED_ACCOUNT_TRANSACTION,
+            async (chainId: number, accountAddress: string) => {
+                await this.updateAccounts(
+                    {
+                        addresses: [accountAddress],
+                        assetAddresses: [NATIVE_TOKEN_ADDRESS],
+                    },
+                    chainId
                 );
             }
         );
@@ -1011,20 +1011,6 @@
             txHash: newTxHash,
             txTime: newTxTime,
         };
-=======
-        this._transactionController.on(
-            TransactionEvents.NOT_SELECTED_ACCOUNT_TRANSACTION,
-            async (chainId: number, accountAddress: string) => {
-                await this.updateAccounts(
-                    {
-                        addresses: [accountAddress],
-                        assetAddresses: [NATIVE_TOKEN_ADDRESS],
-                    },
-                    chainId
-                );
-            }
-        );
->>>>>>> 91b646b7
     }
 
     /**
