import NetworkController, { NetworkEvents } from './NetworkController';
import { BaseController } from '../infrastructure/BaseController';
import { BigNumber, ethers } from 'ethers';
import {
    ImportStrategy,
    ImportArguments,
    importHandler,
} from '../utils/account';
import {
    NATIVE_TOKEN_ADDRESS,
    TokenController,
    TokenControllerEvents,
} from './erc-20/TokenController';
import { Token } from './erc-20/Token';
import { toChecksumAddress } from 'ethereumjs-util';
import { TokenOperationsController } from './erc-20/transactions/Transaction';
import { Mutex } from 'async-mutex';
import initialState from '../utils/constants/initialState';
import log from 'loglevel';
import KeyringControllerDerivated from './KeyringControllerDerivated';
import {
    BalanceMap,
    getAddressBalances as getAddressBalancesFromSingleCallBalancesContract,
    isSingleCallBalancesContractAvailable,
} from '../utils/balance-checker/balanceChecker';
import { cloneDeep } from 'lodash';
import {
    ACTIONS_TIME_INTERVALS_DEFAULT_VALUES,
    Network,
} from '../utils/constants/networks';
import { PreferencesController } from './PreferencesController';
import BlockUpdatesController, {
    BlockUpdatesEvents,
} from './block-updates/BlockUpdatesController';
import { ActionIntervalController } from './block-updates/ActionIntervalController';
import { Devices } from '../utils/types/hardware';

export enum AccountStatus {
    ACTIVE = 'ACTIVE',
    HIDDEN = 'HIDDEN',
}

import checksummedAddress from '../utils/checksummedAddress';
import {
    TransactionTypeEnum,
    TransactionWatcherController,
    TransactionWatcherControllerEvents,
} from './TransactionWatcherController';

export interface AccountBalanceToken {
    token: Token;
    balance: BigNumber;
}
export interface AccountBalanceTokens {
    [address: string]: AccountBalanceToken;
}
export interface AccountBalance {
    nativeTokenBalance: BigNumber;
    tokens: AccountBalanceTokens;
}

export interface AccountBalances {
    [chainId: number]: AccountBalance;
}

/**
 * The type of the added account
 */
export enum AccountType {
    HD_ACCOUNT = 'HD Account',
    LEDGER = 'Ledger',
    TREZOR = 'Trezor',
    EXTERNAL = 'External',
}

export interface AccountInfo {
    address: string;
    name: string;
    index: number; // for sorting purposes
    accountType: AccountType; // indicates if it was derivated from the seed phrase (false) or imported (true)
    balances: AccountBalances;
    status: AccountStatus; //account info metadata calculated in the UI from the hiddenAccounts
}

export interface DeviceAccountInfo {
    /**
     * The derivation index in the device specified HD path
     */
    index: number;

    /**
     * The name of the account to add
     */
    name: string;

    /**
     * The account address
     */
    address: string;
}

export interface Accounts {
    [address: string]: AccountInfo;
}

export interface AccountTrackerState {
    accounts: Accounts;
    hiddenAccounts: Accounts;
    isAccountTrackerLoading: boolean;
}

export enum AccountTrackerEvents {
    ACCOUNT_ADDED = 'ACCOUNT_ADDED',
    ACCOUNT_REMOVED = 'ACCOUNT_REMOVED',
    CLEARED_ACCOUNTS = 'CLEARED_ACCOUNTS',
}

export interface UpdateAccountsOptions {
    addresses?: string[];
    assetAddresses: string[];
}

export class AccountTrackerController extends BaseController<AccountTrackerState> {
    private readonly _mutex: Mutex;
    private readonly _balanceFetchIntervalController: ActionIntervalController;
    constructor(
        private readonly _keyringController: KeyringControllerDerivated,
        private readonly _networkController: NetworkController,
        private readonly _tokenController: TokenController,
        private readonly _tokenOperationsController: TokenOperationsController,
        private readonly _preferencesController: PreferencesController,
        private readonly _blockUpdatesController: BlockUpdatesController,
        private readonly _transactionWatcherController: TransactionWatcherController,
        initialState: AccountTrackerState = {
            accounts: {},
            hiddenAccounts: {},
            isAccountTrackerLoading: false,
        }
    ) {
        super(initialState);
        this._mutex = new Mutex();
        this._balanceFetchIntervalController = new ActionIntervalController(
            this._networkController
        );

        this._networkController.on(
            NetworkEvents.NETWORK_CHANGE,
            async (network: Network) => {
                this.store.updateState({ isAccountTrackerLoading: true });
                try {
                    // Build chain balances
                    this._buildBalancesForChain(network.chainId);

                    // Update the selected account balances
                    const selectedAddress =
                        this._preferencesController.getSelectedAddress();

                    await this.updateAccounts({
                        addresses: [selectedAddress],
                        assetAddresses: [NATIVE_TOKEN_ADDRESS],
                    });
                    if (
                        Object.keys(this.store.getState().accounts).length > 1
                    ) {
                        this.updateAccounts({
                            assetAddresses: [NATIVE_TOKEN_ADDRESS],
                        });
                    }
                } catch (err) {
                    log.warn(
                        'An error ocurred while updating the accounts',
                        err.message
                    );
                } finally {
                    this.store.updateState({ isAccountTrackerLoading: false });
                }
            }
        );

        this._tokenController.on(
            TokenControllerEvents.USER_TOKEN_CHANGE,
            async (
                accountAddress: string,
                chainId: number,
                tokenAddresses: string[] = []
            ) => {
                try {
                    // If array tokenAddresses contains at least 1 value, we update that asset balance, else we update all account balances
                    if (tokenAddresses.length > 0) {
                        await this.updateAccounts(
                            {
                                addresses: [accountAddress],
                                assetAddresses: tokenAddresses,
                            },
                            chainId
                        );
                    } else {
                        await this.updateAccounts(
                            {
                                addresses: [accountAddress],
                                assetAddresses:
                                    await this._tokenController.getUserTokenContractAddresses(
                                        accountAddress,
                                        chainId
                                    ),
                            },
                            chainId
                        );
                    }
                } catch (err) {
                    log.warn(
                        'An error ocurred while updating the accouns',
                        err.message
                    );
                }
            }
        );

        // Subscription to new blocks
        this._blockUpdatesController.on(
            BlockUpdatesEvents.BLOCK_UPDATES_SUBSCRIPTION,
            async (chainId: number) => {
                const network =
                    this._networkController.getNetworkFromChainId(chainId);
                const balanceFetchInterval =
                    network?.actionsTimeIntervals.balanceFetch ||
                    ACTIONS_TIME_INTERVALS_DEFAULT_VALUES.balanceFetch;

                this._balanceFetchIntervalController.tick(
                    balanceFetchInterval,
                    async () => {
                        await this.updateAccounts({
                            assetAddresses: [NATIVE_TOKEN_ADDRESS],
                        });
                    }
                );
            }
        );

        this._transactionWatcherController.on(
            TransactionWatcherControllerEvents.INCOMING_TRANSACTION,
            async (
                _: number,
                address: string,
                transactionType: TransactionTypeEnum
            ) => {
                if (transactionType === TransactionTypeEnum.Native) {
                    await this.updateAccounts({
                        addresses: [address],
                        assetAddresses: [NATIVE_TOKEN_ADDRESS],
                    });
                }
            }
        );

        this._transactionWatcherController.on(
            TransactionWatcherControllerEvents.NEW_ERC20_TRANSACTIONS,
            async (chainId: number, accountAddress: string) => {
                const assetAddresses: string[] = [];

                assetAddresses.push(
                    ...(await this._tokenController.getContractAddresses(
                        chainId
                    ))
                );

                await this.updateAccounts({
                    addresses: [accountAddress],
                    assetAddresses,
                });
            }
        );

        this._transactionWatcherController.on(
            TransactionWatcherControllerEvents.NEW_KNOWN_ERC20_TRANSACTIONS,
            async (
                _: number,
                accountAddress: string,
                tokenAddresses: string[]
            ) => {
                await this.updateAccounts({
                    addresses: [accountAddress],
                    assetAddresses: tokenAddresses,
                });
            }
        );
    }

    /**
     * Adds the primary account to the account tracker
     *
     * @param address account address
     * @param name new name
     */
    public addPrimaryAccount(address: string): void {
        // Checksum address
        address = toChecksumAddress(address);

        const primaryAccountInfo: AccountInfo = {
            address,
            name: 'Account 1',
            accountType: AccountType.HD_ACCOUNT,
            index: 0, // first account
            balances: {},
            status: AccountStatus.ACTIVE,
        };

        this.store.updateState({
            accounts: { [address]: primaryAccountInfo },
        });

        // Emit account update
        this.emit(AccountTrackerEvents.ACCOUNT_ADDED, address);

        this.updateAccounts({
            addresses: [address],
            assetAddresses: [NATIVE_TOKEN_ADDRESS],
        });
    }

    /**
     * Creates a new account
     *
     * @param name new account's name
     */
    public async createAccount(name: string): Promise<AccountInfo> {
        // Create the account in vault
        const account = await this._keyringController.createAccount();

        // Get new created account
        const newAccount = toChecksumAddress(account);

        // Get current accounts
        const trackedAccounts = this.store.getState().accounts;

        // Calculates new account index
        const accountIndex = this._getNewAccountIndex(trackedAccounts);

        // Add new account to the account tracker
        const accountInfo: AccountInfo = {
            address: newAccount,
            name: name,
            index: accountIndex,
            accountType: AccountType.HD_ACCOUNT,
            balances: {},
            status: AccountStatus.ACTIVE,
        };
        trackedAccounts[newAccount] = accountInfo;

        // Update state
        this.store.updateState({
            accounts: trackedAccounts,
        });

        await this.updateAccounts({
            addresses: [newAccount],
            assetAddresses: [NATIVE_TOKEN_ADDRESS],
        });

        // Emit account update
        this.emit(AccountTrackerEvents.ACCOUNT_ADDED, newAccount);

        return accountInfo;
    }

    /**
     * importHardwareWalletAccounts
     *
     * Imports all the accounts that the user has specified from the device
     * into the keyring and returns a list of addresses
     *
     * @param accounts A list of indexes of every selected account in the derivation path
     * @param device The device type
     *
     * @returns A list of added accounts to the wallet
     */
    public async importHardwareWalletAccounts(
        deviceAccounts: DeviceAccountInfo[],
        device: Devices
    ): Promise<AccountInfo[]> {
        // Get accounts indexes
        const indexes = deviceAccounts.map(({ index }) => index);

        // Import accounts into keyring
        await this._keyringController.importHardwareWalletAccounts(
            indexes,
            device
        );

        // Get current tracked accounts
        const trackedAccounts = this.store.getState().accounts;

        const updatedAccounts: AccountInfo[] = [];
        for (const { address, name } of deviceAccounts) {
            // Skip already imported accounts
            if (address in trackedAccounts) {
                continue;
            }

            // Checksum received account address
            const newAccount = toChecksumAddress(address);

            // Calculates new account index
            const accountIndex = this._getNewAccountIndex(trackedAccounts);

            // Add new account to the account tracker
            const accountInfo: AccountInfo = {
                address: newAccount,
                name,
                accountType:
                    device === Devices.LEDGER
                        ? AccountType.LEDGER
                        : AccountType.TREZOR, // HW wallet account
                index: accountIndex,
                balances: {},
                status: AccountStatus.ACTIVE,
            };
            updatedAccounts.push(accountInfo);

            // Set account in trackedAccount object
            trackedAccounts[newAccount] = accountInfo;
        }

        // Update state
        this.store.updateState({
            accounts: trackedAccounts,
        });

        await this.updateAccounts({
            addresses: updatedAccounts.map((a) => {
                return a.address;
            }),
            assetAddresses: [NATIVE_TOKEN_ADDRESS],
        });

        return updatedAccounts;
    }

    /**
     * Imports an account with the specified import strategy.
     * Each strategy represents a different way of serializing an Ethereum key pair.
     *
     * @param {ImportStrategy} strategy - A unique identifier for an account import strategy.
     * @param {ImportArguments} args - The data required by that strategy to import an account.
     */
    public async importAccount(
        strategy: ImportStrategy,
        importArgs: ImportArguments[typeof strategy],
        name: string
    ): Promise<AccountInfo> {
        const privateKey = await importHandler[strategy](
            importArgs as {
                privateKey: string;
                input: string;
                password: string;
            }
        );

        const newAccount = toChecksumAddress(
            await this._keyringController.importAccount(privateKey)
        );

        // Get current tracked accounts
        const trackedAccounts = this.store.getState().accounts;

        // Calculates new account index
        const accountIndex = this._getNewAccountIndex(trackedAccounts);

        // Add new account to the account tracker
        const accountInfo: AccountInfo = {
            address: newAccount,
            name: name,
            accountType: AccountType.EXTERNAL, // imported account
            index: accountIndex,
            balances: {},
            status: AccountStatus.ACTIVE,
        };
        trackedAccounts[newAccount] = accountInfo;

        // Update state
        this.store.updateState({
            accounts: trackedAccounts,
        });

        await this.updateAccounts({
            addresses: [newAccount],
            assetAddresses: [NATIVE_TOKEN_ADDRESS],
        });

        // Emit account update
        this.emit(AccountTrackerEvents.ACCOUNT_ADDED, newAccount);

        return accountInfo;
    }

    /**
     * Removes account
     *
     * @param address - account to be removed
     */
    public async removeAccount(address: string): Promise<boolean> {
        const { accounts } = this.store.getState();

        if (!accounts[address]) {
            throw new Error('Account not found');
        }

        if (accounts[address].accountType === AccountType.HD_ACCOUNT) {
            throw new Error('Cannot internal HD accounts');
        }

        // if account is currently selected, change accounts
        if (address === this._preferencesController.getSelectedAddress()) {
            const accountsCopy = { ...accounts };
            delete accountsCopy[address];

            this._preferencesController.setSelectedAddress(
                accountsCopy[Object.keys(accountsCopy)[0]].address
            );
        }

        // Remove from account tracker
        delete accounts[address];

        // Update state
        this.store.updateState({ accounts });

        // Emit account removal
        this.emit(AccountTrackerEvents.ACCOUNT_REMOVED, address);

        return true;
    }

    /**
     * Hide account
     *
     * @param address - account to be removed
     */
    public async hideAccount(address: string): Promise<boolean> {
        const { accounts } = this.store.getState();

        if (!accounts[address]) {
            throw new Error('Account not found');
        }

        if (accounts[address].accountType !== AccountType.HD_ACCOUNT) {
            throw new Error('Can only hide internal accounts');
        }

        // if only one internal account exists, cannot hide it
        let internalAccounts = 0;

        for (const address of Object.keys(accounts)) {
            if (accounts[address].accountType === AccountType.HD_ACCOUNT) {
                internalAccounts++;
            }
        }

        if (internalAccounts === 1) {
            throw new Error("Can't hide last internal account");
        }

        // if account is currently selected, change accounts
        if (address === this._preferencesController.getSelectedAddress()) {
            const accountsCopy = { ...accounts };
            delete accountsCopy[address];

            this._preferencesController.setSelectedAddress(
                accountsCopy[Object.keys(accountsCopy)[0]].address
            );
        }

        // Add to hidden accounts
        this.addHiddenAccount(accounts[address]);

        // Remove from account tracker
        delete accounts[address];

        // Update state
        this.store.updateState({ accounts });

        // Emit account removal
        this.emit(AccountTrackerEvents.ACCOUNT_REMOVED, address);

        return true;
    }

    /**
     * Unhide account
     *
     * @param address - account to be unhidden
     */
    public async unhideAccount(address: string): Promise<boolean> {
        const { accounts, hiddenAccounts } = this.store.getState();

        if (!hiddenAccounts[address]) {
            throw new Error('Account not found');
        }

        // Add account to accounts
        accounts[address] = {
            ...hiddenAccounts[address],
            status: AccountStatus.ACTIVE,
        };

        // Remove from hidden accounts
        delete hiddenAccounts[address];

        // Update state
        this.store.updateState({ accounts, hiddenAccounts });

        // Emit account removal
        this.emit(AccountTrackerEvents.ACCOUNT_REMOVED, address);

        return true;
    }

    /*
     * Adds account to hidden accounts
     *
     */
    public addHiddenAccount(account: AccountInfo): void {
        const { hiddenAccounts } = this.store.getState();
        this.store.updateState({
            hiddenAccounts: {
                ...(hiddenAccounts || {}),
                [account.address]: {
                    ...account,
                    status: AccountStatus.HIDDEN,
                },
            },
        });
    }

    /**
     * Renames selected account
     *
     * @param address account address
     * @param name new name
     */
    public renameAccount(address: string, name: string): void {
        const { accounts } = this.store.getState();

        if (!accounts[address]) {
            throw new Error('Account not found');
        }

        accounts[address] = { ...accounts[address], name: name };

        // save accounts state
        this.store.updateState({ accounts });
    }

    /**
     * BalanceChecker is deployed on main eth (test)nets and requires a single call.
     * For all other networks, call this._updateAccount for each account in state.
     * if @param addresses is present this method will only update those accounts.
     *
     * @returns {Promise<void | void[]>} - After all account balances updated
     * @param {string[]?} addresses
     */
    public async updateAccounts(
        updateAccountsOptions: UpdateAccountsOptions,
        chainId: number = this._networkController.network.chainId
    ): Promise<void> {
        const release = !updateAccountsOptions.addresses
            ? await this._mutex.acquire()
            : () => {
                  return;
              };

        try {
            // Get addresses from state
            const _addresses =
                updateAccountsOptions.addresses ||
                Object.keys(this.store.getState().accounts);

            // Provider is immutable, so reference won't be lost
            const provider =
                this._networkController.getProviderForChainId(chainId);

            if (provider) {
                for (let i = 0; i < _addresses.length; i++) {
                    // If the chain changed we abort these operations
                    // Set $BLANK as visible on network change if available
                    await this._tokenController.setBlankToken(
                        _addresses[i],
                        chainId
                    );
                    await this._updateAccountBalance(
                        chainId,
                        provider,
                        _addresses[i],
                        updateAccountsOptions.assetAddresses
                    );
                }
            }

            return;
        } finally {
            release();
        }
    }

    /**
     * Updates current address balances from balanceChecker deployed contract instance.
     *
     * @param {number} chainId
     * @param provider
     * @param {string} accountAddress
     * @param {string[]} assetAddressToGetBalance
     */
    private async _updateAccountBalance(
        chainId: number,
        provider: ethers.providers.StaticJsonRpcProvider,
        accountAddress: string,
        assetAddressToGetBalance: string[]
    ) {
        // We try to fetch the balances from the SingleBalancesContract and fallback
        // to the regular getBalances call in case it fails or it is not available.
        try {
            const zero = BigNumber.from('0x00');

            // Clean the current data.
            const account = cloneDeep(
                this.store.getState().accounts[accountAddress]
            );
            if (!account.balances) {
                account.balances = {};
            }
            account.balances[chainId] = {
                nativeTokenBalance: zero,
                tokens: {},
            } as AccountBalance;

            // Adding the user custom tokens to the list
            const userTokens =
                await this._tokenController.getUserTokenContractAddresses(
                    accountAddress,
                    chainId
                );

            // Removing the deleted tokens
            const deletedUserTokens =
                await this._tokenController.getDeletedUserTokenContractAddresses(
                    accountAddress,
                    chainId
                );

            deletedUserTokens.forEach((token) => {
                const i = assetAddressToGetBalance.indexOf(token);
                if (i > -1) {
                    assetAddressToGetBalance.splice(i, 1);
                }
            });

            // We should keep this calls splitted by account because the limit of gas of the block:
            /*
                "The current block gas limit is around 8 million, and this function uses approximately 500,000 gas per 100 balances.
                So you should limit yourself to around 1,000 total balance calls (addresses * tokens)"

                https://medium.com/@wbobeirne/get-all-eth-token-balances-for-multiple-addresses-in-a-single-node-call-4d0bcd1e5625
            */

            const balances = await this._getAddressBalances(
                chainId,
                provider,
                accountAddress,
                assetAddressToGetBalance
            );

            for (const tokenAddress in balances) {
                const balance = balances[tokenAddress];

                // eth: always visible
                if (this._tokenController.isNativeToken(tokenAddress)) {
                    account.balances[chainId].nativeTokenBalance = balance;
                } else {
                    if (balance.gt(zero) || userTokens.includes(tokenAddress)) {
                        // Ensure Token is added to accounts object
                        const token = await this._tokenController.getToken(
                            tokenAddress,
                            accountAddress,
                            chainId
                        );

                        if (token) {
                            if (
                                balance.gt(zero) &&
                                !userTokens.includes(tokenAddress)
                            ) {
                                await this._tokenController.addCustomToken(
                                    token,
                                    accountAddress,
                                    chainId,
                                    true
                                );
                            }

                            account.balances[chainId].tokens[tokenAddress] = {
                                token,
                                balance,
                            };
                        }
                    }
                }
            }

            this._updateAccountBalanceState(
                chainId,
                accountAddress,
                account,
                assetAddressToGetBalance,
                deletedUserTokens
            );
        } catch (error) {
            log.warn(
                'Block Account Tracker single call balance fetch failed',
                error
            );
        }
    }

    /**
     * After updating balances this method stores the state
     * @param chainId
     * @param accountAddress
     * @param account
     * @param assetAddressToGetBalance
     * @param deletedUserTokens
     */
    private _updateAccountBalanceState(
        chainId: number,
        accountAddress: string,
        account: AccountInfo,
        assetAddressToGetBalance: string[],
        deletedUserTokens: string[]
    ): void {
        const stateAccounts = this.store.getState().accounts;

        const finalNativeTokenBalance = assetAddressToGetBalance.includes(
            NATIVE_TOKEN_ADDRESS
        )
            ? account.balances[chainId].nativeTokenBalance
            : accountAddress in stateAccounts &&
              chainId in stateAccounts[accountAddress].balances
            ? stateAccounts[accountAddress].balances[chainId].nativeTokenBalance
            : ethers.constants.Zero;

        let finalTokens: AccountBalanceTokens = {};
        if (
            accountAddress in stateAccounts &&
            chainId in stateAccounts[accountAddress].balances &&
            stateAccounts[accountAddress].balances[chainId].tokens
        ) {
            finalTokens = {
                ...stateAccounts[accountAddress].balances[chainId].tokens,
            };
        }
        if (chainId in account.balances && account.balances[chainId].tokens) {
            finalTokens = {
                ...finalTokens,
                ...account.balances[chainId].tokens,
            };
        }

        for (const address in finalTokens) {
            if (deletedUserTokens.includes(address)) {
                delete finalTokens[address];
            }
        }

        this.store.updateState({
            accounts: {
                ...this.store.getState().accounts,
                [accountAddress]: {
                    ...this.store.getState().accounts[accountAddress],
                    balances: {
                        ...this.store.getState().accounts[accountAddress]
                            .balances,
                        [chainId]: {
                            nativeTokenBalance: finalNativeTokenBalance,
                            tokens: finalTokens,
                        },
                    },
                },
            },
        });
    }

    /**
     * It tries to fetch the balances from the single call contract but if it is not working or it
     * is not available the fallback will be the individual fetching.
     * @param {number} chainId
     * @param provider
     * @param {string} accountAddress
     * @param {string[]} assetAddressToGetBalance
     * @returns {BalanceMap} A object with all the balances
     */
    private async _getAddressBalances(
        chainId: number,
        provider: ethers.providers.StaticJsonRpcProvider,
        accountAddress: string,
        assetAddressToGetBalance: string[]
    ): Promise<BalanceMap> {
        try {
            const onlyNativeToken =
                assetAddressToGetBalance.length === 1 &&
                assetAddressToGetBalance.includes(NATIVE_TOKEN_ADDRESS);

            // If contract is available fetch balances through it, otherwise make call for each one.
            // If the only asset to fetch is the native token it will call getBalance
            if (
                isSingleCallBalancesContractAvailable(chainId) &&
                !onlyNativeToken
            ) {
                try {
                    return await getAddressBalancesFromSingleCallBalancesContract(
                        provider,
                        accountAddress,
                        assetAddressToGetBalance,
                        chainId
                    );
                } catch (error) {
                    log.warn(
                        'Error in _getAddressBalances calling getAddressBalancesFromSingleCallBalancesContract',
                        error
                    );
                    return await this._getAddressBalancesFromMultipleCallBalances(
                        provider,
                        accountAddress,
                        assetAddressToGetBalance
                    );
                }
            } else {
                return await this._getAddressBalancesFromMultipleCallBalances(
                    provider,
                    accountAddress,
                    assetAddressToGetBalance
                );
            }
        } catch (error) {
            log.warn('Error in _getAddressBalances', error);
            throw error;
        }
    }

    /**
     * It fetches the balances one by one from the asset contract
     * @param provider
     * @param {string} accountAddress
     * @param {string[]} assetAddressToGetBalance
     * @returns {BalanceMap} A object with all the balances
     */
    private async _getAddressBalancesFromMultipleCallBalances(
        provider: ethers.providers.StaticJsonRpcProvider,
        accountAddress: string,
        assetAddressToGetBalance: string[]
    ): Promise<BalanceMap> {
        try {
            const balances: BalanceMap = {};

            // Get all user's token balances
<<<<<<< HEAD
            const tokenBalances = await Promise.allSettled(
                assetAddressToGetBalance.map((tokenAddress) => {
                    if (this._tokenController.isNativeToken(tokenAddress)) {
                        return provider.getBalance(accountAddress);
                    }
                    return this._tokenOperationsController.balanceOf(
                        tokenAddress,
                        accountAddress,
                        provider
=======
            for (let i = 0; i < assetAddressToGetBalance.length; i++) {
                const tokenAddress = checksummedAddress(
                    assetAddressToGetBalance[i]
                );
                if (this._tokenController.isNativeToken(tokenAddress)) {
                    balances[tokenAddress] = await provider.getBalance(
                        accountAddress
>>>>>>> 405c7bfd
                    );
                } else {
                    balances[tokenAddress] =
                        await this._tokenOperationsController.balanceOf(
                            tokenAddress,
                            accountAddress
                        );
                }
            }

            return balances;
        } catch (error) {
            log.warn(
                'Error in _getAddressBalancesFromMultipleCallBalances',
                error
            );
            throw error;
        }
    }

    /**
     * Search in all the accounts the balances for the @param chainId
     * If it does not exist it create an empty object.
     *
     * @param {number} chainId
     */
    private _buildBalancesForChain(chainId: number) {
        const accounts = this.store.getState().accounts;
        for (const accountAddress in accounts) {
            const balances = accounts[accountAddress].balances;

            if (!(chainId in balances)) {
                this.store.updateState({
                    accounts: {
                        ...this.store.getState().accounts,
                        [accountAddress]: {
                            ...this.store.getState().accounts[accountAddress],
                            balances: {
                                ...this.store.getState().accounts[
                                    accountAddress
                                ].balances,
                                [chainId]: {
                                    nativeTokenBalance: BigNumber.from(0),
                                    tokens: {},
                                },
                            },
                        },
                    },
                });
            }
        }
    }

    /**
     * Removes all addresses and associated balances
     *
     */
    public clearAccounts(): void {
        this.store.updateState({
            accounts: initialState.AccountTrackerController.accounts,
        });

        // Emit account removal
        this.emit(AccountTrackerEvents.CLEARED_ACCOUNTS);
    }

    /**
     * getAccountTokens
     *
     * @param accountAddress The account address
     * @returns The list of the specified address tokens
     */
    public getAccountTokens(
        accountAddress: string = this._preferencesController.getSelectedAddress(),
        chainId: number = this._networkController.network.chainId
    ): AccountBalanceTokens {
        if (accountAddress in this.store.getState().accounts) {
            if (
                this.store.getState().accounts[accountAddress].balances &&
                chainId in
                    this.store.getState().accounts[accountAddress].balances
            ) {
                return this.store.getState().accounts[accountAddress].balances[
                    chainId
                ].tokens;
            }
        }
        return {} as AccountBalanceTokens;
    }

    /**
     * getAccountNativeToken
     *
     * @param accountAddress The account address
     * @returns The account native token
     */
    public getAccountNativeTokenBalance(
        accountAddress: string = this._preferencesController.getSelectedAddress(),
        chainId: number = this._networkController.network.chainId
    ): BigNumber {
        if (accountAddress in this.store.getState().accounts) {
            if (
                this.store.getState().accounts[accountAddress].balances &&
                chainId in
                    this.store.getState().accounts[accountAddress].balances
            ) {
                return this.store.getState().accounts[accountAddress].balances[
                    chainId
                ].nativeTokenBalance;
            }
        }
        return BigNumber.from('0');
    }

    /**
     * It returns an account by its Keyring index
     *
     * @param accountIndex The account index
     */
    public async getAccountByIndex(accountIndex: number): Promise<AccountInfo> {
        // If it's an account index retrieve address from Keyring
        const accounts = await this._keyringController.getAccounts();

        if (!(accountIndex in accounts)) {
            throw new Error('Invalid account index');
        }

        const accountAddress = accounts[accountIndex];
        return this.store.getState().accounts[accountAddress] as AccountInfo;
    }

    /**
     * Calculates the next account index to use when creating or importing a new one.
     * @param accounts collection of stored accounts
     * @returns index
     */
    private _getNewAccountIndex(accounts: {
        [address: string]: AccountInfo;
    }): number {
        return (
            Math.max(
                ...Object.values(accounts).map(function (a) {
                    return a.index;
                })
            ) + 1
        );
    }

    /**
     * getHardwareWalletAccounts
     *
     * It returns a paginated list accounts from the hardware wallet device
     *
     * @param device The device type to connect to
     * @param pageIndex The accounts page index
     * @param pageSize  The accounts page size
     * @returns A paginated list of accounts
     */
    public async getHardwareWalletAccounts(
        device: Devices,
        pageIndex: number,
        pageSize: number
    ): Promise<DeviceAccountInfo[]> {
        return this._keyringController.getMutex().runExclusive(async () => {
            const keyring = await this._keyringController.getKeyringFromDevice(
                device
            );

            // Check if the keyring exists
            if (!keyring) {
                throw new Error('No keyring found');
            }

            // Check if the keyring is unlocked, if not unlock it
            if (!keyring.isUnlocked()) {
                await keyring.unlock();
            }

            keyring.perPage = pageSize;
            const deviceAccounts = await keyring.getPage(pageIndex);

            if (deviceAccounts) {
                const checkIfAccountNameExists = (
                    name: string,
                    address: string
                ) =>
                    !!Object.values(this.store.getState().accounts).find(
                        (t) => t.name === name && t.address !== address
                    );

                return deviceAccounts.map((a: any) => {
                    const baseName = `${
                        device.charAt(0).toUpperCase() +
                        device.slice(1).toLowerCase()
                    } ${a.index + 1}`;

                    let name = baseName;
                    // Check if the account name is already used by another account
                    let nameExists = checkIfAccountNameExists(name, a.address);
                    let idx = 1;
                    while (nameExists) {
                        name = `${baseName} (${idx})`;
                        nameExists = checkIfAccountNameExists(name, a.address);
                        idx++;
                    }

                    return {
                        index: a.index,
                        address: a.address,
                        name,
                    } as DeviceAccountInfo;
                });
            }

            return [];
        });
    }

    public async getAccountNativeTokenBalanceForChain(
        chainId: number
    ): Promise<BigNumber | undefined> {
        const selectedAddress =
            this._preferencesController.getSelectedAddress();

        const provider = this._networkController.getProviderForChainId(chainId);

        if (provider === undefined) {
            return undefined;
        }
        try {
            const balances = await this._getAddressBalances(
                chainId,
                provider,
                selectedAddress,
                [NATIVE_TOKEN_ADDRESS]
            );

            return balances[NATIVE_TOKEN_ADDRESS];
        } catch {
            return undefined;
        }
    }
}<|MERGE_RESOLUTION|>--- conflicted
+++ resolved
@@ -961,17 +961,6 @@
             const balances: BalanceMap = {};
 
             // Get all user's token balances
-<<<<<<< HEAD
-            const tokenBalances = await Promise.allSettled(
-                assetAddressToGetBalance.map((tokenAddress) => {
-                    if (this._tokenController.isNativeToken(tokenAddress)) {
-                        return provider.getBalance(accountAddress);
-                    }
-                    return this._tokenOperationsController.balanceOf(
-                        tokenAddress,
-                        accountAddress,
-                        provider
-=======
             for (let i = 0; i < assetAddressToGetBalance.length; i++) {
                 const tokenAddress = checksummedAddress(
                     assetAddressToGetBalance[i]
@@ -979,13 +968,13 @@
                 if (this._tokenController.isNativeToken(tokenAddress)) {
                     balances[tokenAddress] = await provider.getBalance(
                         accountAddress
->>>>>>> 405c7bfd
                     );
                 } else {
                     balances[tokenAddress] =
                         await this._tokenOperationsController.balanceOf(
                             tokenAddress,
-                            accountAddress
+                            accountAddress,
+                            provider
                         );
                 }
             }
