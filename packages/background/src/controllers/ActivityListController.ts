import { BigNumber } from '@ethersproject/bignumber';
import { parseUnits } from 'ethers/lib/utils';
import { BaseController } from '../infrastructure/BaseController';
import { Network } from '../utils/constants/networks';
import { PrivacyAsyncController } from './privacy/PrivacyAsyncController';
import { PendingWithdrawal } from './privacy/types';
import { transactionToIncomingBridgeTransactionPlaceholder } from '../utils/incomingBridgePlaceholder';
import BridgeController, { BRIDGE_PENDING_STATUSES } from './BridgeController';
import NetworkController from './NetworkController';
import { PreferencesController } from './PreferencesController';
import { TransactionController } from './transactions/TransactionController';
import {
    getFinalTransactionStatuses,
    MetaType,
    TransactionCategories,
    TransactionMeta,
    TransactionStatus,
} from './transactions/utils/types';
import { compareAddresses } from './transactions/utils/utils';
import {
    TransactionTypeEnum,
    TransactionWatcherController,
    TransactionWatcherControllerState,
} from './TransactionWatcherController';

export interface IActivityListState {
    activityList: {
        pending: TransactionMeta[];
        confirmed: TransactionMeta[];
    };
}

// PendingWithdrawalStatus for chunking purposes.
enum PendingWithdrawalStatus {
    UNSUBMITTED = 'UNSUBMITTED',
    PENDING = 'PENDING',
    CONFIRMED = 'CONFIRMED',
    FAILED = 'FAILED',
    REJECTED = 'REJECTED',
    MINED = 'MINED',
}

export class ActivityListController extends BaseController<IActivityListState> {
    constructor(
        private readonly _transactionsController: TransactionController,
        private readonly _privacyController: PrivacyAsyncController,
        private readonly _preferencesController: PreferencesController,
        private readonly _networkController: NetworkController,
        private readonly _transactionWatcherController: TransactionWatcherController,
        private readonly _bridgeController: BridgeController
    ) {
        super();

        // If any of the following stores were updated trigger the ActivityList update
        this._transactionsController.UIStore.subscribe(this.onStoreUpdate);
<<<<<<< HEAD
        this._blankDepositsController.UIStore.subscribe(this.onStoreUpdate);
        this._preferencesController.store.subscribe((newState, oldState) => {
            if (
                !compareAddresses(
                    newState.selectedAddress,
                    oldState?.selectedAddress
                )
            ) {
                return this.onStoreUpdate();
            }
        });
        this._networkController.store.subscribe((newState, oldState) => {
            if (newState.selectedNetwork !== oldState?.selectedNetwork) {
                this.onStoreUpdate();
            }
        });
        this._transactionWatcherController.store.subscribe(
            (newState, oldState) => {
                const { selectedAddress } =
                    this._preferencesController.store.getState();

                const safeGetTxsHashes = (
                    txWatcherState:
                        | TransactionWatcherControllerState
                        | undefined
                ) => {
                    if (!txWatcherState) {
                        return [];
                    }
                    return this.parseWatchedTransactions(
                        this._networkController.network.chainId,
                        selectedAddress,
                        txWatcherState.transactions
                    )
                        .map((tx) => tx.transactionParams.hash!)
                        .filter(Boolean);
                };

                const oldTxs = safeGetTxsHashes(oldState);
                const newTxs = safeGetTxsHashes(newState);

                //If hashes length has changed, then update the activity list.
                if (oldTxs.length !== newTxs.length) {
                    this.onStoreUpdate();
                }
            }
        );
=======
        this._privacyController.UIStore.subscribe(this.onStoreUpdate);
        this._preferencesController.store.subscribe(this.onStoreUpdate);
        this._networkController.store.subscribe(this.onStoreUpdate);
        this._transactionWatcherController.store.subscribe(this.onStoreUpdate);
>>>>>>> aa0125ff
        this._bridgeController.store.subscribe(this.onStoreUpdate);
        this.onStoreUpdate();
    }

    /**
     * Ensure that 'currency' will be uppercase
     *
     * @param transactionMeta
     * @returns TransactionMeta with currency text uppercase
     */
    private transactionSymbolTransformation = (
        transactionMeta: TransactionMeta
    ): TransactionMeta => {
        if (transactionMeta.transferType?.currency) {
            transactionMeta.transferType.currency =
                transactionMeta.transferType.currency.toUpperCase();
        }
        return transactionMeta;
    };

    /**
     * Triggers on UI store update
     */
    private onStoreUpdate = () => {
        const { selectedAddress } =
            this._preferencesController.store.getState();

        const { network } = this._networkController;

        // Get parsed transactions
        const {
            confirmed: confirmedTransactions,
            pending: pendingTransactions,
        } = this.parseTransactions(selectedAddress);

        // Get parsed watched transactions
        const watchedTransactions = this.parseWatchedTransactions(
            network.chainId,
            selectedAddress
        );

        //Pending bridges placeholders for the current network
        const pendingIncomingBridgePlaceholders =
            this._parsePendingIncomingBridgePlaceholders();

        const confirmedIncomingBridgeTransactions =
            this.parseBridgeReceivingTransactions(
                network.chainId,
                selectedAddress
            );

        // Get parsed withdrawals
        const { confirmed: confirmedWithdrawals, pending: pendingWithdrawals } =
            this.parseWithdrawalTransactions(selectedAddress, network);

        // Concat all and order by time
        const confirmedConcated = confirmedTransactions
            .concat(confirmedWithdrawals)
            .concat(confirmedIncomingBridgeTransactions)
            .concat(watchedTransactions)
            .filter(
                (t1, index, self) =>
                    index ===
                    self.findIndex((t2) => {
                        const h1 = this.pickHash(t1);
                        const h2 = this.pickHash(t2);
                        return h1 && h2 && h1 === h2;
                    })
            );

        // sort
        const confirmedSorted = confirmedConcated
            .sort((t1, t2) => {
                t1 = this.getEffectiveTransaction(t1, confirmedConcated);
                t2 = this.getEffectiveTransaction(t2, confirmedConcated);

                const aBn = t1.transactionReceipt?.blockNumber || 0;
                const bBn = t2.transactionReceipt?.blockNumber || 0;

                if (aBn == bBn) {
                    if (
                        t2.transactionParams.nonce &&
                        t1.transactionParams.nonce
                    ) {
                        return (
                            t2.transactionParams.nonce -
                            t1.transactionParams.nonce
                        );
                    } else if (t1.transactionReceipt && t2.transactionReceipt) {
                        if (
                            t1.transactionReceipt.transactionIndex &&
                            t2.transactionReceipt.transactionIndex
                        ) {
                            return (
                                t2.transactionReceipt.transactionIndex -
                                t1.transactionReceipt.transactionIndex
                            );
                        }
                    }
                }

                // Confirmed ones ordered by block number descending
                return bBn - aBn;
            })
            .map((c: TransactionMeta) => {
                return this.transactionSymbolTransformation(c);
            });

        // Pendings ordered by time descending
        const pending = pendingWithdrawals
            .concat(pendingTransactions)
            .concat(pendingIncomingBridgePlaceholders)
            .sort((a, b) => a.time - b.time)
            .map((c: TransactionMeta) => {
                return this.transactionSymbolTransformation(c);
            });

        // Update state
        this.store.setState({
            activityList: {
                confirmed: confirmedSorted,
                pending,
            },
        });
    };

    /**
     * parseTransactions
     *
     * @param selectedAddress The user selected address
     * @returns The list of the user pending and confirmed transactions
     */
    private parseTransactions(selectedAddress: string) {
        // Filter by user outgoing transactions only
        const fromUser = (transaction: TransactionMeta) =>
            compareAddresses(
                transaction.transactionParams.from,
                selectedAddress
            );

        // Whether the transaction is on one of its final states
        const isOnFinalState = (t: TransactionMeta) =>
            getFinalTransactionStatuses().includes(t.status);

        const { transactions } =
            this._transactionsController.UIStore.getState();
        const userTransactions = transactions.filter(fromUser);

        return {
            confirmed: userTransactions.filter(isOnFinalState),
            pending: userTransactions.filter(
                (t) => t.status === TransactionStatus.SUBMITTED
            ),
        };
    }

    /**
     * parseWatchedTransactions
     *
     * @returns The watched transactions
     */
    private parseWatchedTransactions(
        chainId: number,
        selectedAddress: string,
        transactions: TransactionWatcherControllerState['transactions'] = this._transactionWatcherController.store.getState()
            .transactions
    ): TransactionMeta[] {
        const watchedTransactions: TransactionMeta[] = [];

        if (chainId in transactions) {
            if (selectedAddress in transactions[chainId]) {
                const transactionsByAddress =
                    transactions[chainId][selectedAddress];

                for (const type in transactionsByAddress) {
                    const transactionType = type as TransactionTypeEnum;

                    const { transactions: transactionsByType } =
                        transactionsByAddress[transactionType];

                    for (const transactionHash in transactionsByType) {
                        watchedTransactions.push(
                            transactionsByType[transactionHash]
                        );
                    }
                }
            }
        }

        return watchedTransactions;
    }

    /**
     * parseBridgeReceivingTransactions
     *
     * @returns The incoming bridge transactions
     */
    private parseBridgeReceivingTransactions(
        chainId: number,
        selectedAddress: string
    ): TransactionMeta[] {
        const { bridgeReceivingTransactions } =
            this._bridgeController.store.getState();

        if (chainId in (bridgeReceivingTransactions || {})) {
            if (selectedAddress in bridgeReceivingTransactions[chainId]) {
                return (
                    Object.values(
                        bridgeReceivingTransactions[chainId][selectedAddress]
                    ) || []
                );
            }
        }

        return [];
    }

    /**
     * parseWithdrawalTransactions
     *
     * @returns The user pending and confirmed withdrawals
     */
    private parseWithdrawalTransactions(
        selectedAddress: string,
        network: Network
    ) {
        const { pendingWithdrawals } =
            this._privacyController.UIStore.getState();

        const { nativeCurrency } = network;

        if (!pendingWithdrawals) {
            return {
                confirmed: [],
                pending: [],
            };
        }

        const statusMap: {
            [key in PendingWithdrawalStatus]: TransactionStatus;
        } = {
            [PendingWithdrawalStatus.PENDING]: TransactionStatus.SUBMITTED,
            [PendingWithdrawalStatus.UNSUBMITTED]: TransactionStatus.SUBMITTED,
            [PendingWithdrawalStatus.CONFIRMED]: TransactionStatus.CONFIRMED,
            [PendingWithdrawalStatus.MINED]: TransactionStatus.CONFIRMED,
            [PendingWithdrawalStatus.FAILED]: TransactionStatus.FAILED,
            [PendingWithdrawalStatus.REJECTED]: TransactionStatus.REJECTED,
        };

        const mapFc = (w: PendingWithdrawal): TransactionMeta => {
            const decimals = w.decimals || nativeCurrency.decimals; // Default to ETH
            const amount = parseUnits(w.pair.amount, decimals).sub(
                w.fee ? BigNumber.from(w.fee) : BigNumber.from(0)
            );

            return {
                id: w.depositId,
                status: statusMap[
                    w.status || PendingWithdrawalStatus.UNSUBMITTED
                ],
                time: w.time,
                confirmationTime: w.time,
                transactionParams: {
                    to: w.toAddress,
                    from: w.transactionReceipt?.from,
                    value: w.value,
                    hash: w.transactionHash,
                    gasPrice: w.gasPrice,
                    nonce: w.nonce,
                    gasLimit: w.gasLimit,
                    maxFeePerGas:
                        w.transactionReceipt?.effectiveGasPrice ||
                        w.maxFeePerGas,
                    maxPriorityFeePerGas: w.maxPriorityFeePerGas,
                },
                transferType: {
                    amount,
                    decimals,
                    currency: w.pair.currency.toUpperCase(),
                },
                transactionReceipt: w.transactionReceipt,
                transactionCategory: TransactionCategories.BLANK_WITHDRAWAL,
                loadingGasValues: false,
                metaType: MetaType.REGULAR,
                blocksDropCount: 0,
                methodSignature: w.methodSignature,
                advancedData: {
                    withdrawFee: w.fee,
                },
            };
        };

        const confirmed = pendingWithdrawals
            .filter(
                (w) =>
                    w.status &&
                    [
                        PendingWithdrawalStatus.CONFIRMED,
                        PendingWithdrawalStatus.FAILED,
                        PendingWithdrawalStatus.REJECTED,
                    ].includes(w.status) &&
                    w.toAddress === selectedAddress
            )
            .map(mapFc);

        const pending = pendingWithdrawals
            .filter((w) =>
                [
                    PendingWithdrawalStatus.PENDING,
                    PendingWithdrawalStatus.UNSUBMITTED,
                ].includes(w.status || PendingWithdrawalStatus.UNSUBMITTED)
            )
            .map(mapFc);

        return { confirmed, pending };
    }

    /**
     * _parsePendingIncomingBridgePlaceholders
     *
     *  Incoming bridges that may or may not be converted into an incoming transaction for this network and account.
     *  - If the bridge is completed successfully, then it will appear as a trasnaction gathered by the BridgingController.
     *  - If the bridge failed, it will be filtered by the  tx.bridgeParams.status === BridgeStatus.PENDING condition
     *
     * @returns pending bridges placeholders for the destination network
     */
    private _parsePendingIncomingBridgePlaceholders(): TransactionMeta[] {
        const pendingIncomingBridgePlaceholders =
            this._transactionsController.store
                .getState()
                .transactions.filter((tx) => {
                    const { bridgeParams, transactionCategory, status } = tx;
                    if (!bridgeParams || !bridgeParams.status) {
                        return false;
                    }

                    return (
                        // Sending tx category is Bridge
                        transactionCategory === TransactionCategories.BRIDGE &&
                        // Destination chain transaction is the selected one
                        Number(tx.bridgeParams?.toChainId) ===
                            Number(this._networkController.network.chainId) &&
                        //There is no receiving hash YET
                        !bridgeParams.receivingTxHash &&
                        // Bridge is in a pending status
                        BRIDGE_PENDING_STATUSES.includes(bridgeParams.status) &&
                        // Sending transaction is submitted or confirmed
                        [
                            TransactionStatus.SUBMITTED,
                            TransactionStatus.CONFIRMED,
                        ].includes(status)
                    );
                })
                .map((tx) =>
                    transactionToIncomingBridgeTransactionPlaceholder(
                        tx,
                        this._networkController.network.chainId
                    )
                );

        return pendingIncomingBridgePlaceholders;
    }

    /**
     * Returns the hash of a transaction.
     * @param transaction
     * @returns
     */
    private pickHash(transaction: TransactionMeta): string | undefined {
        if (
            transaction.transactionParams &&
            transaction.transactionParams.hash
        ) {
            return transaction.transactionParams.hash;
        }
        if (
            transaction.transactionReceipt &&
            transaction.transactionReceipt.transactionHash
        ) {
            return transaction.transactionReceipt.transactionHash;
        }

        return undefined;
    }

    /**
     * If a transactions was replaced by a new one it returns the new one.
     * @param transaction
     * @param transactions
     * @returns
     */
    private getEffectiveTransaction(
        transaction: TransactionMeta,
        transactions: TransactionMeta[]
    ): TransactionMeta {
        if (transaction.replacedBy) {
            const replace = transactions.find(
                (t1) => t1.id === transaction.replacedBy
            );
            if (replace) {
                return replace;
            }
        }
        return transaction;
    }

    /**
     * Removes all activities from state
     *
     */
    public clearActivities(): void {
        this.store.setState({
            activityList: {
                pending: [],
                confirmed: [],
            },
        });
    }
}<|MERGE_RESOLUTION|>--- conflicted
+++ resolved
@@ -53,8 +53,7 @@
 
         // If any of the following stores were updated trigger the ActivityList update
         this._transactionsController.UIStore.subscribe(this.onStoreUpdate);
-<<<<<<< HEAD
-        this._blankDepositsController.UIStore.subscribe(this.onStoreUpdate);
+        this._privacyController.UIStore.subscribe(this.onStoreUpdate);
         this._preferencesController.store.subscribe((newState, oldState) => {
             if (
                 !compareAddresses(
@@ -101,12 +100,6 @@
                 }
             }
         );
-=======
-        this._privacyController.UIStore.subscribe(this.onStoreUpdate);
-        this._preferencesController.store.subscribe(this.onStoreUpdate);
-        this._networkController.store.subscribe(this.onStoreUpdate);
-        this._transactionWatcherController.store.subscribe(this.onStoreUpdate);
->>>>>>> aa0125ff
         this._bridgeController.store.subscribe(this.onStoreUpdate);
         this.onStoreUpdate();
     }
