--- conflicted
+++ resolved
@@ -98,15 +98,13 @@
     RequestRemoveHardwareWallet,
     RequestGenerateOnDemandReleaseNotes,
     RequestEditNetwork,
-<<<<<<< HEAD
     RequestSetUserOnline,
-=======
     RequestExecuteBridge,
     RequestGetBridgeQuote,
     RequestApproveBridgeAllowance,
     RequestGetBridgeRoutes,
     RequestEditNetworksOrder,
->>>>>>> 4c104d54
+    RequestCalculateApproveTransactionGasLimit,
 } from '../utils/types/communication';
 
 import EventEmitter from 'events';
@@ -202,9 +200,7 @@
 
 import { generateOnDemandReleaseNotes } from '../utils/userPreferences';
 import { TransactionWatcherController } from './TransactionWatcherController';
-<<<<<<< HEAD
 import { PrivacyAsyncController } from './privacy/PrivacyAsyncController';
-=======
 import BridgeController, {
     GetBridgeAvailableRoutesResponse,
     GetBridgeQuoteNotFoundResponse,
@@ -213,7 +209,7 @@
 import { IChain } from '../utils/types/chain';
 import { BridgeImplementation } from '../utils/bridgeApi';
 import TokenAllowanceController from './erc-20/transactions/TokenAllowanceController';
->>>>>>> 4c104d54
+import { ApproveTransaction } from './erc-20/transactions/ApproveTransaction';
 
 export interface BlankControllerProps {
     initState: BlankAppState;
@@ -389,17 +385,6 @@
             initState.AccountTrackerController
         );
 
-<<<<<<< HEAD
-        this.activityListController = new ActivityListController(
-            this.transactionController,
-            this.privacyController,
-            this.preferencesController,
-            this.networkController,
-            this.transactionWatcherController
-        );
-
-=======
->>>>>>> 4c104d54
         this.blankProviderController = new BlankProviderController(
             this.networkController,
             this.transactionController,
@@ -435,7 +420,7 @@
 
         this.activityListController = new ActivityListController(
             this.transactionController,
-            this.blankDepositController,
+            this.privacyController,
             this.preferencesController,
             this.networkController,
             this.transactionWatcherController,
@@ -1096,8 +1081,6 @@
     }
 
     /**
-<<<<<<< HEAD
-=======
      * getAccountNativeTokenBalanceForChain
      *
      * It gets the native token balance from the selected account in the specified network.
@@ -1112,54 +1095,8 @@
             chainId
         );
     }
-    /**
-     * It triggers the deposits tree update for the current network
-     * (used to update the deposits tree and calculate the subsequent deposits accurately)
-     */
-    public async updateDepositsTree({
-        pair,
-    }: RequestBlankDepositsTreeUpdate): Promise<void> {
-        return this.blankDepositController.updateDepositsTree(pair);
-    }
-
-    /**
-     * It gets the subsequent deposits from the user's most recent for a given pair.
-     * @param pair The pair to get subsequent deposits for.
-     *
-     * @returns If successful, it returns the subsequent deposits.
-     */
-    public async getSubsequentDepositsCount({
-        pair,
-    }: RequestGetSubsequentDepositsCount): Promise<number | undefined> {
-        return this.blankDepositController.getPairSubsequentDepositsCount(pair);
-    }
-
-    /**
-     * It gets the pair's pool anonimity set.
-     *
-     * @param pair The pair to get the anonimity set for.
-     * @returns If successful, it returns the anonimity set.
-     */
-    public async getAnonimitySet({
-        pair,
-    }: RequestGetAnonimitySet): Promise<number> {
-        return this.blankDepositController.getPairAnonimitySet(pair);
-    }
-
-    /**
-     * It returns the date of the latest deposit made
-     * for the specified currency/amount pair
-     *
-     * @param pair The currency amount pair to look for
-     */
-    public async getLatestDepositDate({
-        pair,
-    }: RequestBlankGetLatestDepositDate): Promise<Date> {
-        return this.blankDepositController.getLatestDepositDate(pair);
-    }
-
-    /**
->>>>>>> 4c104d54
+
+    /**
      * Adds a new account to the default (first) HD seed phrase Keyring.
      *
      */
@@ -2170,8 +2107,6 @@
         return BigNumber.from(this.gasPricesController.getFeeData().gasPrice!);
     }
 
-<<<<<<< HEAD
-=======
     /**
      * It returns the current network latest gas price by fetching it from the Fee service or network
      */
@@ -2195,11 +2130,6 @@
             networkController: this.networkController,
         });
 
-        spender =
-            spender === 'deposit'
-                ? this.blankDepositController.proxyContractAddress
-                : spender;
-
         return approveTransaction.calculateTransactionGasLimit({
             tokenAddress,
             spender,
@@ -2207,7 +2137,6 @@
         });
     }
 
->>>>>>> 4c104d54
     private cancelTransaction({
         transactionId,
         gasValues,
@@ -2460,10 +2389,6 @@
         }
         await this.networkController.setNetwork(network);
 
-<<<<<<< HEAD
-=======
-        await this.blankDepositController.initialize();
->>>>>>> 4c104d54
         // reconstruct past erc20 transfers
         this.transactionWatcherController.fetchTransactions();
 
