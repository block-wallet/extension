/* eslint-disable @typescript-eslint/no-non-null-assertion */
/* eslint-disable @typescript-eslint/no-empty-function */
// Explicitly disabled no-empty-pattern on this file as some actions need generic param typing but receive empty objects.
/* eslint-disable no-empty-pattern */
import {
    ExternalEventSubscription,
    MessageTypes,
    RequestAccountCreate,
    RequestAccountExportJson,
    RequestAccountExportPK,
    RequestAccountImportJson,
    RequestAccountImportPK,
    RequestAccountRemove,
    RequestAccountHide,
    RequestAccountUnhide,
    RequestAccountRename,
    RequestAccountSelect,
    RequestAddNewSiteWithPermissions,
    RequestAppUnlock,
    RequestEnsResolve,
    RequestEnsLookup,
    RequestUDResolve,
    RequestConfirmPermission,
    RequestConfirmTransaction,
    RequestSendToken,
    RequestGetTokens,
    RequestGetToken,
    RequestGetTokenBalance,
    RequestAddCustomToken,
    RequestAddCustomTokens,
    RequestGetUserTokens,
    RequestPopulateTokenData,
    RequestExternalRequest,
    RequestGetAccountPermissions,
    RequestNetworkChange,
    RequestPasswordVerify,
    RequestRemoveAccountFromSite,
    RequestSeedPhrase,
    RequestSendEther,
    RequestTypes,
    RequestUpdateSitePermissions,
    RequestVerifySeedPhrase,
    RequestWalletCreate,
    RequestWalletImport,
    RequestCheckExchangeAllowance,
    RequestApproveExchange,
    RequestGetExchangeQuote,
    RequestGetExchange,
    RequestExecuteExchange,
    ResponseType,
    SubscriptionMessageTypes,
    TransportRequestMessage,
    RequestSearchToken,
    RequestShowTestNetworks,
    RequestUpdatePopupTab,
    RequestAddAsNewSendTransaction,
    RequestUpdateSendTransactionGas,
    RequestApproveSendTransaction,
    RequestSendTransactionResult,
    RequestCalculateSendTransactionGasLimit,
    RequestRejectTransaction,
    RequestSetIdleTimeout,
    RequestSetIcon,
    RequestDeleteCustomToken,
    RequestAddressBookGetByAddress,
    RequestAddressBookGet,
    RequestAddressBookSet,
    RequestAddressBookDelete,
    RequestAddressBookClear,
    RequestAddressBookGetRecentAddresses,
    RequestCompleteSetup,
    RequestAddNetwork,
    RequestConfirmDappRequest,
    RequestWalletReset,
    RequestUserSettings,
    RequestCancelTransaction,
    RequestSpeedUpTransaction,
    RequestGetCancelSpeedUpGasPriceTransaction,
    RequestNextNonce,
    RequestUpdateAntiPhishingImage,
    RequestToggleAntiPhishingProtection,
    RequestToggleReleaseNotesSubscription,
    RequestSetNativeCurrency,
    RequestToggleDefaultBrowserWallet,
    RequestConnectHardwareWallet,
    RequestGetHardwareWalletAccounts,
    RequestImportHardwareWalletAccounts,
    RequestSetAccountFilters,
    RequestWalletGetHDPath,
    RequestWalletSetHDPath,
    RequestRemoveNetwork,
    RequestGetChainData,
    RequestGetRpcChainId,
    RequestSearchChains,
    RequestIsDeviceConnected,
    RequestReconnectDevice,
    RequestRejectDappRequest,
    RequestRemoveHardwareWallet,
    RequestGenerateOnDemandReleaseNotes,
    RequestEditNetwork,
    RequestSetUserOnline,
    RequestExecuteBridge,
    RequestGetBridgeQuote,
    RequestApproveBridgeAllowance,
    RequestGetBridgeRoutes,
    RequestEditNetworksOrder,
    RequestAccountReset,
    RequestSetDefaultGas,
    RequestCalculateApproveTransactionGasLimit,
<<<<<<< HEAD
    RequestApproveAllowance,
    RequestAddAsNewApproveTransaction,
=======
    Origin,
>>>>>>> 91b646b7
} from '../utils/types/communication';

import EventEmitter from 'events';
import { BigNumber } from '@ethersproject/bignumber';
import BlankStorageStore from '../infrastructure/stores/BlankStorageStore';
import { Flatten } from '../utils/types/helpers';
import { Messages } from '../utils/types/communication';
import {
    TransactionCategories,
    TransactionMeta,
} from './transactions/utils/types';
import {
    BlankAppState,
    BlankAppUIState,
} from '../utils/constants/initialState';
import AppStateController, { AppStateEvents } from './AppStateController';
import OnboardingController from './OnboardingController';
import BlankProviderController, {
    BlankProviderEvents,
} from './BlankProviderController';
import NetworkController from './NetworkController';
import PermissionsController from './PermissionsController';
import { EnsController } from './EnsController';
import { UDController } from './UDController';
import TransactionController, {
    SEND_GAS_COST,
    TransactionGasEstimation,
    SpeedUpCancel,
    GasPriceValue,
    FeeMarketEIP1559Values,
} from './transactions/TransactionController';
import { GasPriceData } from './GasPricesController';
import { PreferencesController, ReleaseNote } from './PreferencesController';
import { ExchangeRatesController } from './ExchangeRatesController';
import {
    AccountInfo,
    AccountTrackerController,
    AccountType,
    DeviceAccountInfo,
} from './AccountTrackerController';

import { GasPricesController } from './GasPricesController';
import {
    TokenController,
    TokenControllerProps,
    NATIVE_TOKEN_ADDRESS,
} from './erc-20/TokenController';
import SwapController, { SwapParameters, SwapQuote } from './SwapController';
import {
    FetchTokenResponse,
    IToken,
    ITokens,
    SearchTokensResponse,
    Token,
} from './erc-20/Token';
import { ImportStrategy, getAccountJson } from '../utils/account';
import { ActivityListController } from './ActivityListController';
import {
    TransferTransaction,
    TransferTransactionPopulatedTransactionParams,
} from './erc-20/transactions/TransferTransaction';
import { TokenOperationsController } from './erc-20/transactions/TokenOperationsController';
import {
    ProviderEvents,
    ProviderSetupData,
} from '@block-wallet/provider/types';
import {
    AddressBookController,
    AddressBookEntry,
    NetworkAddressBook,
} from './AddressBookController';
import { Devices } from '../utils/types/hardware';
import KeyringControllerDerivated from './KeyringControllerDerivated';

import { showSetUpCompleteNotification } from '../utils/notifications';
import { extensionInstances } from '../infrastructure/connection';
import {
    focusWindow,
    openExtensionInBrowser,
    switchToTab,
    closeTab,
    getVersion,
    getCurrentWindowId,
} from '../utils/window';
import log from 'loglevel';
import BlockUpdatesController from './block-updates/BlockUpdatesController';

import ComposedStore from '../infrastructure/stores/ComposedStore';
import BlockFetchController from './block-updates/BlockFetchController';
import {
    Currency,
    getCurrencies,
    isCurrencyCodeValid,
} from '../utils/currency';
import { AvailableNetworks } from './privacy/types';

import { toError } from '../utils/toError';

import { getCustomRpcChainId } from '../utils/ethereumChain';
import { getChainListItem, searchChainsByTerm } from '../utils/chainlist';
import { ChainListItem } from '@block-wallet/chains-assets';
import { Network } from '../utils/constants/networks';

import { generateOnDemandReleaseNotes } from '../utils/userPreferences';
import { TransactionWatcherController } from './TransactionWatcherController';
import { PrivacyAsyncController } from './privacy/PrivacyAsyncController';
import { isNativeTokenAddress } from '../utils/token';
import BridgeController, {
    GetBridgeAvailableRoutesResponse,
    GetBridgeQuoteNotFoundResponse,
    GetBridgeQuoteResponse,
} from './BridgeController';
import { IChain } from '../utils/types/chain';
import { BridgeImplementation } from '../utils/bridgeApi';
import TokenAllowanceController from './erc-20/transactions/TokenAllowanceController';
import { isOnboardingTabUrl } from '../utils/window';
import RemoteConfigsController, {
    RemoteConfigsControllerState,
} from './RemoteConfigsController';
import { ApproveTransaction } from './erc-20/transactions/ApproveTransaction';
import { hexZeroPad } from 'ethers/lib/utils';

export interface BlankControllerProps {
    initState: BlankAppState;
    blankStateStore: BlankStorageStore;
    devTools?: any;
    encryptor?: any;
}

export enum BlankControllerEvents {
    EXTERNAL_REQUESTS_AMOUNT_CHANGE = 'EXTERNAL_REQUESTS_AMOUNT_CHANGE',
}

export default class BlankController extends EventEmitter {
    // Controllers
    private readonly appStateController: AppStateController;
    private readonly onboardingController: OnboardingController;
    private readonly networkController: NetworkController;
    private readonly ensController: EnsController;
    private readonly udController: UDController;
    private readonly keyringController: KeyringControllerDerivated;
    private readonly accountTrackerController: AccountTrackerController;
    private readonly preferencesController: PreferencesController;
    private readonly transactionController: TransactionController;
    private readonly privacyController: PrivacyAsyncController;
    private readonly exchangeRatesController: ExchangeRatesController;
    private readonly gasPricesController: GasPricesController;
    private readonly blankStateStore: BlankStorageStore;
    private readonly tokenOperationsController: TokenOperationsController;
    private readonly tokenController: TokenController;
    private readonly swapController: SwapController;
    private readonly bridgeController: BridgeController;
    private readonly blankProviderController: BlankProviderController;
    private readonly activityListController: ActivityListController;
    private readonly permissionsController: PermissionsController;
    private readonly addressBookController: AddressBookController;
    private readonly blockFetchController: BlockFetchController;
    private readonly blockUpdatesController: BlockUpdatesController;
    private readonly transactionWatcherController: TransactionWatcherController;
    private readonly tokenAllowanceController: TokenAllowanceController;
    private readonly remoteConfigsController: RemoteConfigsController;

    // Stores
    private readonly store: ComposedStore<BlankAppState>;
    private readonly UIStore: ComposedStore<BlankAppUIState>;

    private readonly _devTools: any;

    private subscriptions: Record<string, chrome.runtime.Port>;
    private isSetupComplete: boolean;

    constructor(props: BlankControllerProps) {
        super();

        const initState = props.initState;

        this.subscriptions = {};

        this.isSetupComplete = false;

        this._devTools = props.devTools;

        this.blankStateStore = props.blankStateStore;

        // Controllers Initialization
        this.preferencesController = new PreferencesController({
            initState: initState.PreferencesController,
        });

        this.networkController = new NetworkController(
            initState.NetworkController
        );

        this.remoteConfigsController = new RemoteConfigsController(
            initState.RemoteConfigsController
        );

        this.blockFetchController = new BlockFetchController(
            this.networkController,
            initState.BlockFetchController
        );

        this.blockUpdatesController = new BlockUpdatesController(
            this.networkController,
            this.blockFetchController,
            initState.BlockUpdatesController
        );

        this.keyringController = new KeyringControllerDerivated({
            initState: initState.KeyringController,
            encryptor: props.encryptor || undefined,
        });

        this.ensController = new EnsController({
            networkController: this.networkController,
        });

        this.udController = new UDController({
            networkController: this.networkController,
        });

        this.permissionsController = new PermissionsController(
            initState.PermissionsController,
            this.preferencesController
        );

        this.gasPricesController = new GasPricesController(
            this.networkController,
            this.blockUpdatesController,
            initState.GasPricesController
        );

        this.tokenOperationsController = new TokenOperationsController({
            networkController: this.networkController,
        });

        this.tokenController = new TokenController(initState.TokenController, {
            tokenOperationsController: this.tokenOperationsController,
            preferencesController: this.preferencesController,
            networkController: this.networkController,
        } as TokenControllerProps);

        this.onboardingController = new OnboardingController(
            initState.OnboardingController,
            this.keyringController
        );

        this.exchangeRatesController = new ExchangeRatesController(
            initState.ExchangeRatesController,
            this.preferencesController,
            this.networkController,
            this.blockUpdatesController,
            () => {
                return this.accountTrackerController.getAccountTokens(
                    this.preferencesController.getSelectedAddress()
                );
            }
        );

        this.transactionController = new TransactionController(
            this.networkController,
            this.preferencesController,
            this.permissionsController,
            this.gasPricesController,
            this.tokenController,
            this.blockUpdatesController,
            initState.TransactionController,
            this.keyringController.signTransaction.bind(this.keyringController)
        );

        this.privacyController = new PrivacyAsyncController({
            networkController: this.networkController,
            state: initState.BlankDepositController,
        });

        this.appStateController = new AppStateController(
            initState.AppStateController,
            this.keyringController,
            this.transactionController
        );

        this.transactionWatcherController = new TransactionWatcherController(
            this.networkController,
            this.preferencesController,
            this.blockUpdatesController,
            this.tokenController,
            this.transactionController,
            initState.TransactionWatcherControllerState
        );

        this.accountTrackerController = new AccountTrackerController(
            this.keyringController,
            this.networkController,
            this.tokenController,
            this.tokenOperationsController,
            this.preferencesController,
            this.blockUpdatesController,
            this.transactionWatcherController,
            this.transactionController,
            initState.AccountTrackerController
        );

        this.blankProviderController = new BlankProviderController(
            this.networkController,
            this.transactionController,
            this.permissionsController,
            this.appStateController,
            this.keyringController,
            this.tokenController,
            this.blockUpdatesController,
            this.gasPricesController
        );

        this.tokenAllowanceController = new TokenAllowanceController(
            this.networkController,
            this.preferencesController,
            this.tokenOperationsController,
            this.transactionController
        );

        this.swapController = new SwapController(
            this.networkController,
            this.transactionController,
            this.tokenController,
            this.tokenAllowanceController
        );

        this.bridgeController = new BridgeController(
            this.networkController,
            this.transactionController,
            this.tokenController,
            this.tokenAllowanceController,
            this.accountTrackerController,
            initState.BridgeController
        );

        this.activityListController = new ActivityListController(
            this.transactionController,
            this.privacyController,
            this.preferencesController,
            this.networkController,
            this.transactionWatcherController,
            this.bridgeController
        );

        this.addressBookController = new AddressBookController({
            initialState: initState.AddressBookController,
            networkController: this.networkController,
            activityListController: this.activityListController,
            preferencesController: this.preferencesController,
        });

        this.store = new ComposedStore<BlankAppState>({
            NetworkController: this.networkController.store,
            AppStateController: this.appStateController.store,
            OnboardingController: this.onboardingController.store,
            KeyringController: this.keyringController.store,
            AccountTrackerController: this.accountTrackerController.store,
            PreferencesController: this.preferencesController.store,
            TransactionController: this.transactionController.store,
            ExchangeRatesController: this.exchangeRatesController.store,
            GasPricesController: this.gasPricesController.store,
            BlankDepositController: this.privacyController.store,
            TokenController: this.tokenController.store,
            PermissionsController: this.permissionsController.store,
            AddressBookController: this.addressBookController.store,
            BlockUpdatesController: this.blockUpdatesController.store,
            BlockFetchController: this.blockFetchController.store,
            RemoteConfigsController: this.remoteConfigsController.store,
            TransactionWatcherControllerState:
                this.transactionWatcherController.store,
            BridgeController: this.bridgeController.store,
        });

        this.UIStore = new ComposedStore<BlankAppUIState>({
            NetworkController: this.networkController.store,
            AppStateController: this.appStateController.store,
            OnboardingController: this.onboardingController.store,
            KeyringController: this.keyringController.memStore,
            AccountTrackerController: this.accountTrackerController.store,
            PreferencesController: this.preferencesController.store,
            TransactionController: this.transactionController.UIStore,
            ExchangeRatesController: this.exchangeRatesController.store,
            GasPricesController: this.gasPricesController.store,
            BlankDepositController: this.privacyController.UIStore,
            TokenController: this.tokenController.store,
            ActivityListController: this.activityListController.store,
            PermissionsController: this.permissionsController.store,
            AddressBookController: this.addressBookController.store,
            BlankProviderController: this.blankProviderController.store,
            SwapController: this.swapController.UIStore,
            BridgeController: this.bridgeController.UIStore,
        });

        // Check controllers on app lock/unlock
        this.appStateController.on(AppStateEvents.APP_LOCKED, () => {
            this.manageControllers();
        });
        this.appStateController.on(AppStateEvents.APP_UNLOCKED, () => {
            this.manageControllers();
        });

        // Trigger method to manage external requests amount on update of relevent stores
        this.blankProviderController.store.subscribe(() => {
            this.handleExternalRequestAmountChange();
        });

        this.transactionController.store.subscribe(() => {
            this.handleExternalRequestAmountChange();
        });

        this.permissionsController.store.subscribe(() => {
            this.handleExternalRequestAmountChange();
        });

        // Set storage save on state update
        this.store.subscribe(this.storeState);

        // Set devtools callback on state update
        this.store.subscribe(this.devToolSubscription);

        // mv3 auto unlock
        this.appStateController.autoUnlock();
    }

    /**
     * Locally persists the state
     */
    private storeState = (state: Record<string, unknown>) => {
        const blankState = state as BlankAppState;
        this.blankStateStore.set('blankState', blankState);
    };

    /**
     * Manages controllers updates
     */
    private manageControllers() {
        // Get active subscription
        let activeSubscription = false;
        for (const key in this.subscriptions) {
            if (this.subscriptions[key].name === Origin.EXTENSION) {
                activeSubscription = true;
                break;
            }
        }

        // Check if app is unlocked
        const isAppUnlocked =
            this.appStateController.store.getState().isAppUnlocked;

        this.blockUpdatesController.setActiveSubscriptions(
            isAppUnlocked,
            activeSubscription
        );
    }

    /**
     * Subscription to state updates to send to dev tools
     */
    private devToolSubscription = (
        state: BlankAppState,
        _?: BlankAppState,
        action?: string
    ) => {
        if (action && typeof this._devTools !== 'undefined') {
            this._devTools.send(`@@BlankAppState/${action}`, state);
        }
    };

    // Emit event on dapp request change, to update extension label
    private handleExternalRequestAmountChange() {
        const dappRequestsAmount = Object.keys(
            this.blankProviderController.store.getState().dappRequests
        ).length;

        const unapprovedTransactionsAmount = Object.keys(
            this.transactionController.UIStore.getState().unapprovedTransactions
        ).length;

        const permissionRequests = Object.keys(
            this.permissionsController.store.getState().permissionRequests
        ).length;

        const totalExternalRequestsAmount =
            dappRequestsAmount +
            unapprovedTransactionsAmount +
            permissionRequests;

        this.emit(
            BlankControllerEvents.EXTERNAL_REQUESTS_AMOUNT_CHANGE,
            totalExternalRequestsAmount
        );
    }

    /**
     * Create subscription method
     */
    private createSubscription<TMessageType extends MessageTypes>(
        id: string,
        port: chrome.runtime.Port
    ): (data: SubscriptionMessageTypes[TMessageType]) => void {
        this.subscriptions[id] = port;

        // Check controllers
        this.manageControllers();

        return (subscription: unknown): void => {
            if (this.subscriptions[id]) {
                port.postMessage({ id, subscription });
            }
        };
    }

    /**
     * Unsubscribe method
     *
     * @param id subscription id
     */
    private unsubscribe(id: string): void {
        if (this.subscriptions[id]) {
            log.debug(`Unsubscribing from ${id}`);

            delete this.subscriptions[id];

            // Check controllers
            this.manageControllers();
        } else {
            log.warn(`Unable to unsubscribe from ${id}`);
        }
    }

    /**
     * Generic message handler
     *
     */
    public handler<TMessageType extends MessageTypes>(
        { id, message, request }: TransportRequestMessage<TMessageType>,
        port: chrome.runtime.Port,
        portId: string
    ): void {
        let isPortConnected = true;
        const from = port.name;
        const source = `${from}: ${id}: ${message}`;

        port.onDisconnect.addListener(() => {
            const error = chrome.runtime.lastError;
            isPortConnected = false;
            if (error) {
                log.error(error);
            }
        });

        log.trace('[in]', source);

        const promise = this.handle(id, message, request, port, portId);

        promise
            .then((response): void => {
                log.trace('[out]', source);

                if (!isPortConnected) {
                    throw new Error('Port has been disconnected');
                }

                port.postMessage({ id, response });
            })
            .catch((error: unknown): void => {
                // Always pass an error object to the client
                const safeError = toError(error);

                log.error('[err]', source, safeError.message);

                // only send message back to port if it's still connected
                if (isPortConnected) {
                    port.postMessage({
                        error: JSON.stringify(
                            safeError,
                            Object.getOwnPropertyNames(safeError)
                        ),
                        id,
                    });
                }
            });
    }

    /**
     * Request promise handler
     *
     * @param id request ID
     * @param type message Type
     * @param request request type
     * @param port connection port
     */
    private async handle(
        id: string,
        type: MessageTypes,
        request: RequestTypes[MessageTypes],
        port: chrome.runtime.Port,
        portId: string
    ): Promise<ResponseType<MessageTypes>> {
        switch (type) {
            case Messages.ACCOUNT.CREATE:
                return this.accountCreate(request as RequestAccountCreate);
            case Messages.ACCOUNT.EXPORT_JSON:
                return this.accountExportJson(
                    request as RequestAccountExportJson
                );
            case Messages.ACCOUNT.EXPORT_PRIVATE_KEY:
                return this.accountExportPrivateKey(
                    request as RequestAccountExportPK
                );
            case Messages.ACCOUNT.IMPORT_JSON:
                return this.accountImportJson(
                    request as RequestAccountImportJson
                );
            case Messages.ACCOUNT.IMPORT_PRIVATE_KEY:
                return this.accountImportPrivateKey(
                    request as RequestAccountImportPK
                );
            case Messages.ACCOUNT.REMOVE:
                return this.accountRemove(request as RequestAccountRemove);
            case Messages.ACCOUNT.RESET:
                return this.accountReset(request as RequestAccountReset);
            case Messages.ACCOUNT.HIDE:
                return this.accountHide(request as RequestAccountHide);
            case Messages.ACCOUNT.UNHIDE:
                return this.accountUnhide(request as RequestAccountUnhide);
            case Messages.ACCOUNT.RENAME:
                return this.accountRename(request as RequestAccountRename);
            case Messages.ACCOUNT.SELECT:
                return this.accountSelect(request as RequestAccountSelect);
            case Messages.ACCOUNT.GET_BALANCE:
                return this.getAccountBalance(request as string);
            case Messages.ACCOUNT.GET_NATIVE_TOKEN_BALANCE:
                return this.getAccountNativeTokenBalanceForChain(
                    request as number
                );
            case Messages.ACCOUNT.REFRESH_TOKEN_ALLOWANCES:
                return this.refreshAccountTokenAllowances();
            case Messages.APP.GET_IDLE_TIMEOUT:
                return this.getIdleTimeout();
            case Messages.APP.SET_IDLE_TIMEOUT:
                return this.setIdleTimeout(request as RequestSetIdleTimeout);
            case Messages.APP.SET_LAST_USER_ACTIVE_TIME:
                return this.setLastUserActiveTime();
            case Messages.APP.LOCK:
                return this.lockApp();
            case Messages.APP.UNLOCK:
                return this.unlockApp(request as RequestAppUnlock);
            case Messages.APP.RETURN_TO_ONBOARDING:
                return this.returnToOnboarding();
            case Messages.APP.OPEN_RESET:
                return this.openReset();
            case Messages.APP.UPDATE_POPUP_TAB:
                return this.updatePopupTab(request as RequestUpdatePopupTab);
            case Messages.APP.REJECT_UNCONFIRMED_REQUESTS:
                return this.rejectUnconfirmedRequests();
            case Messages.APP.SET_USER_ONLINE:
                return this.setUserOnline(request as RequestSetUserOnline);
            case Messages.DAPP.CONFIRM_REQUEST:
                return this.confirmDappRequest(
                    request as RequestConfirmDappRequest
                );
            case Messages.DAPP.ATTEMPT_REJECT_REQUEST:
                return this.attemptRejectDappRequest(
                    request as RequestConfirmDappRequest
                );
            case Messages.EXCHANGE.CHECK_ALLOWANCE:
                return this.checkExchangeAllowance(
                    request as RequestCheckExchangeAllowance
                );
            case Messages.EXCHANGE.APPROVE:
                return this.approveExchange(request as RequestApproveExchange);
            case Messages.EXCHANGE.GET_QUOTE:
                return this.getExchangeQuote(
                    request as RequestGetExchangeQuote
                );
            case Messages.EXCHANGE.GET_EXCHANGE:
                return this.getExchangeParameters(
                    request as RequestGetExchange
                );
            case Messages.EXCHANGE.EXECUTE:
                return this.executeExchange(request as RequestExecuteExchange);
            case Messages.BRIDGE.GET_BRIDGE_TOKENS:
                return this.getBridgeTokens();
            case Messages.BRIDGE.GET_BRIDGE_AVAILABLE_CHAINS:
                return this.getBridgeAvailableChains();
            case Messages.BRIDGE.APPROVE_BRIDGE_ALLOWANCE:
                return this.approveBridgeAllowance(
                    request as RequestApproveBridgeAllowance
                );
            case Messages.BRIDGE.GET_BRIDGE_ROUTES:
                return this.getBridgeRoutes(request as RequestGetBridgeRoutes);
            case Messages.BRIDGE.GET_BRIDGE_QUOTE:
                return this.getBridgeQuote(request as RequestGetBridgeQuote);
            case Messages.BRIDGE.EXECUTE_BRIDGE:
                return this.executeBridge(request as RequestExecuteBridge);
            case Messages.EXTERNAL.REQUEST:
                return this.externalRequestHandle(
                    request as RequestExternalRequest,
                    portId
                );
            case Messages.EXTERNAL.SETUP_PROVIDER:
                return this.setupProvider(portId);
            case Messages.EXTERNAL.SET_ICON:
                return this.setProviderIcon(request as RequestSetIcon, portId);
            case Messages.EXTERNAL.GET_PROVIDER_CONFIG:
                return this.getProviderRemoteConfig();
            case Messages.NETWORK.CHANGE:
                return this.networkChange(request as RequestNetworkChange);
            case Messages.NETWORK.SET_SHOW_TEST_NETWORKS:
                return this.setShowTestNetworks(
                    request as RequestShowTestNetworks
                );
            case Messages.NETWORK.ADD_NETWORK:
                return this.addNetwork(request as RequestAddNetwork);
            case Messages.NETWORK.EDIT_NETWORK:
                return this.editNetwork(request as RequestEditNetwork);
            case Messages.NETWORK.EDIT_NETWORKS_ORDER:
                return this.editNetworksOrder(
                    request as RequestEditNetworksOrder
                );
            case Messages.NETWORK.REMOVE_NETWORK:
                return this.removeNetwork(request as RequestRemoveNetwork);
            case Messages.NETWORK.GET_SPECIFIC_CHAIN_DETAILS:
                return this.getChainData(request as RequestGetChainData);
            case Messages.NETWORK.GET_RPC_CHAIN_ID:
                return this.getRpcChainId(request as RequestGetRpcChainId);
            case Messages.NETWORK.SEARCH_CHAINS:
                return this.searchChainsByTerm(request as RequestSearchChains);
            case Messages.PASSWORD.VERIFY:
                return this.passwordVerify(request as RequestPasswordVerify);
            // case Messages.PASSWORD.CHANGE:
            //   return this.passwordChange(request as RequestPasswordChange)
            case Messages.PERMISSION.ADD_NEW:
                return this.addNewSiteWithPermissions(
                    request as RequestAddNewSiteWithPermissions
                );
            case Messages.PERMISSION.CONFIRM:
                return this.confirmPermission(
                    request as RequestConfirmPermission
                );
            case Messages.PERMISSION.GET_ACCOUNT_PERMISSIONS:
                return this.getAccountPermissions(
                    request as RequestGetAccountPermissions
                );
            case Messages.PERMISSION.REMOVE_ACCOUNT_FROM_SITE:
                return this.removeAccountFromSite(
                    request as RequestRemoveAccountFromSite
                );
            case Messages.PERMISSION.UPDATE_SITE_PERMISSIONS:
                return this.updateSitePermissions(
                    request as RequestUpdateSitePermissions
                );
            case Messages.STATE.GET_REMOTE_CONFIG:
                return this.getRemoteConifg();
            case Messages.STATE.GET:
                return this.getState();
            case Messages.TRANSACTION.CONFIRM:
                return this.confirmTransaction(
                    request as RequestConfirmTransaction
                );
            case Messages.TRANSACTION.REJECT:
                return this.rejectTransaction(
                    request as RequestRejectTransaction
                );
            case Messages.TRANSACTION.REJECT_REPLACEMENT_TRANSACTION:
                return this.rejectReplacementTransaction(
                    request as RequestRejectTransaction
                );
            case Messages.ENS.RESOLVE_NAME:
                return this.ensResolve(request as RequestEnsResolve);
            case Messages.ENS.LOOKUP_ADDRESS:
                return this.ensLookup(request as RequestEnsLookup);
            case Messages.UD.RESOLVE_NAME:
                return this.udResolve(request as RequestUDResolve);
            case Messages.TRANSACTION.GET_LATEST_GAS_PRICE:
                return this.getLatestGasPrice();
            case Messages.TRANSACTION.FETCH_LATEST_GAS_PRICE:
                return this.fetchLatestGasPriceForChain(request as number);
            case Messages.TRANSACTION.SEND_ETHER:
                return this.sendEther(request as RequestSendEther);
            case Messages.TRANSACTION.ADD_NEW_SEND_TRANSACTION:
                return this.addAsNewSendTransaction(
                    request as RequestAddAsNewSendTransaction
                );
            case Messages.TRANSACTION.ADD_NEW_APPROVE_TRANSACTION:
                return this.addAsNewApproveTransaction(
                    request as RequestAddAsNewApproveTransaction
                );
            case Messages.TRANSACTION.UPDATE_SEND_TRANSACTION_GAS:
                return this.updateSendTransactionGas(
                    request as RequestUpdateSendTransactionGas
                );
            case Messages.TRANSACTION.APPROVE_SEND_TRANSACTION:
                return this.approveSendTransaction(
                    request as RequestApproveSendTransaction
                );
            case Messages.TRANSACTION.GET_SEND_TRANSACTION_RESULT:
                return this.getSendTransactionResult(
                    request as RequestSendTransactionResult
                );
            case Messages.TRANSACTION.CALCULATE_APPROVE_TRANSACTION_GAS_LIMIT:
                return this.calculateApproveTransactionGasLimit(
                    request as RequestCalculateApproveTransactionGasLimit
                );
            case Messages.TRANSACTION.CALCULATE_SEND_TRANSACTION_GAS_LIMIT:
                return this.calculateSendTransactionGasLimit(
                    request as RequestCalculateSendTransactionGasLimit
                );
            case Messages.TRANSACTION.CANCEL_TRANSACTION:
                return this.cancelTransaction(
                    request as RequestCancelTransaction
                );
            case Messages.TRANSACTION.SPEED_UP_TRANSACTION:
                return this.speedUpTransaction(
                    request as RequestSpeedUpTransaction
                );
            case Messages.TRANSACTION.GET_SPEED_UP_GAS_PRICE:
                return this.getSpeedUpGasPrice(
                    request as RequestSpeedUpTransaction
                );
            case Messages.TRANSACTION.GET_CANCEL_GAS_PRICE:
                return this.getCancelGasPrice(
                    request as RequestSpeedUpTransaction
                );
            case Messages.TRANSACTION.GET_NEXT_NONCE:
                return this.getNextNonce(request as RequestNextNonce);
            case Messages.WALLET.CREATE:
                return this.walletCreate(request as RequestWalletCreate);
            case Messages.WALLET.IMPORT:
                return this.walletImport(request as RequestWalletImport);
            case Messages.WALLET.GENERATE_ON_DEMAND_RELEASE_NOTES:
                return this.generateOnDemandReleaseNotes(
                    request as RequestGenerateOnDemandReleaseNotes
                );
            case Messages.WALLET.RESET:
                return this.walletReset(request as RequestWalletReset);
            case Messages.WALLET.VERIFY_SEED_PHRASE:
                return this.verifySP(request as RequestVerifySeedPhrase);
            case Messages.WALLET.SETUP_COMPLETE:
                return this.completeSetup(request as RequestCompleteSetup);
            case Messages.WALLET.REQUEST_SEED_PHRASE:
                return this.getSeedPhrase(request as RequestSeedPhrase);
            case Messages.STATE.SUBSCRIBE:
                return this.stateSubscribe(id, port);
            case Messages.TOKEN.GET_BALANCE:
                return this.getTokenBalance(request as RequestGetTokenBalance);
            case Messages.TOKEN.GET_TOKENS:
                return this.getTokens(request as RequestGetTokens);
            case Messages.TOKEN.GET_USER_TOKENS:
                return this.getUserTokens(request as RequestGetUserTokens);
            case Messages.TOKEN.GET_TOKEN:
                return this.getToken(request as RequestGetToken);
            case Messages.TOKEN.ADD_CUSTOM_TOKEN:
                return this.addCustomToken(request as RequestAddCustomToken);
            case Messages.TOKEN.DELETE_CUSTOM_TOKEN:
                return this.deleteCustomToken(
                    request as RequestDeleteCustomToken
                );
            case Messages.TOKEN.APPROVE_ALLOWANCE:
                return this.approveAllowance(
                    request as RequestApproveAllowance
                );
            case Messages.TOKEN.ADD_CUSTOM_TOKENS:
                return this.addCustomTokens(request as RequestAddCustomTokens);
            case Messages.TOKEN.SEND_TOKEN:
                return this.sendToken(request as RequestSendToken);
            case Messages.TOKEN.POPULATE_TOKEN_DATA:
                return this.populateTokenData(
                    request as RequestPopulateTokenData
                );
            case Messages.TOKEN.SEARCH_TOKEN:
                return this.searchTokenInAssetsList(
                    request as RequestSearchToken
                );
            case Messages.EXTERNAL.EVENT_SUBSCRIPTION:
                return this.blankProviderEventSubscribe(id, port, portId);
            case Messages.ADDRESS_BOOK.CLEAR:
                return this.addressBookClear(
                    request as RequestAddressBookClear
                );
            case Messages.ADDRESS_BOOK.DELETE:
                return this.addressBookDelete(
                    request as RequestAddressBookDelete
                );
            case Messages.ADDRESS_BOOK.SET:
                return this.addressBookSet(request as RequestAddressBookSet);
            case Messages.ADDRESS_BOOK.GET:
                return this.addressBookGet(request as RequestAddressBookGet);
            case Messages.ADDRESS_BOOK.GET_BY_ADDRESS:
                return this.addressBookByAddress(
                    request as RequestAddressBookGetByAddress
                );
            case Messages.ADDRESS_BOOK.GET_RECENT_ADDRESSES:
                return this.addressBookGetRecentAddresses(
                    request as RequestAddressBookGetRecentAddresses
                );
            case Messages.APP.SET_USER_SETTINGS:
                return this.setUserSettings(request as RequestUserSettings);
            case Messages.WALLET.DISMISS_WELCOME_MESSAGE:
                return this.dismissWelcomeMessage();
            case Messages.WALLET.DISMISS_DEFAULT_WALLET_PREFERENCES:
                return this.dismissDefaultWalletPreferences();
            case Messages.WALLET.DISMISS_RELEASE_NOTES:
                return this.dismissReleaseNotes();
            case Messages.WALLET.TOGGLE_RELEASE_NOTES_SUBSCRIPTION:
                return this.toggleReleaseNotesSubscription(
                    request as RequestToggleReleaseNotesSubscription
                );
            case Messages.WALLET.TOGGLE_DEFAULT_BROWSER_WALLET:
                return this.toggleDefaultBrowserWallet(
                    request as RequestToggleDefaultBrowserWallet
                );
            case Messages.WALLET.SET_DEFAULT_GAS:
                return this.setDefaultGas(request as RequestSetDefaultGas);
            case Messages.WALLET.UPDATE_ANTI_PHISHING_IMAGE:
                return this.updateAntiPhishingImage(
                    request as RequestUpdateAntiPhishingImage
                );
            case Messages.WALLET.TOGGLE_ANTI_PHISHING_PROTECTION:
                return this.toggleAntiPhishingProtection(
                    request as RequestToggleAntiPhishingProtection
                );
            case Messages.WALLET.SET_NATIVE_CURRENCY:
                return this.setNativeCurrency(
                    request as RequestSetNativeCurrency
                );
            case Messages.WALLET.GET_VALID_CURRENCIES:
                return this.getAllCurrencies();
            case Messages.WALLET.HARDWARE_CONNECT:
                return this.connectHardwareWallet(
                    request as RequestConnectHardwareWallet
                );
            case Messages.WALLET.HARDWARE_REMOVE:
                return this.removeHardwareWallet(
                    request as RequestRemoveHardwareWallet
                );
            case Messages.APP.OPEN_HW_CONNECT:
                return this.openHardwareConnect();
            case Messages.APP.OPEN_HW_REMOVE:
                return this.openHardwareRemove();
            case Messages.APP.OPEN_HW_RECONNECT:
                return this.openHardwareReconnect(
                    request as RequestReconnectDevice
                );
            case Messages.WALLET.HARDWARE_GET_ACCOUNTS:
                return this.getHardwareWalletAccounts(
                    request as RequestGetHardwareWalletAccounts
                );
            case Messages.WALLET.HARDWARE_IMPORT_ACCOUNTS:
                return this.importHardwareWalletAccounts(
                    request as RequestImportHardwareWalletAccounts
                );
            case Messages.WALLET.HARDWARE_GET_HD_PATH:
                return this.getHardwareWalletHDPath(
                    request as RequestWalletGetHDPath
                );
            case Messages.WALLET.HARDWARE_SET_HD_PATH:
                return this.setHardwareWalletHDPath(
                    request as RequestWalletSetHDPath
                );
            case Messages.WALLET.HARDWARE_IS_LINKED:
                return this.isAccountDeviceLinked(
                    request as RequestIsDeviceConnected
                );
            case Messages.FILTERS.SET_ACCOUNT_FILTERS:
                return this.setAccountFilters(
                    request as RequestSetAccountFilters
                );
            case Messages.BROWSER.GET_WINDOW_ID:
                return getCurrentWindowId();
            default:
                throw new Error(`Unable to handle message of type ${type}`);
        }
    }

    /**
     * setUserOnline
     *
     * Sets the user's current network status
     *
     * @param isUserOnline Whether the user is online or not
     */
    public async setUserOnline({
        networkStatus,
    }: RequestSetUserOnline): Promise<void> {
        this.networkController.handleUserNetworkChange(networkStatus);
    }

    /**
     * getHardwareWalletHDPath
     *
     * @param device The device to get the HD path for
     * @returns The HD path for the device
     */
    public async getHardwareWalletHDPath({
        device,
    }: RequestWalletGetHDPath): Promise<string> {
        return this.keyringController.getHDPathForDevice(device);
    }

    /**
     * setHardwareWalletHDPath
     *
     * It sets the HD path for the specified device
     *
     * @param device The device to set the HD path for
     * @param path The HD path to set for the device
     */
    public async setHardwareWalletHDPath({
        device,
        path,
    }: RequestWalletSetHDPath): Promise<void> {
        return this.keyringController.setHDPath(device, path);
    }

    /**
     * getAccountBalance
     *
     * It gets the specified account balance.
     *
     * @param account The account address
     * @returns The account balance.
     */
    public async getAccountBalance(account: string): Promise<BigNumber> {
        return this.networkController.getProvider().getBalance(account);
    }

    /**
     * getAccountNativeTokenBalanceForChain
     *
     * It gets the native token balance from the selected account in the specified network.
     *
     * @param chainId the chain id
     * @returns The native token balance.
     */
    public async getAccountNativeTokenBalanceForChain(
        chainId: number
    ): Promise<BigNumber | undefined> {
        return this.accountTrackerController.getAccountNativeTokenBalanceForChain(
            chainId
        );
    }

    /**
     * refreshAccountTokenAllowances
     *
     * It refreshes all the token allownaces for the provided filters
     *
     */
    private async refreshAccountTokenAllowances(): Promise<void> {
        return this.accountTrackerController.refreshTokenAllowances();
    }

    /**
     * Adds a new account to the default (first) HD seed phrase Keyring.
     *
     */
    private async accountCreate({
        name,
    }: RequestAccountCreate): Promise<AccountInfo> {
        return this.accountTrackerController.createAccount(name);
    }

    /**
     * Returns account json data to export
     * Encrypted with password
     *
     * @param address account address
     * @param password Encrypting password
     * @returns Exported account info in JSON format
     */
    private async accountExportJson({
        address,
        password,
        encryptPassword,
    }: RequestAccountExportJson): Promise<string> {
        try {
            await this.keyringController.verifyPassword(password);
            const privateKey = await this.keyringController.exportAccount(
                address
            );
            return getAccountJson(privateKey, encryptPassword);
        } catch (error) {
            log.warn(error);
            throw new Error('Error exporting account');
        }
    }

    /**
     * Returns account json data to export
     * Encrypted with password
     *
     * @param address account address
     * @param password Encrypting password
     * @returns Exported account info in JSON format
     */
    private async accountExportPrivateKey({
        address,
        password,
    }: RequestAccountExportPK): Promise<string> {
        try {
            await this.keyringController.verifyPassword(password);
            return await this.keyringController.exportAccount(address);
        } catch (error) {
            log.warn(error);
            throw new Error('Error exporting account');
        }
    }

    /**
     * Imports an account using a json file
     *
     * @param importArgs Import data
     * @param name Imported account name
     * @returns Imported account info
     */
    private async accountImportJson({
        importArgs,
        name,
    }: RequestAccountImportJson): Promise<AccountInfo> {
        return this.accountTrackerController.importAccount(
            ImportStrategy.JSON_FILE,
            importArgs,
            name
        );
    }

    /**
     * Imports an account using the private key
     *
     * @param importArgs Import data
     * @param name Imported account name
     * @returns Imported account info
     */
    private async accountImportPrivateKey({
        importArgs,
        name,
    }: RequestAccountImportPK): Promise<AccountInfo> {
        return this.accountTrackerController.importAccount(
            ImportStrategy.PRIVATE_KEY,
            importArgs,
            name
        );
    }

    /**
     * Removes an external account from state / storage.
     *
     * @param address address to be deleted - hex
     */
    private async accountRemove({
        address,
    }: RequestAccountRemove): Promise<boolean> {
        await this.accountTrackerController.removeAccount(address);
        this.transactionController.resetTransactionsByAddress(address);
        this.permissionsController.revokeAllPermissionsOfAccount(address);
        await this.keyringController.removeAccount(address);
        this.transactionWatcherController.resetTransactionsByAddress(address);
        this.bridgeController.resetBridgeTransactionsByAddress(address);
        this.tokenController.resetTokensByAccount(address);

        return true;
    }

    /**
     * Resets an account by removing its transaction history and added tokens.
     *
     * @param address address to be reset - hex
     */
    private async accountReset({
        address,
    }: RequestAccountRemove): Promise<void> {
        // Reset account
        await Promise.all([
            this.transactionController.resetTransactionsByAddress(address),
            this.transactionWatcherController.resetTransactionsByAddress(
                address
            ),
            this.tokenController.resetTokensByAccount(address),
            this.permissionsController.revokeAllPermissionsOfAccount(address),
            this.accountTrackerController.resetAccount(address),
            this.bridgeController.resetBridgeTransactionsByAddress(address),
        ]);
        // Refetch account balance
        this.accountTrackerController.updateAccounts({
            addresses: [address],
            assetAddresses: [NATIVE_TOKEN_ADDRESS],
        });
        // Refetch transactions
        this.transactionWatcherController.fetchAccountOnChainEvents();
    }

    /**
     * Hides an HD-generated account
     *
     * @param address address to be hidden - hex
     */
    private async accountHide({
        address,
    }: RequestAccountRemove): Promise<boolean> {
        await this.accountTrackerController.hideAccount(address);
        this.permissionsController.revokeAllPermissionsOfAccount(address);

        return true;
    }

    /**
     * Unhides an HD-generated account
     *
     * @param address address to be hidden - hex
     */
    private async accountUnhide({
        address,
    }: RequestAccountRemove): Promise<boolean> {
        await this.accountTrackerController.unhideAccount(address);
        this.permissionsController.revokeAllPermissionsOfAccount(address);

        return true;
    }

    /**
     * Renames selected account
     *
     * @param address account address
     * @param name new name
     */
    private async accountRename({
        address,
        name,
    }: RequestAccountRename): Promise<boolean> {
        this.accountTrackerController.renameAccount(address, name);
        return true;
    }

    /**
     * Updates selected account
     *
     * @param address address to be selected
     */
    private async accountSelect({
        address,
    }: RequestAccountSelect): Promise<boolean> {
        this.preferencesController.setSelectedAddress(address);
        return true;
    }

    /**
     * Returns the time in minutes for the extension auto block
     *
     */
    private async getIdleTimeout(): Promise<number> {
        return this.appStateController.getIdleTimeout();
    }

    /**
     * Set a custom time in minutes for the extension auto block
     *
     * @param idleTimeout the new timeout in minutes, should be greater than zero
     */
    private async setIdleTimeout({
        idleTimeout,
    }: RequestSetIdleTimeout): Promise<void> {
        return this.appStateController.setIdleTimeout(idleTimeout);
    }

    /**
     * Update last user active time
     *
     */
    private async setLastUserActiveTime(): Promise<void> {
        return this.appStateController.setLastActiveTime();
    }

    /**
     * Locks the vault and the app
     *
     */
    private async lockApp(): Promise<boolean> {
        await this.appStateController.lock();
        return true;
    }

    /**
     * Unlocks the vault and the app
     *
     * @param password user's password
     */
    private async unlockApp({ password }: RequestAppUnlock): Promise<boolean> {
        try {
            await this.appStateController.unlock(password);
            return true;
        } catch {
            return false;
        }
    }

    /**
     * Creates a new onboarding tab or focuses the current open one
     *
     */
    private returnToOnboarding() {
        let onboardingInstance: string | null = null;

        // Check if there is any open onboarding tab
        for (const instance in extensionInstances) {
            if (
                isOnboardingTabUrl(
                    extensionInstances[instance].port.sender?.url
                )
            ) {
                onboardingInstance = instance;
            }
        }

        if (onboardingInstance) {
            const tab = extensionInstances[onboardingInstance].port.sender?.tab;
            if (tab && tab.id && tab.windowId) {
                // Focus window
                focusWindow(tab.windowId);
                // Switch to tab
                switchToTab(tab.id);
            }
        } else {
            // Open new onboarding tab
            openExtensionInBrowser();
        }
    }

    private closeInstances() {
        // Close every other extension instance tab
        for (const instance in extensionInstances) {
            if (
                instance &&
                isOnboardingTabUrl(
                    extensionInstances[instance].port.sender?.url
                )
            ) {
                const tab = extensionInstances[instance].port.sender?.tab;
                if (tab && tab.id && tab.windowId) {
                    // Focus window
                    focusWindow(tab.windowId);
                    // Close tab
                    closeTab(tab.id);
                }
            }
        }
    }

    private openExtensionTab(route: string) {
        this.closeInstances();
        // Open new onboarding tab
        openExtensionInBrowser(route);
    }

    /**
     * Opens a new reset tab and closes every other extension tab
     *
     */
    private openReset() {
        this.openExtensionTab('reset');
    }

    /**
     * Opens a new connect to hardware wallet tab and closes every other extension tab
     *
     */
    private openHardwareConnect() {
        // Test if could be a window
        this.openExtensionTab('hardware-wallet');
    }

    /**
     * Opens a new remove to hardware wallet tab and closes every other extension tab
     *
     */
    private openHardwareRemove() {
        // Test if could be a window
        this.openExtensionTab('hardware-wallet/remove-device');
    }

    /**
     * Opens a new re-connect to hardware wallet tab and closes every other extension tab
     *
     */
    private async openHardwareReconnect({ address }: RequestReconnectDevice) {
        const vendor = await this.keyringController.getKeyringDeviceFromAccount(
            address
        );
        this.openExtensionTab(`hardware-wallet/${vendor}/reconnect`);
    }

    /**
     * Method to confirm a transaction
     *
     * @param id - id of the transaction being confirmed.
     * @param feeData - fee data selected by the user. Will update transaction's data if needed.
     * @param advancedData - advanced data that can be changed by the user to apply to the transaction.
     */
    private async confirmTransaction({
        id,
        feeData,
        advancedData,
    }: RequestConfirmTransaction) {
        const meta = this.transactionController.getTransaction(id);

        if (!meta) {
            throw new Error('The specified transaction was not found');
        }

        // If found, update the transaction fee & advanced data related values
        this.transactionController.updateTransaction({
            ...meta,
            transactionParams: {
                ...meta.transactionParams,
                gasLimit: feeData.gasLimit || meta.transactionParams.gasLimit,
                gasPrice: feeData.gasPrice || meta.transactionParams.gasPrice,
                maxPriorityFeePerGas:
                    feeData.maxPriorityFeePerGas ||
                    meta.transactionParams.maxPriorityFeePerGas,
                maxFeePerGas:
                    feeData.maxFeePerGas || meta.transactionParams.maxFeePerGas,
                nonce:
                    advancedData?.customNonce || meta.transactionParams.nonce, // custom nonce update
            },
            flashbots: advancedData?.flashbots || meta.flashbots, // flashbots update
            advancedData: {
                ...meta.advancedData,
                allowance:
                    advancedData.customAllowance ||
                    meta.advancedData?.allowance,
            },
        });

        return this.transactionController.approveTransaction(id);
    }

    /**
     * Method to reject transaction proposed by external source
     *
     * @param transactionMeta - transaction data
     * @param tabId - id of the tab where the extension is opened (needed to close the window)
     */
    private rejectTransaction = async ({
        transactionId,
    }: RequestRejectTransaction) => {
        return this.transactionController.rejectTransaction(transactionId);
    };

    /**
     * Method to reject a speedUp/cancel transaction
     *
     * @param transactionId - id of the replacement transaction to be rejected.
     */
    private rejectReplacementTransaction = async ({
        transactionId,
    }: RequestRejectTransaction) => {
        return this.transactionController.rejectReplacementTransaction(
            transactionId
        );
    };

    public shouldInject(): boolean {
        return this.preferencesController.settings.defaultBrowserWallet;
    }

    /**
     * Confirms or rejects the selected dapp request
     *
     */
    private async confirmDappRequest({
        id,
        isConfirmed,
        confirmOptions,
    }: RequestConfirmDappRequest): Promise<void> {
        return this.blankProviderController.handleDappRequest(
            id,
            isConfirmed,
            confirmOptions
        );
    }

    /**
     * Rejects a DApp request by ID
     *
     */
    private async attemptRejectDappRequest({
        id,
    }: RequestRejectDappRequest): Promise<void> {
        return this.blankProviderController.attemptRejection(id);
    }

    /**
     * Checks if the given account has enough allowance to make the exchange
     *
     * @param account User account
     * @param amount Amount to be spended
     * @param exchangeType Exchange type
     * @param tokenAddress Asset to be spended address
     */
    private async checkExchangeAllowance({
        account,
        amount,
        exchangeType,
        tokenAddress,
    }: RequestCheckExchangeAllowance): Promise<boolean> {
        return this.swapController.checkSwapAllowance(
            account,
            BigNumber.from(amount),
            exchangeType,
            tokenAddress
        );
    }

    /**
     * Submits an approval transaction to setup asset allowance
     *
     * @param allowance User selected allowance
     * @param amount Exchange amount
     * @param exchangeType The exchange type
     * @param feeData Transaction gas fee data
     * @param tokenAddress Spended asset token address
     * @param customNonce Custom transaction nonce
     */
    private async approveExchange({
        allowance,
        amount,
        exchangeType,
        feeData,
        tokenAddress,
        customNonce,
    }: RequestApproveExchange): Promise<boolean> {
        return this.swapController.approveSwapExchange(
            BigNumber.from(allowance),
            BigNumber.from(amount),
            exchangeType,
            feeData,
            tokenAddress,
            customNonce
        );
    }

    /**
     * Gets a quote for the specified exchange type and parameters
     *
     * @param exchangeType Exchange type
     * @param quoteParams Quote parameters
     */
    private async getExchangeQuote({
        exchangeType,
        quoteParams,
    }: RequestGetExchangeQuote): Promise<SwapQuote> {
        return this.swapController.getExchangeQuote(exchangeType, quoteParams);
    }

    /**
     * Fetch the transaction parameters to make the exchange
     *
     * @param exchangeType Exchange type
     * @param exchangeParams Exchange parameters
     */
    private async getExchangeParameters({
        exchangeType,
        exchangeParams,
    }: RequestGetExchange): Promise<SwapParameters> {
        return this.swapController.getExchangeParameters(
            exchangeType,
            exchangeParams
        );
    }

    /**
     * Executes the exchange
     *
     * @param exchangeType Exchange type
     * @param exchangeParams Exchange parameters
     */
    private async executeExchange({
        exchangeType,
        exchangeParams,
    }: RequestExecuteExchange): Promise<string> {
        return this.swapController.executeExchange(
            exchangeType,
            exchangeParams
        );
    }

    /**
     * Submits an approval transaction to setup asset allowance
     *
     * @param allowance User selected allowance
     * @param amount Exchange amount
     * @param spenderAddress The spender address
     * @param feeData Transaction gas fee data
     * @param tokenAddress Spended asset token address
     * @param customNonce Custom transaction nonce
     */
    private async approveBridgeAllowance({
        allowance,
        amount,
        spenderAddress,
        feeData,
        tokenAddress,
        customNonce,
    }: RequestApproveBridgeAllowance): Promise<boolean> {
        return this.tokenAllowanceController.approveAllowance(
            BigNumber.from(allowance),
            BigNumber.from(amount),
            spenderAddress,
            feeData,
            tokenAddress,
            customNonce
        );
    }

    /**
     * Gets all the available tokens to bridge in the current network
     */
    private async getBridgeTokens(): Promise<IToken[]> {
        return this.bridgeController.getTokens();
    }

    /**
     * Gets all the available chains to execute a bridge
     */
    private async getBridgeAvailableChains(): Promise<IChain[]> {
        return this.bridgeController.getAvailableChains();
    }

    /**
     * Gets all the available routes for executing a bridging
     *
     * @param routesRequest Parameters that the routes should match
     */
    private async getBridgeRoutes({
        routesRequest,
    }: RequestGetBridgeRoutes): Promise<GetBridgeAvailableRoutesResponse> {
        return this.bridgeController.getAvailableRoutes(
            BridgeImplementation.LIFI_BRIDGE,
            routesRequest
        );
    }

    /**
     * Gets a quote for the specified bridge parameters
     *
     * @param checkAllowance Whether check or not the approval address allowance of the final user
     * @param quoteRequest Quote request parameters.
     */
    private async getBridgeQuote({
        checkAllowance,
        quoteRequest,
    }: RequestGetBridgeQuote): Promise<
        GetBridgeQuoteResponse | GetBridgeQuoteNotFoundResponse
    > {
        return this.bridgeController.getQuote(
            BridgeImplementation.LIFI_BRIDGE,
            quoteRequest,
            checkAllowance
        );
    }

    /**
     * Executes the bridge transaction based on the given parameters.
     *
     * @param bridgeTransaction Bridging transaction data
     */
    private async executeBridge({
        bridgeTransaction,
    }: RequestExecuteBridge): Promise<string> {
        return this.bridgeController.executeBridge(
            BridgeImplementation.LIFI_BRIDGE,
            bridgeTransaction
        );
    }

    /**
     * Handles the request sent by in-page provider from the DAPP
     *
     */
    private async externalRequestHandle(
        request: RequestExternalRequest,
        portId: string
    ): Promise<unknown> {
        return this.blankProviderController.handle(portId, request);
    }

    /**
     * Returns provider setup data
     *
     */
    private async setupProvider(portId: string): Promise<ProviderSetupData> {
        return this.blankProviderController.setupProvider(portId);
    }

    /**
     * Initialize provider site metadata
     *
     */
    private async setProviderIcon({ iconURL }: RequestSetIcon, portId: string) {
        return this.blankProviderController.setIcon(iconURL, portId);
    }

    /**
     * Change network method
     *
     * @param networkName network name
     */
    private async networkChange({
        networkName,
    }: RequestNetworkChange): Promise<boolean> {
        return this.networkController.setNetwork(networkName);
    }

    /**
     * Sets show test networks flag
     *
     * @param showTestNetworks flag value
     */
    private async setShowTestNetworks({
        showTestNetworks,
    }: RequestShowTestNetworks): Promise<boolean> {
        this.preferencesController.showTestNetworks = showTestNetworks;
        return true;
    }

    /**
     * Sets popup page tab flag
     *
     * @param popupPageTab flag value
     */
    private async updatePopupTab({
        popupTab,
    }: RequestUpdatePopupTab): Promise<void> {
        this.preferencesController.popupTab = popupTab;
    }

    /**
     * Rejects all open unconfirmed requests
     */
    private async rejectUnconfirmedRequests(): Promise<void> {
        const { unapprovedTransactions } =
            this.transactionController.UIStore.getState();

        // Reject unnaproved transactions
        for (const transaction in unapprovedTransactions) {
            this.transactionController.rejectTransaction(transaction);
        }

        // Reject permission requests
        this.permissionsController.rejectAllRequests();

        // Reject all dapp requests
        this.blankProviderController.cancelPendingDAppRequests();
        this.blankProviderController.rejectUnlocks();
    }

    /**
     * addNetwork
     *
     * @param name The name of the network
     * @param chainId The chain identifier of the network
     * @param rpcUrl The chain RPC url
     * @param currencySymbol The native currency symbol
     * @param blockExporerUrl The chain block explorer url
     */
    private async addNetwork({
        chainId,
        name,
        rpcUrl,
        blockExplorerUrl,
        currencySymbol,
        test,
    }: RequestAddNetwork): Promise<void> {
        return this.networkController.addNetwork({
            chainId: Number(chainId),
            chainName: name,
            rpcUrls: [rpcUrl],
            blockExplorerUrls: [blockExplorerUrl],
            nativeCurrency: {
                symbol: currencySymbol,
            },
            test: test,
        });
    }

    /**
     * editNetwork
     *
     * @param chainId The chain identifier of the network
     * @param updates.rpcUrl The chain RPC url
     * @param updates.blockExplorerUrl  The chain block explorer url (Optional)
     */
    private async editNetwork(request: RequestEditNetwork): Promise<void> {
        return this.networkController.editNetwork(Number(request.chainId), {
            blockExplorerUrls: [request.updates.blockExplorerUrl || ''],
            rpcUrls: [request.updates.rpcUrl],
            name: request.updates.name,
            test: request.updates.test,
        });
    }

    /**
     * editNetworksOrder
     *
     * @param chainId The chain identifier of the network
     * @param order Order of network
     */
    private async editNetworksOrder({
        networksOrder,
    }: RequestEditNetworksOrder): Promise<void> {
        return this.networkController.editNetworksOrder(networksOrder);
    }

    /**
     * removeNetwork
     *
     * @param chainId chain identifier of the network
     */
    private async removeNetwork({ chainId }: RequestRemoveNetwork) {
        return this.networkController.removeNetwork(chainId);
    }

    /**
     * getChainData
     *
     * @param chainId chain identifier of the network
     */
    private async getChainData({ chainId }: RequestGetChainData) {
        return getChainListItem(chainId);
    }

    /**
     * getRpcChainId
     *
     * @param rpcUrl rpc url of the network
     */
    private async getRpcChainId({ rpcUrl }: RequestGetRpcChainId) {
        return getCustomRpcChainId(rpcUrl);
    }

    /**
     * Password validation method
     *
     * @param password
     */
    private async passwordVerify({
        password,
    }: RequestPasswordVerify): Promise<boolean> {
        try {
            await this.keyringController.verifyPassword(password);
            return true;
        } catch {
            return false;
        }
    }

    // Permissions

    private async addNewSiteWithPermissions({
        accounts,
        origin,
        siteMetadata,
    }: RequestAddNewSiteWithPermissions) {
        return this.permissionsController.addNewSite(
            origin,
            siteMetadata,
            accounts
        );
    }

    private async confirmPermission({
        id,
        accounts,
    }: RequestConfirmPermission) {
        return this.permissionsController.handlePermissionRequest(id, accounts);
    }

    private async getAccountPermissions({
        account,
    }: RequestGetAccountPermissions) {
        return this.permissionsController.getAccountPermissions(account);
    }

    private async removeAccountFromSite({
        origin,
        account,
    }: RequestRemoveAccountFromSite) {
        return this.permissionsController.removeAccount(origin, account);
    }

    private async updateSitePermissions({
        origin,
        accounts,
    }: RequestUpdateSitePermissions) {
        return this.permissionsController.updateSite(origin, accounts);
    }

    /**
     * Get UI State
     *
     */
    private getState(): Flatten<BlankAppUIState> {
        return this.UIStore.flatState;
    }

    private getRemoteConifg(): RemoteConfigsControllerState {
        return this.remoteConfigsController.config;
    }

    private getProviderRemoteConfig(): RemoteConfigsControllerState['provider'] {
        return this.remoteConfigsController.providerConfig;
    }

    /**
     * Resolve ENS name
     *
     * @param name to resolve
     */
    private async ensResolve({
        name,
    }: RequestEnsResolve): Promise<string | null> {
        return this.ensController.resolveName(name);
    }

    /**
     * Lookup address for ENS
     *
     * @param address to lookup
     */
    private async ensLookup({
        address,
    }: RequestEnsLookup): Promise<string | null> {
        return this.ensController.lookupAddress(address);
    }

    /**
     * Resolve UD name
     *
     * @param name to resolve
     */
    private async udResolve({
        name,
    }: RequestUDResolve): Promise<string | null> {
        return this.udController.resolveName(name);
    }

    /**
     * Send ethereum method
     *
     * @param to recipient
     * @param feeData gas fee data
     * @param value amount
     */
    private async sendEther({
        to,
        value,
        feeData,
        advancedData,
    }: RequestSendEther): Promise<string> {
        // Add unapproved trasaction
        const {
            transactionMeta: { id },
            result,
        } = await this.transactionController.addTransaction({
            transaction: {
                to,
                from: this.preferencesController.getSelectedAddress(),
                value,
                ...feeData,
                nonce: advancedData.customNonce,
            },
            origin: 'blank',
        });

        // As we don't care about the result here, ignore errors in transaction result
        result.catch(() => {});

        // Approve it
        try {
            await this.transactionController.approveTransaction(id);
        } catch (e: any) {
            // If we detect a backend error, we parse it and throw the proper error
            if ('error' in e) {
                throw new Error(
                    (e.error?.body
                        ? JSON.parse(e.error?.body).error?.message
                        : e.reason) ?? e.message
                );
            }

            throw e;
        }

        // Return transaction hash
        const transaction = this.transactionController.getTransaction(id);
        return transaction!.transactionParams.hash!;
    }

    /**
     * Generate an unaproved transfer transaction
     *
     * @param tokenAddress erc20 token address
     * @param to recipient
     * @param feeData gas fee Data
     * @param value amount
     */
    private async addAsNewSendTransaction({
        address,
        to,
        value,
        feeData,
    }: RequestAddAsNewSendTransaction): Promise<TransactionMeta> {
        if (isNativeTokenAddress(address)) {
            const { transactionMeta, result } =
                await this.transactionController.addTransaction({
                    transaction: {
                        to,
                        from: this.preferencesController.getSelectedAddress(),
                        value: BigNumber.from(value),
                        ...feeData,
                    },
                    origin: 'blank',
                });

            // As we don't care about the result here, ignore errors in transaction result
            result.catch(() => {});

            const { nativeCurrency, iconUrls } = this.networkController.network;
            const logo = iconUrls ? iconUrls[0] : '';

            // Set native currency meta for displaying purposes
            transactionMeta.transferType = {
                amount: transactionMeta.transactionParams.value!,
                currency: nativeCurrency.symbol,
                decimals: nativeCurrency.decimals,
                logo,
                to,
            };
            this.transactionController.updateTransaction(transactionMeta);

            return transactionMeta;
        } else {
            const transferTransaction = this.getTransferTransaction();

            return transferTransaction.addAsNewTransaction(
                {
                    tokenAddress: address,
                    to,
                    amount: value,
                } as TransferTransactionPopulatedTransactionParams,
                feeData
            );
        }
    }

    /**
     * Generate an unapproved approve transaction
     *
     * @param tokenAddress erc20 token address
     * @param spenderAddress spender address
     * @param allowance  allowance amount
     * @returns transaction object
     */
    private async addAsNewApproveTransaction({
        tokenAddress,
        spenderAddress,
        allowance,
    }: RequestAddAsNewApproveTransaction): Promise<TransactionMeta> {
        const paddedSpender = hexZeroPad(spenderAddress, 32).slice(2);
        const paddedAllowance = hexZeroPad(
            BigNumber.from(allowance)._hex,
            32
        ).slice(2);
        const { transactionMeta, result } =
            await this.transactionController.addTransaction({
                transaction: {
                    value: BigNumber.from('0'),
                    to: tokenAddress,
                    from: this.preferencesController
                        .getSelectedAddress()
                        .toLowerCase(),
                    data: `0x095ea7b3${paddedSpender}${paddedAllowance}`,
                },
                origin: 'blank',
                customCategory: TransactionCategories.TOKEN_METHOD_APPROVE,
            });

        // As we don't care about the result here, ignore errors in transaction result
        result.catch(() => {});

        return transactionMeta;
    }

    /**
     * Update the gas for a send transaction
     *
     * @param transactionId of the transaction meta to update
     * @param feeData gas fee data
     */
    private async updateSendTransactionGas({
        transactionId,
        feeData,
    }: RequestUpdateSendTransactionGas): Promise<void> {
        const transferTransaction = this.getTransferTransaction();

        return transferTransaction.updateTransactionGas(transactionId, feeData);
    }

    /**
     * Approve a send transaction
     *
     * @param transactionId of the transaction to approve
     */
    private async approveSendTransaction({
        transactionId,
    }: RequestApproveSendTransaction): Promise<void> {
        const transferTransaction = this.getTransferTransaction();

        return transferTransaction.approveTransaction(transactionId);
    }

    /**
     * Get the result of a send transaction
     *
     * @param transactionId to get result
     */
    private async getSendTransactionResult({
        transactionId,
    }: RequestSendTransactionResult): Promise<string> {
        const transferTransaction = this.getTransferTransaction();

        return transferTransaction.getTransactionResult(transactionId);
    }

    /**
     * It returns the current network latest gas price
     */
    private async getLatestGasPrice(): Promise<BigNumber> {
        return BigNumber.from(this.gasPricesController.getFeeData().gasPrice!);
    }

    /**
     * It returns the current network latest gas price by fetching it from the Fee service or network
     */
    private async fetchLatestGasPriceForChain(
        chainId: number
    ): Promise<GasPriceData | undefined> {
        return this.gasPricesController.fetchGasPriceData(chainId);
    }
    /**
     * Calculate the gas limit for an approve transaction
     */
    private async calculateApproveTransactionGasLimit({
        tokenAddress,
        spender,
        amount,
    }: RequestCalculateApproveTransactionGasLimit): Promise<TransactionGasEstimation> {
        const approveTransaction = new ApproveTransaction({
            transactionController: this.transactionController,
            preferencesController: this.preferencesController,
            networkController: this.networkController,
        });
        return approveTransaction.calculateTransactionGasLimit({
            tokenAddress,
            spender,
            amount,
        });
    }

    private cancelTransaction({
        transactionId,
        gasValues,
        gasLimit,
    }: RequestCancelTransaction): Promise<void> {
        // Needed in order to make sure BigNumber are correctly passed
        const values = {};

        Object.keys(gasValues as any).forEach((key) => {
            (values as any)[key] = BigNumber.from((gasValues as any)[key]);
        });

        return this.transactionController.cancelTransaction(
            transactionId,
            values as GasPriceValue,
            gasLimit ? BigNumber.from(gasLimit) : undefined
        );
    }

    private speedUpTransaction({
        transactionId,
        gasValues,
        gasLimit,
    }: RequestSpeedUpTransaction): Promise<void> {
        // Needed in order to make sure BigNumber are correctly passed
        const values = {};

        Object.keys(gasValues as any).forEach((key) => {
            (values as any)[key] = BigNumber.from((gasValues as any)[key]);
        });

        return this.transactionController.speedUpTransaction(
            transactionId,
            values as GasPriceValue,
            gasLimit ? BigNumber.from(gasLimit) : undefined
        );
    }

    private getCancelGasPrice({
        transactionId,
    }: RequestGetCancelSpeedUpGasPriceTransaction):
        | GasPriceValue
        | FeeMarketEIP1559Values {
        const tx = this.transactionController.getTransaction(transactionId);

        if (!tx)
            throw new Error(
                `Invalid transaction id, couldn't find the transaction with ${transactionId}`
            );
        return this.transactionController.getCancelSpeedUpMinGasPrice(
            SpeedUpCancel.CANCEL,
            tx
        );
    }

    private getSpeedUpGasPrice({
        transactionId,
    }: RequestGetCancelSpeedUpGasPriceTransaction):
        | GasPriceValue
        | FeeMarketEIP1559Values {
        const tx = this.transactionController.getTransaction(transactionId);

        if (!tx)
            throw new Error(
                `Invalid transaction id, couldn't find the transaction with ${transactionId}`
            );
        return this.transactionController.getCancelSpeedUpMinGasPrice(
            SpeedUpCancel.SPEED_UP,
            tx
        );
    }

    /**
     * Calculate the gas limit for a send transaction
     */
    private async calculateSendTransactionGasLimit({
        address,
        to,
        value,
    }: RequestCalculateSendTransactionGasLimit): Promise<TransactionGasEstimation> {
        const isNativeToken = isNativeTokenAddress(address);
        const { chainId } = this.networkController.network;
        const hasFixedGasCost =
            this.networkController.hasChainFixedGasCost(chainId);
        const isZeroValue = BigNumber.from(value).eq(BigNumber.from('0x00'));

        if (isNativeToken) {
            // Native Token and Not a custom network, returns SEND_GAS_COST const.
            if (hasFixedGasCost) {
                return {
                    gasLimit: BigNumber.from(SEND_GAS_COST),
                    estimationSucceeded: true,
                };
            }

            // Native token of a custom network, estimets gas with fallback price.
            return this.transactionController.estimateGas({
                transactionParams: {
                    to,
                    from: this.preferencesController.getSelectedAddress(),
                },
                chainId,
            } as TransactionMeta);
        }

        // Not native token, calculate transaction's gas limit.
        const transferTransaction = this.getTransferTransaction();

        return transferTransaction.calculateTransactionGasLimit(
            {
                tokenAddress: address,
                to,
                amount: value,
            } as TransferTransactionPopulatedTransactionParams,
            isZeroValue
        );
    }

    private getTransferTransaction(): TransferTransaction {
        return new TransferTransaction({
            transactionController: this.transactionController,
            tokenController: this.tokenController,
            preferencesController: this.preferencesController,
            networkController: this.networkController,
        });
    }

    /**
     * Account creation method
     *
     * @param password
     * @returns String - seed phrase
     */
    private async walletCreate({
        password,
        antiPhishingImage,
    }: RequestWalletCreate): Promise<void> {
        // Create keyring
        await this.keyringController.createNewVaultAndKeychain(password);

        // Get account
        const account = (await this.keyringController.getAccounts())[0];

        // Set selected address
        this.preferencesController.setSelectedAddress(account);

        // Show the welcome to the wallet message
        this.preferencesController.setShowWelcomeMessage(true);

        // Show the default wallet preferences
        this.preferencesController.setShowDefaultWalletPreferences(true);

        // Get manifest version and init the release notes settings
        const appVersion = getVersion();
        this.preferencesController.initReleaseNotesSettings(appVersion);

        // Set account tracker
        this.accountTrackerController.addPrimaryAccount(account);

        // Create and assign to the Wallet an anti phishing image
        this.preferencesController.assignNewPhishingPreventionImage(
            antiPhishingImage
        );

        // Unlock when account is created so vault will be ready after onboarding
        return this.appStateController.unlock(password);
    }

    /**
     * Imports an existing account
     *
     * @param password
     * @param seedPhrase imported wallet seed phrase
     */
    private async walletImport({
        password,
        seedPhrase,
        antiPhishingImage,
        reImport,
        defaultNetwork,
    }: RequestWalletImport): Promise<boolean> {
        // Clear accounts in accountTracker
        this.accountTrackerController.clearAccounts();

        // Clear unapproved transactions
        this.transactionController.clearUnapprovedTransactions();

        // Clear all activities
        this.activityListController.clearActivities();

        // Clear all tokens
        this.tokenController.clearTokens();

        // BIP44 seed phrase are always lowercase
        seedPhrase = seedPhrase.toLowerCase();

        // Create new vault
        await this.keyringController.createNewVaultAndRestore(
            password,
            seedPhrase
        );

        if (!reImport) {
            // Show the welcome to the wallet message
            this.preferencesController.setShowWelcomeMessage(true);

            // Show the default wallet preferences
            this.preferencesController.setShowDefaultWalletPreferences(true);
        }

        // Set Seed Phrase Backed up
        this.onboardingController.isSeedPhraseBackedUp = true;

        // Get account
        const account = (await this.keyringController.getAccounts())[0];

        // Set selected address
        this.preferencesController.setSelectedAddress(account);

        // Show the welcome to the wallet message
        this.preferencesController.setShowWelcomeMessage(true);

        // Show the default wallet preferences
        this.preferencesController.setShowDefaultWalletPreferences(true);

        // Get manifest version and init the release notes settings
        const appVersion = getVersion();
        this.preferencesController.initReleaseNotesSettings(appVersion);

        // Set account tracker
        this.accountTrackerController.addPrimaryAccount(account);

        // Unlock when account is created so vault will be ready after onboarding
        await this.appStateController.unlock(password);

        // Force network to be mainnet if it is not provided
        let network: string = AvailableNetworks.MAINNET;

        if (defaultNetwork) {
            const fullNetwork =
                this.networkController.searchNetworkByName(defaultNetwork);
            //only allow test networks
            if (fullNetwork && fullNetwork.test) {
                network = defaultNetwork;
            }
        }
        await this.networkController.setNetwork(network);

        // reconstruct past erc20 transfers
        this.transactionWatcherController.fetchAccountOnChainEvents();

        // Create and assign to the Wallet an anti phishing image
        this.preferencesController.assignNewPhishingPreventionImage(
            antiPhishingImage
        );

        return true;
    }

    /**
     * Resets wallet with seed phrase
     *
     * @param password
     * @param seedPhrase imported wallet seed phrase
     */
    private async walletReset({
        password,
        seedPhrase,
        antiPhishingImage,
    }: RequestWalletReset): Promise<boolean> {
        return this.walletImport({
            password,
            seedPhrase,
            reImport: true,
            antiPhishingImage,
        });
    }

    /**
     * It returns the user seed phrase if the password provided is correct
     *
     * @param password The user password
     * @throws If password is invalid
     * @returns The wallet seed phrase
     */
    private async getSeedPhrase({
        password,
    }: RequestSeedPhrase): Promise<string> {
        try {
            const seedPhrase = await this.keyringController.verifySeedPhrase(
                password
            );
            return seedPhrase;
        } catch (error) {
            log.warn(error);
            throw Error('Error verifying seed phrase');
        }
    }

    /**
     * Method to verify if the user has correctly completed the seed phrase challenge
     *
     * @param seedPhrase
     */
    private async verifySP({
        password,
        seedPhrase,
    }: RequestVerifySeedPhrase): Promise<boolean> {
        let vaultSeedPhrase = '';
        try {
            vaultSeedPhrase = await this.keyringController.verifySeedPhrase(
                password
            );
        } catch (error) {
            log.warn(error);
            throw Error('Error verifying seed phrase');
        }
        if (seedPhrase === vaultSeedPhrase) {
            this.onboardingController.isSeedPhraseBackedUp = true;
            return true;
        } else {
            throw new Error('Seed Phrase is not valid');
        }
    }

    /**
     * Method to mark setup process as complete and to fire a notification.
     *
     */
    private async completeSetup({
        sendNotification,
    }: RequestCompleteSetup): Promise<void> {
        if (!this.isSetupComplete) {
            if (sendNotification) {
                showSetUpCompleteNotification();
            }
            this.isSetupComplete = true;
        }
    }

    /**
     * State subscription method
     *
     */
    private stateSubscribe(id: string, port: chrome.runtime.Port): boolean {
        const cb = this.createSubscription<typeof Messages.STATE.SUBSCRIBE>(
            id,
            port
        );

        const sendState = () => {
            const flatState = this.UIStore.flatState;
            cb(flatState);
        };

        this.UIStore.subscribe(sendState);

        port.onDisconnect.addListener((): void => {
            this.unsubscribe(id);
            this.UIStore.unsubscribe(sendState);
        });

        return true;
    }

    /**
     * Provider event subscription method
     *
     */
    private blankProviderEventSubscribe(
        id: string,
        port: chrome.runtime.Port,
        portId: string
    ): boolean {
        const cb = this.createSubscription<
            typeof Messages.EXTERNAL.EVENT_SUBSCRIPTION
        >(id, port);

        const handleSubscription = (eventData: ExternalEventSubscription) => {
            switch (eventData.eventName) {
                case ProviderEvents.accountsChanged:
                    cb(
                        this.blankProviderController.handleAccountUpdates(
                            portId,
                            eventData
                        )
                    );
                    break;
                case ProviderEvents.message:
                    if (eventData.portId === portId) {
                        cb({
                            eventName: eventData.eventName,
                            payload: eventData.payload,
                        });
                    }
                    break;
                default:
                    cb(eventData);
                    break;
            }
        };

        this.blankProviderController.on(
            BlankProviderEvents.SUBSCRIPTION_UPDATE,
            handleSubscription
        );

        port.onDisconnect.addListener((): void => {
            this.unsubscribe(id);
            this.blankProviderController.off(
                BlankProviderEvents.SUBSCRIPTION_UPDATE,
                handleSubscription
            );
        });

        return true;
    }

    /**
     * Get all the erc20 tokens method
     *
     */
    private async getTokens({ chainId }: RequestGetTokens): Promise<ITokens> {
        return this.tokenController.getTokens(chainId);
    }

    /**
     * Get all the erc20 tokens that the user added method
     *
     */
    private async getUserTokens({
        accountAddress,
        chainId,
    }: RequestGetUserTokens): Promise<ITokens> {
        return this.tokenController.getUserTokens(accountAddress, chainId);
    }

    /**
     * get erc20 token method
     *
     * @param tokenAddress erc20 token address
     */
    private async getToken({
        tokenAddress,
        accountAddress,
        chainId,
    }: RequestGetToken): Promise<Token> {
        return this.tokenController.getToken(
            tokenAddress,
            accountAddress,
            chainId
        );
    }

    /**
     * Get balance for a single token address
     *
     * @returns token balance for that account
     */
    private async getTokenBalance({
        tokenAddress,
        account,
    }: RequestGetTokenBalance): Promise<BigNumber> {
        return this.tokenOperationsController.balanceOf(tokenAddress, account);
    }

    /**
     * Searches inside the assets list for tokens that matches the criteria
     *
     * @param query The user input query to search for (address, name, symbol)
     */
    private async searchTokenInAssetsList({
        query,
        exact,
        accountAddress,
        chainId,
    }: RequestSearchToken): Promise<SearchTokensResponse> {
        return this.tokenController.search(
            query,
            exact,
            accountAddress,
            chainId,
            false
        );
    }

    /**
     * Submits an approval transaction to setup asset allowance
     *
     * @param allowance User selected allowance
     * @param amount Exchange amount
     * @param spenderAddress The spender address
     * @param feeData Transaction gas fee data
     * @param tokenAddress Asset token address
     * @param customNonce Custom transaction nonce
     */
    private async approveAllowance({
        allowance,
        amount,
        spenderAddress,
        feeData,
        tokenAddress,
        customNonce,
    }: RequestApproveAllowance): Promise<boolean> {
        return this.tokenAllowanceController.approveAllowance(
            BigNumber.from(allowance),
            BigNumber.from(amount),
            spenderAddress,
            feeData,
            tokenAddress,
            customNonce
        );
    }

    /**
     * Add custom erc20 token method
     *
     * @param address erc20 token address
     * @param name erc20 token name
     * @param symbol erc20 token symbol
     * @param decimals erc20 token decimals
     * @param logo erc20 token logo
     * @param type erc20 token type
     */
    private async addCustomToken({
        address,
        name,
        symbol,
        decimals,
        logo,
        type,
    }: RequestAddCustomToken): Promise<void | void[]> {
        return this.tokenController.addCustomToken(
            new Token(address, name, symbol, decimals, logo, type)
        );
    }

    /**
     * Delete a custom erc20 tokens method
     *
     * @param address of the ERC20 token to delete
     */
    private async deleteCustomToken({
        address,
        accountAddress,
        chainId,
    }: RequestDeleteCustomToken): Promise<void> {
        return this.tokenController.deleteUserToken(
            address,
            accountAddress,
            chainId
        );
    }

    /**
     * Add custom erc20 tokens method
     *
     * @param tokens erc20 tokens array
     */
    private async addCustomTokens({
        tokens,
        accountAddress,
        chainId,
    }: RequestAddCustomTokens): Promise<void | void[]> {
        return this.tokenController.addCustomTokens(
            tokens,
            accountAddress,
            chainId,
            true
        );
    }

    /**
     * Send erc20 token method
     *
     * @param tokenAddress erc20 token address
     * @param to recipient
     * @param feeData gas fee data
     * @param value amount
     */
    private async sendToken({
        tokenAddress,
        to,
        value,
        feeData,
        advancedData,
    }: RequestSendToken): Promise<string> {
        /**
         * Old Method
         */
        //return this.tokenController.transfer(tokenAddress, to, value, gasPrice);

        const transferTransaction = this.getTransferTransaction();

        return transferTransaction.do(
            tokenAddress,
            to,
            value,
            feeData,
            advancedData
        );
    }

    /**
     * Search the token in the blockchain
     *
     * @param tokenAddress erc20 token address
     */
    private async populateTokenData({
        tokenAddress,
    }: RequestPopulateTokenData): Promise<FetchTokenResponse> {
        return this.tokenOperationsController.fetchTokenDataFromChain(
            tokenAddress
        );
    }

    /**
     * Remove all entries in the book
     *
     */
    private async addressBookClear({}: RequestAddressBookClear): Promise<boolean> {
        return this.addressBookController.clear();
    }

    /**
     * Remove a contract entry by address
     *
     * @param address - Recipient address to delete
     */
    private async addressBookDelete({
        address,
    }: RequestAddressBookDelete): Promise<boolean> {
        return this.addressBookController.delete(address);
    }

    /**
     * Add or update a contact entry by address
     *
     * @param address - Recipient address to add or update
     * @param name - Nickname to associate with this address
     * @param note - User's note about address
     * @returns - Boolean indicating if the address was successfully set
     */
    private async addressBookSet({
        address,
        name,
        note,
    }: RequestAddressBookSet): Promise<boolean> {
        return this.addressBookController.set(address, name, note);
    }

    /**
     * Get the contacts
     *
     * @returns - A map with the entries
     */
    private async addressBookGet({}: RequestAddressBookGet): Promise<NetworkAddressBook> {
        return this.addressBookController.get();
    }

    /**
     * Get the contacts
     *
     * @param address - Recipient address to search
     *
     * @returns - A address book entry
     */
    private async addressBookByAddress({
        address,
    }: RequestAddressBookGetByAddress): Promise<AddressBookEntry | undefined> {
        return this.addressBookController.getByAddress(address);
    }

    /**
     * Get the recent addresses with which the wallet has interacted
     *
     * @param limit - Optional. The maximun number of recent address to return.
     *
     * @returns - A map with the entries
     */
    private async addressBookGetRecentAddresses({
        limit,
    }: RequestAddressBookGetRecentAddresses): Promise<NetworkAddressBook> {
        return this.addressBookController.getRecentAddresses(limit);
    }

    /**
     * Sets user settings collection
     *
     * @param settings user settings
     */
    private async setUserSettings({
        settings,
    }: RequestUserSettings): Promise<boolean> {
        this.preferencesController.settings = settings;
        return true;
    }

    /**
     * Sets the showWelcomeMessage flag to false
     */
    private async dismissWelcomeMessage(): Promise<boolean> {
        this.preferencesController.showWelcomeMessage = false;
        return true;
    }

    /**
     * Sets the showDefaultWalletPreferences flag to false
     */
    private async dismissDefaultWalletPreferences(): Promise<boolean> {
        this.preferencesController.showDefaultWalletPreferences = false;
        return true;
    }

    /**
     * Dismisses the release notes and sets the lastVersionUserSawNews variable
     */
    private async dismissReleaseNotes(): Promise<boolean> {
        this.preferencesController.releaseNotesSettings = {
            lastVersionUserSawNews: getVersion(),
            latestReleaseNotes: [],
        };
        return true;
    }

    /**
     * Gets the next nonce for the provided address
     * @param address network address to get the nonce from
     *
     * @returns - Nonce number
     */
    private async getNextNonce({
        address,
    }: RequestNextNonce): Promise<number | undefined> {
        return this.transactionController.getNextNonce(address);
    }

    /**
     * Updates the AntiPhishingImage
     * @param antiPhishingImage base64 Image to be assigned to the user's profile
     *
     */
    private updateAntiPhishingImage({
        antiPhishingImage,
    }: RequestUpdateAntiPhishingImage): Promise<void> {
        return this.preferencesController.assignNewPhishingPreventionImage(
            antiPhishingImage
        );
    }

    /**
     * Sets whether the user wants to have the phishing protection or not
     * @param antiPhishingProtectionEnabeld flags that indicates the anti-phising feature status
     *
     */
    private toggleAntiPhishingProtection({
        antiPhishingProtectionEnabeld,
    }: RequestToggleAntiPhishingProtection) {
        this.preferencesController.updateAntiPhishingProtectionStatus(
            antiPhishingProtectionEnabeld
        );
    }

    /**
     * Sets whether the user wants to have the phishing protection or not
     * @param antiPhishingProtectionEnabeld flags that indicates the anti-phising feature status
     *
     */
    private toggleReleaseNotesSubscription({
        releaseNotesSubscriptionEnabled,
    }: RequestToggleReleaseNotesSubscription) {
        this.preferencesController.updateReleseNotesSubscriptionStatus(
            releaseNotesSubscriptionEnabled
        );
    }

    /**
     * Sets whether the user wants to have BlockWallet as the default browser
     * @param defaultBrowser flags that indicates the default browser status
     */
    private toggleDefaultBrowserWallet({
        defaultBrowserWalletEnabled,
    }: RequestToggleDefaultBrowserWallet) {
        this.preferencesController.updateDefaultBrowserWalletStatus(
            defaultBrowserWalletEnabled
        );
    }

    /**
     * Sets the default gas option preference
     * @param defaultGasOption default gas option
     */
    private setDefaultGas({ defaultGasOption }: RequestSetDefaultGas) {
        this.preferencesController.defaultGasOption = defaultGasOption;
    }

    /**
     * Updates the user's native currency preference and fires the exchange rates update
     * @param currencyCode the user selected currency
     *
     */
    private setNativeCurrency({ currencyCode }: RequestSetNativeCurrency) {
        if (!isCurrencyCodeValid(currencyCode)) {
            return Promise.reject('Invalid currency code.');
        }
        this.preferencesController.nativeCurrency = currencyCode;
        return this.exchangeRatesController.updateExchangeRates();
    }

    /**
     * Fetches all the currency options
     * @returns all the currency options sorted alphabetically
     *
     */
    private getAllCurrencies(): Currency[] {
        return getCurrencies();
    }

    private searchChainsByTerm({
        term,
    }: {
        term: string;
    }): Promise<{ chain: ChainListItem; isEnabled: boolean }[]> {
        const filteredChains = searchChainsByTerm(term);
        const networkByChainId = new Map<number, Network>();
        Object.values(this.networkController.networks).map((network) => {
            networkByChainId.set(network.chainId, network);
        });
        return Promise.resolve(
            filteredChains.map((chain: any) => {
                return {
                    chain,
                    isEnabled:
                        networkByChainId.get(chain.chainId)?.enable ?? false,
                };
            })
        );
    }

    /**
     * Adds a new hardware wallet keyring.
     *
     * @param device device type to connect
     */
    private async connectHardwareWallet({
        device,
    }: RequestConnectHardwareWallet): Promise<boolean> {
        return this.keyringController.connectHardwareKeyring(device);
    }

    /**
     * Gets a list of accounts from the connected device
     *
     * @param device device type to get accountz
     */
    private async getHardwareWalletAccounts({
        device,
        pageIndex = 0,
        pageSize = 5,
    }: RequestGetHardwareWalletAccounts): Promise<DeviceAccountInfo[]> {
        return this.accountTrackerController.getHardwareWalletAccounts(
            device,
            pageIndex,
            pageSize
        );
    }

    private async importHardwareWalletAccounts({
        deviceAccounts,
        device,
    }: RequestImportHardwareWalletAccounts): Promise<AccountInfo[]> {
        return this.accountTrackerController.importHardwareWalletAccounts(
            deviceAccounts,
            device
        );
    }

    private async setAccountFilters({
        accountFilters,
    }: RequestSetAccountFilters): Promise<void> {
        this.preferencesController.filters = {
            account: accountFilters,
        };
    }

    /**
     * isAccountDeviceLinked
     *
     * Checks if the current account device is connected.
     * This applies only to Ledger devices. Every other keyring type returns true.
     *
     * @param address The address of the account to check
     * @returns Whether the account device is connected or not
     */
    private async isAccountDeviceLinked({
        address,
    }: RequestIsDeviceConnected): Promise<boolean> {
        return this.keyringController.isAccountDeviceLinked(address);
    }

    /**
     * Removes a new hardware wallet keyring.
     *
     * @param address address to be deleted - hex
     */
    private async removeHardwareWallet({
        device,
    }: RequestRemoveHardwareWallet): Promise<boolean> {
        const accountType =
            device === Devices.LEDGER ? AccountType.LEDGER : AccountType.TREZOR;
        const removeAccountPromises: Promise<boolean>[] = [];

        const accounts =
            this.accountTrackerController.store.getState().accounts;
        for (const address in accounts) {
            const account = accounts[address];
            if (account.accountType === accountType) {
                removeAccountPromises.push(this.accountRemove({ address }));
            }
        }

        if (!removeAccountPromises.length) {
            return false; // no accounts
        }

        const results = await Promise.all(removeAccountPromises);
        if (results.some((r: boolean) => !r)) {
            return false; // some error
        }

        await this.keyringController.removeDeviceKeyring(device);

        return true;
    }

    /*
     * Get the specificrelease note of a version
     * @returns the notes (if exists) of the version
     *
     */
    private generateOnDemandReleaseNotes({
        version,
    }: RequestGenerateOnDemandReleaseNotes): Promise<ReleaseNote[]> {
        return generateOnDemandReleaseNotes(version);
    }
}<|MERGE_RESOLUTION|>--- conflicted
+++ resolved
@@ -107,12 +107,9 @@
     RequestAccountReset,
     RequestSetDefaultGas,
     RequestCalculateApproveTransactionGasLimit,
-<<<<<<< HEAD
     RequestApproveAllowance,
     RequestAddAsNewApproveTransaction,
-=======
     Origin,
->>>>>>> 91b646b7
 } from '../utils/types/communication';
 
 import EventEmitter from 'events';
