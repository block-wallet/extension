/* eslint-disable @typescript-eslint/no-non-null-assertion */
/* eslint-disable @typescript-eslint/no-empty-function */
// Explicitly disabled no-empty-pattern on this file as some actions need generic param typing but receive empty objects.
/* eslint-disable no-empty-pattern */
import {
    ExternalEventSubscription,
    MessageTypes,
    RequestAccountCreate,
    RequestAccountExportJson,
    RequestAccountExportPK,
    RequestAccountImportJson,
    RequestAccountImportPK,
    RequestAccountRemove,
    RequestAccountHide,
    RequestAccountUnhide,
    RequestAccountRename,
    RequestAccountSelect,
    RequestAddNewSiteWithPermissions,
    RequestAppUnlock,
    RequestEnsResolve,
    RequestEnsLookup,
    RequestUDResolve,
    RequestConfirmPermission,
    RequestConfirmTransaction,
    RequestSendToken,
    RequestGetTokens,
    RequestGetToken,
    RequestGetTokenBalance,
    RequestAddCustomToken,
    RequestAddCustomTokens,
    RequestGetUserTokens,
    RequestPopulateTokenData,
    RequestExternalRequest,
    RequestGetAccountPermissions,
    RequestNetworkChange,
    RequestPasswordVerify,
    RequestRemoveAccountFromSite,
    RequestSeedPhrase,
    RequestSendEther,
    RequestTypes,
    RequestUpdateSitePermissions,
    RequestVerifySeedPhrase,
    RequestWalletCreate,
    RequestWalletImport,
    RequestCheckExchangeAllowance,
    RequestApproveExchange,
    RequestGetExchangeQuote,
    RequestGetExchange,
    RequestExecuteExchange,
    ResponseType,
    SubscriptionMessageTypes,
    TransportRequestMessage,
    RequestSearchToken,
    RequestShowTestNetworks,
    RequestUpdatePopupTab,
    RequestAddAsNewSendTransaction,
    RequestUpdateSendTransactionGas,
    RequestApproveSendTransaction,
    RequestSendTransactionResult,
    RequestCalculateSendTransactionGasLimit,
    RequestRejectTransaction,
    RequestSetIdleTimeout,
    RequestSetIcon,
    RequestDeleteCustomToken,
    RequestAddressBookGetByAddress,
    RequestAddressBookGet,
    RequestAddressBookSet,
    RequestAddressBookDelete,
    RequestAddressBookClear,
    RequestAddressBookGetRecentAddresses,
    RequestCompleteSetup,
    RequestAddNetwork,
    RequestConfirmDappRequest,
    RequestWalletReset,
    RequestUserSettings,
    RequestCancelTransaction,
    RequestSpeedUpTransaction,
    RequestGetCancelSpeedUpGasPriceTransaction,
    RequestNextNonce,
    RequestUpdateAntiPhishingImage,
    RequestToggleAntiPhishingProtection,
    RequestToggleReleaseNotesSubscription,
    RequestSetNativeCurrency,
    RequestToggleDefaultBrowserWallet,
    RequestConnectHardwareWallet,
    RequestGetHardwareWalletAccounts,
    RequestImportHardwareWalletAccounts,
    RequestSetAccountFilters,
    RequestWalletGetHDPath,
    RequestWalletSetHDPath,
    RequestRemoveNetwork,
    RequestGetChainData,
    RequestGetRpcChainId,
    RequestSearchChains,
    RequestIsDeviceConnected,
    RequestReconnectDevice,
    RequestRejectDappRequest,
    RequestRemoveHardwareWallet,
    RequestGenerateOnDemandReleaseNotes,
    RequestEditNetwork,
    RequestSetUserOnline,
    RequestExecuteBridge,
    RequestGetBridgeQuote,
    RequestApproveBridgeAllowance,
    RequestGetBridgeRoutes,
    RequestEditNetworksOrder,
    RequestAccountReset,
    RequestSetDefaultGas,
    RequestCalculateApproveTransactionGasLimit,
    RequestApproveAllowance,
    RequestAddAsNewApproveTransaction,
    RequestGetExchangeSpender,
    Origin,
    SubmitQRHardwareCryptoHDKeyOrAccountMessage,
    SubmitQRHardwareSignatureMessage,
    CancelQRHardwareSignRequestMessage,
    RequestUpdateTransactionStatus,
<<<<<<< HEAD
    RequestIsEnrolled,
    AddressType,
=======
    RequestSetHotkeys,
    RequestIsEnrolled
>>>>>>> 6abb4793
} from '../utils/types/communication';

import EventEmitter from 'events';
import { BigNumber } from '@ethersproject/bignumber';
import BlankStorageStore from '../infrastructure/stores/BlankStorageStore';
import { Flatten } from '../utils/types/helpers';
import { Messages } from '../utils/types/communication';
import {
    TransactionCategories,
    TransactionMeta,
} from './transactions/utils/types';
import {
    BlankAppState,
    BlankAppUIState,
} from '../utils/constants/initialState';
import AppStateController, { AppStateEvents } from './AppStateController';
import OnboardingController from './OnboardingController';
import BlankProviderController, {
    BlankProviderEvents,
} from './BlankProviderController';
import NetworkController from './NetworkController';
import PermissionsController from './PermissionsController';
import { EnsController } from './EnsController';
import { UDController } from './UDController';
import TransactionController, {
    SEND_GAS_COST,
    TransactionGasEstimation,
    SpeedUpCancel,
    GasPriceValue,
    FeeMarketEIP1559Values,
} from './transactions/TransactionController';
import { GasPriceData } from './GasPricesController';
import { PreferencesController, ReleaseNote } from './PreferencesController';
import { ExchangeRatesController } from './ExchangeRatesController';
import {
    AccountInfo,
    AccountTrackerController,
    DeviceAccountInfo,
} from './AccountTrackerController';

import { GasPricesController } from './GasPricesController';
import {
    TokenController,
    TokenControllerProps,
    NATIVE_TOKEN_ADDRESS,
} from './erc-20/TokenController';
import SwapController, { SwapParameters, SwapQuote } from './SwapController';
import {
    FetchTokenResponse,
    IToken,
    ITokens,
    SearchTokensResponse,
    Token,
} from './erc-20/Token';
import { ImportStrategy, getAccountJson } from '../utils/account';
import { ActivityListController } from './ActivityListController';
import {
    TransferTransaction,
    TransferTransactionPopulatedTransactionParams,
} from './erc-20/transactions/TransferTransaction';
import { TokenOperationsController } from './erc-20/transactions/TokenOperationsController';
import {
    ProviderEvents,
    ProviderSetupData,
} from '@block-wallet/provider/types';
import {
    AddressBookController,
    AddressBookEntry,
    NetworkAddressBook,
} from './AddressBookController';
import KeyringControllerDerivated from './KeyringControllerDerivated';

import { showSetUpCompleteNotification } from '../utils/notifications';
import { extensionInstances } from '../infrastructure/connection';
import {
    focusWindow,
    openExtensionInBrowser,
    switchToTab,
    closeTab,
    getVersion,
    getCurrentWindowId,
} from '../utils/window';
import log from 'loglevel';
import BlockUpdatesController from './block-updates/BlockUpdatesController';

import ComposedStore from '../infrastructure/stores/ComposedStore';
import BlockFetchController from './block-updates/BlockFetchController';
import {
    Currency,
    getCurrencies,
    isCurrencyCodeValid,
} from '../utils/currency';
import { AvailableNetworks } from './privacy/types';

import { toError } from '../utils/toError';

import { getCustomRpcChainId } from '../utils/ethereumChain';
import { getChainListItem, searchChainsByTerm } from '../utils/chainlist';
import { ChainListItem } from '@block-wallet/chains-assets';
import { INITIAL_NETWORKS, Network } from '../utils/constants/networks';

import { generateOnDemandReleaseNotes } from '../utils/userPreferences';
import { TransactionWatcherController } from './TransactionWatcherController';
import { PrivacyAsyncController } from './privacy/PrivacyAsyncController';
import { isNativeTokenAddress } from '../utils/token';
import BridgeController, {
    GetBridgeAvailableRoutesResponse,
    GetBridgeQuoteNotFoundResponse,
    GetBridgeQuoteResponse,
} from './BridgeController';
import { IChain } from '../utils/types/chain';
import { BridgeImplementation } from '../utils/bridgeApi';
import TokenAllowanceController from './erc-20/transactions/TokenAllowanceController';
import { isOnboardingTabUrl } from '../utils/window';
import RemoteConfigsController, {
    RemoteConfigsControllerState,
} from './RemoteConfigsController';
import { ApproveTransaction } from './erc-20/transactions/ApproveTransaction';
import { URRegistryDecoder } from '@keystonehq/bc-ur-registry-eth';
import CampaignsController from './CampaignsController';

export interface BlankControllerProps {
    initState: BlankAppState;
    blankStateStore: BlankStorageStore;
    devTools?: any;
    encryptor?: any;
}

export enum BlankControllerEvents {
    EXTERNAL_REQUESTS_AMOUNT_CHANGE = 'EXTERNAL_REQUESTS_AMOUNT_CHANGE',
}

export default class BlankController extends EventEmitter {
    // Controllers
    private readonly appStateController: AppStateController;
    private readonly onboardingController: OnboardingController;
    private readonly networkController: NetworkController;
    private readonly ensController: EnsController;
    private readonly udController: UDController;
    private readonly keyringController: KeyringControllerDerivated;
    private readonly accountTrackerController: AccountTrackerController;
    private readonly preferencesController: PreferencesController;
    private readonly transactionController: TransactionController;
    private readonly privacyController: PrivacyAsyncController;
    private readonly exchangeRatesController: ExchangeRatesController;
    private readonly gasPricesController: GasPricesController;
    private readonly blankStateStore: BlankStorageStore;
    private readonly tokenOperationsController: TokenOperationsController;
    private readonly tokenController: TokenController;
    private readonly swapController: SwapController;
    private readonly bridgeController: BridgeController;
    private readonly blankProviderController: BlankProviderController;
    private readonly activityListController: ActivityListController;
    private readonly permissionsController: PermissionsController;
    private readonly addressBookController: AddressBookController;
    private readonly blockFetchController: BlockFetchController;
    private readonly blockUpdatesController: BlockUpdatesController;
    private readonly transactionWatcherController: TransactionWatcherController;
    private readonly tokenAllowanceController: TokenAllowanceController;
    private readonly remoteConfigsController: RemoteConfigsController;
    private readonly campaignsController: CampaignsController;

    // Stores
    private readonly store: ComposedStore<BlankAppState>;
    private readonly UIStore: ComposedStore<BlankAppUIState>;

    private readonly _devTools: any;

    private subscriptions: Record<string, chrome.runtime.Port>;
    private isSetupComplete: boolean;

    constructor(props: BlankControllerProps) {
        super();

        const initState = props.initState;

        this.subscriptions = {};

        this.isSetupComplete = false;

        this._devTools = props.devTools;

        this.blankStateStore = props.blankStateStore;

        // Controllers Initialization
        this.preferencesController = new PreferencesController({
            initState: initState.PreferencesController,
        });

        this.networkController = new NetworkController(
            initState.NetworkController
        );

        this.remoteConfigsController = new RemoteConfigsController(
            initState.RemoteConfigsController
        );

        this.blockFetchController = new BlockFetchController(
            this.networkController,
            initState.BlockFetchController
        );

        this.blockUpdatesController = new BlockUpdatesController(
            this.networkController,
            this.blockFetchController,
            initState.BlockUpdatesController
        );

        this.keyringController = new KeyringControllerDerivated({
            initState: initState.KeyringController,
            encryptor: props.encryptor || undefined,
        });

        this.ensController = new EnsController({
            networkController: this.networkController,
        });

        this.udController = new UDController({
            networkController: this.networkController,
        });

        this.permissionsController = new PermissionsController(
            initState.PermissionsController,
            this.preferencesController
        );

        this.gasPricesController = new GasPricesController(
            this.networkController,
            this.blockUpdatesController,
            initState.GasPricesController
        );

        this.tokenOperationsController = new TokenOperationsController({
            networkController: this.networkController,
        });

        this.tokenController = new TokenController(initState.TokenController, {
            tokenOperationsController: this.tokenOperationsController,
            preferencesController: this.preferencesController,
            networkController: this.networkController,
        } as TokenControllerProps);

        this.onboardingController = new OnboardingController(
            initState.OnboardingController,
            this.keyringController
        );

        this.transactionController = new TransactionController(
            this.networkController,
            this.preferencesController,
            this.permissionsController,
            this.gasPricesController,
            this.tokenController,
            this.blockUpdatesController,
            this.keyringController,
            initState.TransactionController,
            this.keyringController.signEthTransaction.bind(
                this.keyringController
            )
        );

        this.privacyController = new PrivacyAsyncController({
            networkController: this.networkController,
            state: initState.BlankDepositController,
        });

        this.appStateController = new AppStateController(
            initState.AppStateController,
            this.keyringController,
            this.transactionController
        );

        this.transactionWatcherController = new TransactionWatcherController(
            this.networkController,
            this.preferencesController,
            this.blockUpdatesController,
            this.tokenController,
            this.transactionController,
            initState.TransactionWatcherControllerState
        );

        this.accountTrackerController = new AccountTrackerController(
            this.keyringController,
            this.networkController,
            this.tokenController,
            this.tokenOperationsController,
            this.preferencesController,
            this.blockUpdatesController,
            this.transactionWatcherController,
            this.transactionController,
            initState.AccountTrackerController
        );

        this.campaignsController = new CampaignsController(
            this.accountTrackerController,
            initState.CampaignsController
        );

        this.exchangeRatesController = new ExchangeRatesController(
            initState.ExchangeRatesController,
            this.preferencesController,
            this.networkController,
            this.blockUpdatesController,
            this.accountTrackerController
        );

        this.blankProviderController = new BlankProviderController(
            this.networkController,
            this.transactionController,
            this.permissionsController,
            this.appStateController,
            this.keyringController,
            this.tokenController,
            this.blockUpdatesController,
            this.gasPricesController
        );

        this.tokenAllowanceController = new TokenAllowanceController(
            this.networkController,
            this.preferencesController,
            this.tokenOperationsController,
            this.transactionController
        );

        this.swapController = new SwapController(
            this.networkController,
            this.transactionController,
            this.tokenController,
            this.tokenAllowanceController
        );

        this.bridgeController = new BridgeController(
            this.networkController,
            this.transactionController,
            this.tokenController,
            this.tokenAllowanceController,
            this.accountTrackerController,
            initState.BridgeController
        );

        this.activityListController = new ActivityListController(
            this.transactionController,
            this.privacyController,
            this.preferencesController,
            this.networkController,
            this.transactionWatcherController,
            this.bridgeController
        );

        this.addressBookController = new AddressBookController({
            initialState: initState.AddressBookController,
            networkController: this.networkController,
            activityListController: this.activityListController,
            preferencesController: this.preferencesController,
        });

        this.store = new ComposedStore<BlankAppState>({
            NetworkController: this.networkController.store,
            AppStateController: this.appStateController.store,
            OnboardingController: this.onboardingController.store,
            KeyringController: this.keyringController.store,
            AccountTrackerController: this.accountTrackerController.store,
            PreferencesController: this.preferencesController.store,
            TransactionController: this.transactionController.store,
            ExchangeRatesController: this.exchangeRatesController.store,
            GasPricesController: this.gasPricesController.store,
            BlankDepositController: this.privacyController.store,
            TokenController: this.tokenController.store,
            PermissionsController: this.permissionsController.store,
            AddressBookController: this.addressBookController.store,
            BlockUpdatesController: this.blockUpdatesController.store,
            BlockFetchController: this.blockFetchController.store,
            RemoteConfigsController: this.remoteConfigsController.store,
            TransactionWatcherControllerState:
                this.transactionWatcherController.store,
            BridgeController: this.bridgeController.store,
            CampaignsController: this.campaignsController.store,
        });

        this.UIStore = new ComposedStore<BlankAppUIState>({
            NetworkController: this.networkController.store,
            AppStateController: this.appStateController.store,
            OnboardingController: this.onboardingController.store,
            KeyringController: this.keyringController.memStore,
            AccountTrackerController: this.accountTrackerController.store,
            PreferencesController: this.preferencesController.store,
            TransactionController: this.transactionController.UIStore,
            ExchangeRatesController: this.exchangeRatesController.store,
            GasPricesController: this.gasPricesController.store,
            BlankDepositController: this.privacyController.UIStore,
            TokenController: this.tokenController.store,
            ActivityListController: this.activityListController.store,
            PermissionsController: this.permissionsController.store,
            AddressBookController: this.addressBookController.store,
            BlankProviderController: this.blankProviderController.store,
            SwapController: this.swapController.UIStore,
            BridgeController: this.bridgeController.UIStore,
        });

        // Check controllers on app lock/unlock
        this.appStateController.on(AppStateEvents.APP_LOCKED, () => {
            this.manageControllers();
        });
        this.appStateController.on(AppStateEvents.APP_UNLOCKED, () => {
            this.manageControllers();
        });

        // Trigger method to manage external requests amount on update of relevent stores
        this.blankProviderController.store.subscribe(() => {
            this.handleExternalRequestAmountChange();
        });

        this.transactionController.store.subscribe(() => {
            this.handleExternalRequestAmountChange();
        });

        this.permissionsController.store.subscribe(() => {
            this.handleExternalRequestAmountChange();
        });

        // Set storage save on state update
        this.store.subscribe(this.storeState);

        // Set devtools callback on state update
        this.store.subscribe(this.devToolSubscription);

        // mv3 auto unlock
        this.appStateController.autoUnlock();
    }

    /**
     * Locally persists the state
     */
    private storeState = (state: Record<string, unknown>) => {
        const blankState = state as BlankAppState;
        this.blankStateStore.set('blankState', blankState);
    };

    /**
     * Manages controllers updates
     */
    private manageControllers() {
        // Get active subscription
        let activeSubscription = false;
        for (const key in this.subscriptions) {
            if (this.subscriptions[key].name === Origin.EXTENSION) {
                activeSubscription = true;
                break;
            }
        }

        // Check if app is unlocked
        const isAppUnlocked =
            this.appStateController.store.getState().isAppUnlocked;

        this.blockUpdatesController.setActiveSubscriptions(
            isAppUnlocked,
            activeSubscription
        );

        this.networkController.setActiveSubscriptions(
            isAppUnlocked,
            activeSubscription
        );
    }

    /**
     * Subscription to state updates to send to dev tools
     */
    private devToolSubscription = (
        state: BlankAppState,
        _?: BlankAppState,
        action?: string
    ) => {
        if (action && typeof this._devTools !== 'undefined') {
            this._devTools.send(`@@BlankAppState/${action}`, state);
        }
    };

    // Emit event on dapp request change, to update extension label
    private handleExternalRequestAmountChange() {
        const dappRequestsAmount = Object.keys(
            this.blankProviderController.store.getState().dappRequests
        ).length;

        const unapprovedTransactionsAmount = Object.keys(
            this.transactionController.UIStore.getState().unapprovedTransactions
        ).length;

        const permissionRequests = Object.keys(
            this.permissionsController.store.getState().permissionRequests
        ).length;

        const totalExternalRequestsAmount =
            dappRequestsAmount +
            unapprovedTransactionsAmount +
            permissionRequests;

        this.emit(
            BlankControllerEvents.EXTERNAL_REQUESTS_AMOUNT_CHANGE,
            totalExternalRequestsAmount
        );
    }

    /**
     * Create subscription method
     */
    private createSubscription<TMessageType extends MessageTypes>(
        id: string,
        port: chrome.runtime.Port
    ): (data: SubscriptionMessageTypes[TMessageType]) => void {
        this.subscriptions[id] = port;

        // Check controllers
        this.manageControllers();

        return (subscription: unknown): void => {
            if (this.subscriptions[id]) {
                port.postMessage({ id, subscription });
            }
        };
    }

    /**
     * Unsubscribe method
     *
     * @param id subscription id
     */
    private unsubscribe(id: string): void {
        if (this.subscriptions[id]) {
            log.debug(`Unsubscribing from ${id}`);

            delete this.subscriptions[id];

            // Check controllers
            this.manageControllers();
        } else {
            log.warn(`Unable to unsubscribe from ${id}`);
        }
    }

    /**
     * Generic message handler
     *
     */
    public handler<TMessageType extends MessageTypes>(
        { id, message, request }: TransportRequestMessage<TMessageType>,
        port: chrome.runtime.Port,
        portId: string
    ): void {
        let isPortConnected = true;
        const from = port.name;
        const source = `${from}: ${id}: ${message}`;

        port.onDisconnect.addListener(() => {
            const error = chrome.runtime.lastError;
            isPortConnected = false;
            if (error) {
                log.error(error);
            }
        });

        log.trace('[in]', source);

        const promise = this.handle(id, message, request, port, portId);

        promise
            .then((response): void => {
                log.trace('[out]', source);

                if (!isPortConnected) {
                    throw new Error('Port has been disconnected');
                }

                port.postMessage({ id, response });
            })
            .catch((error: unknown): void => {
                // Always pass an error object to the client
                const safeError = toError(error);

                log.error('[err]', source, safeError.message);

                // only send message back to port if it's still connected
                if (isPortConnected) {
                    port.postMessage({
                        error: JSON.stringify(
                            safeError,
                            Object.getOwnPropertyNames(safeError)
                        ),
                        id,
                    });
                }
            });
    }

    /**
     * Request promise handler
     *
     * @param id request ID
     * @param type message Type
     * @param request request type
     * @param port connection port
     */
    private async handle(
        id: string,
        type: MessageTypes,
        request: RequestTypes[MessageTypes],
        port: chrome.runtime.Port,
        portId: string
    ): Promise<ResponseType<MessageTypes>> {
        switch (type) {
            case Messages.ADDRESS.GET_TYPE:
                return this.getAddressType(request as string);
            case Messages.ACCOUNT.CREATE:
                return this.accountCreate(request as RequestAccountCreate);
            case Messages.ACCOUNT.EXPORT_JSON:
                return this.accountExportJson(
                    request as RequestAccountExportJson
                );
            case Messages.ACCOUNT.EXPORT_PRIVATE_KEY:
                return this.accountExportPrivateKey(
                    request as RequestAccountExportPK
                );
            case Messages.ACCOUNT.IMPORT_JSON:
                return this.accountImportJson(
                    request as RequestAccountImportJson
                );
            case Messages.ACCOUNT.IMPORT_PRIVATE_KEY:
                return this.accountImportPrivateKey(
                    request as RequestAccountImportPK
                );
            case Messages.ACCOUNT.REMOVE:
                return this.accountRemove(request as RequestAccountRemove);
            case Messages.ACCOUNT.RESET:
                return this.accountReset(request as RequestAccountReset);
            case Messages.ACCOUNT.HIDE:
                return this.accountHide(request as RequestAccountHide);
            case Messages.ACCOUNT.UNHIDE:
                return this.accountUnhide(request as RequestAccountUnhide);
            case Messages.ACCOUNT.RENAME:
                return this.accountRename(request as RequestAccountRename);
            case Messages.ACCOUNT.SELECT:
                return this.accountSelect(request as RequestAccountSelect);
            case Messages.ACCOUNT.GET_BALANCE:
                return this.getAccountBalance(request as string);
            case Messages.ACCOUNT.GET_NATIVE_TOKEN_BALANCE:
                return this.getAccountNativeTokenBalanceForChain(
                    request as number
                );
            case Messages.ACCOUNT.REFRESH_TOKEN_ALLOWANCES:
                return this.refreshAccountTokenAllowances();
            case Messages.APP.GET_IDLE_TIMEOUT:
                return this.getIdleTimeout();
            case Messages.APP.SET_IDLE_TIMEOUT:
                return this.setIdleTimeout(request as RequestSetIdleTimeout);
            case Messages.APP.SET_LAST_USER_ACTIVE_TIME:
                return this.setLastUserActiveTime();
            case Messages.APP.LOCK:
                return this.lockApp();
            case Messages.APP.UNLOCK:
                return this.unlockApp(request as RequestAppUnlock);
            case Messages.APP.RETURN_TO_ONBOARDING:
                return this.returnToOnboarding();
            case Messages.APP.OPEN_RESET:
                return this.openReset();
            case Messages.APP.UPDATE_POPUP_TAB:
                return this.updatePopupTab(request as RequestUpdatePopupTab);
            case Messages.APP.REJECT_UNCONFIRMED_REQUESTS:
                return this.rejectUnconfirmedRequests();
            case Messages.APP.SET_USER_ONLINE:
                return this.setUserOnline(request as RequestSetUserOnline);
            case Messages.DAPP.CONFIRM_REQUEST:
                return this.confirmDappRequest(
                    request as RequestConfirmDappRequest
                );
            case Messages.DAPP.ATTEMPT_REJECT_REQUEST:
                return this.attemptRejectDappRequest(
                    request as RequestConfirmDappRequest
                );
            case Messages.EXCHANGE.CHECK_ALLOWANCE:
                return this.checkExchangeAllowance(
                    request as RequestCheckExchangeAllowance
                );
            case Messages.EXCHANGE.APPROVE:
                return this.approveExchange(request as RequestApproveExchange);
            case Messages.EXCHANGE.GET_QUOTE:
                return this.getExchangeQuote(
                    request as RequestGetExchangeQuote
                );
            case Messages.EXCHANGE.GET_EXCHANGE:
                return this.getExchangeParameters(
                    request as RequestGetExchange
                );
            case Messages.EXCHANGE.GET_SPENDER:
                return this.getExchangeSpender(
                    request as RequestGetExchangeSpender
                );
            case Messages.EXCHANGE.EXECUTE:
                return this.executeExchange(request as RequestExecuteExchange);
            case Messages.BRIDGE.GET_BRIDGE_TOKENS:
                return this.getBridgeTokens();
            case Messages.BRIDGE.GET_BRIDGE_AVAILABLE_CHAINS:
                return this.getBridgeAvailableChains();
            case Messages.BRIDGE.APPROVE_BRIDGE_ALLOWANCE:
                return this.approveBridgeAllowance(
                    request as RequestApproveBridgeAllowance
                );
            case Messages.BRIDGE.GET_BRIDGE_ROUTES:
                return this.getBridgeRoutes(request as RequestGetBridgeRoutes);
            case Messages.BRIDGE.GET_BRIDGE_QUOTE:
                return this.getBridgeQuote(request as RequestGetBridgeQuote);
            case Messages.BRIDGE.EXECUTE_BRIDGE:
                return this.executeBridge(request as RequestExecuteBridge);
            case Messages.EXTERNAL.REQUEST:
                return this.externalRequestHandle(
                    request as RequestExternalRequest,
                    portId
                );
            case Messages.EXTERNAL.SETUP_PROVIDER:
                return this.setupProvider(portId);
            case Messages.EXTERNAL.SET_ICON:
                return this.setProviderIcon(request as RequestSetIcon, portId);
            case Messages.EXTERNAL.GET_PROVIDER_CONFIG:
                return this.getProviderRemoteConfig();
            case Messages.EXTERNAL.IS_ENROLLED:
                return this.isEnrolledInCampaign(request as RequestIsEnrolled);
            case Messages.NETWORK.CHANGE:
                return this.networkChange(request as RequestNetworkChange);
            case Messages.NETWORK.SET_SHOW_TEST_NETWORKS:
                return this.setShowTestNetworks(
                    request as RequestShowTestNetworks
                );
            case Messages.NETWORK.ADD_NETWORK:
                return this.addNetwork(request as RequestAddNetwork);
            case Messages.NETWORK.EDIT_NETWORK:
                return this.editNetwork(request as RequestEditNetwork);
            case Messages.NETWORK.EDIT_NETWORKS_ORDER:
                return this.editNetworksOrder(
                    request as RequestEditNetworksOrder
                );
            case Messages.NETWORK.REMOVE_NETWORK:
                return this.removeNetwork(request as RequestRemoveNetwork);
            case Messages.NETWORK.GET_SPECIFIC_CHAIN_DETAILS:
                return this.getChainData(request as RequestGetChainData);
            case Messages.NETWORK.GET_DEFAULT_RPC:
                return this.getChainDefaultRpc(request as RequestGetChainData);
            case Messages.NETWORK.GET_RPC_CHAIN_ID:
                return this.getRpcChainId(request as RequestGetRpcChainId);
            case Messages.NETWORK.SEARCH_CHAINS:
                return this.searchChainsByTerm(request as RequestSearchChains);
            case Messages.PASSWORD.VERIFY:
                return this.passwordVerify(request as RequestPasswordVerify);
            // case Messages.PASSWORD.CHANGE:
            //   return this.passwordChange(request as RequestPasswordChange)
            case Messages.PERMISSION.ADD_NEW:
                return this.addNewSiteWithPermissions(
                    request as RequestAddNewSiteWithPermissions
                );
            case Messages.PERMISSION.CONFIRM:
                return this.confirmPermission(
                    request as RequestConfirmPermission
                );
            case Messages.PERMISSION.GET_ACCOUNT_PERMISSIONS:
                return this.getAccountPermissions(
                    request as RequestGetAccountPermissions
                );
            case Messages.PERMISSION.REMOVE_ACCOUNT_FROM_SITE:
                return this.removeAccountFromSite(
                    request as RequestRemoveAccountFromSite
                );
            case Messages.PERMISSION.UPDATE_SITE_PERMISSIONS:
                return this.updateSitePermissions(
                    request as RequestUpdateSitePermissions
                );
            case Messages.STATE.GET_REMOTE_CONFIG:
                return this.getRemoteConifg();
            case Messages.STATE.GET:
                return this.getState();
            case Messages.TRANSACTION.CONFIRM:
                return this.confirmTransaction(
                    request as RequestConfirmTransaction
                );
            case Messages.TRANSACTION.REJECT:
                return this.rejectTransaction(
                    request as RequestRejectTransaction
                );
            case Messages.TRANSACTION.UPDATE_STATUS:
                return this.updateTransactionStatus(
                    request as RequestUpdateTransactionStatus
                );
            case Messages.TRANSACTION.REJECT_REPLACEMENT_TRANSACTION:
                return this.rejectReplacementTransaction(
                    request as RequestRejectTransaction
                );
            case Messages.ENS.RESOLVE_NAME:
                return this.ensResolve(request as RequestEnsResolve);
            case Messages.ENS.LOOKUP_ADDRESS:
                return this.ensLookup(request as RequestEnsLookup);
            case Messages.UD.RESOLVE_NAME:
                return this.udResolve(request as RequestUDResolve);
            case Messages.TRANSACTION.GET_LATEST_GAS_PRICE:
                return this.getLatestGasPrice();
            case Messages.TRANSACTION.FETCH_LATEST_GAS_PRICE:
                return this.fetchLatestGasPriceForChain(request as number);
            case Messages.TRANSACTION.SEND_ETHER:
                return this.sendEther(request as RequestSendEther);
            case Messages.TRANSACTION.ADD_NEW_SEND_TRANSACTION:
                return this.addAsNewSendTransaction(
                    request as RequestAddAsNewSendTransaction
                );
            case Messages.TRANSACTION.ADD_NEW_APPROVE_TRANSACTION:
                return this.addAsNewApproveTransaction(
                    request as RequestAddAsNewApproveTransaction
                );
            case Messages.TRANSACTION.UPDATE_SEND_TRANSACTION_GAS:
                return this.updateSendTransactionGas(
                    request as RequestUpdateSendTransactionGas
                );
            case Messages.TRANSACTION.APPROVE_SEND_TRANSACTION:
                return this.approveSendTransaction(
                    request as RequestApproveSendTransaction
                );
            case Messages.TRANSACTION.GET_SEND_TRANSACTION_RESULT:
                return this.getSendTransactionResult(
                    request as RequestSendTransactionResult
                );
            case Messages.TRANSACTION.CALCULATE_APPROVE_TRANSACTION_GAS_LIMIT:
                return this.calculateApproveTransactionGasLimit(
                    request as RequestCalculateApproveTransactionGasLimit
                );
            case Messages.TRANSACTION.CALCULATE_SEND_TRANSACTION_GAS_LIMIT:
                return this.calculateSendTransactionGasLimit(
                    request as RequestCalculateSendTransactionGasLimit
                );
            case Messages.TRANSACTION.CANCEL_TRANSACTION:
                return this.cancelTransaction(
                    request as RequestCancelTransaction
                );
            case Messages.TRANSACTION.SPEED_UP_TRANSACTION:
                return this.speedUpTransaction(
                    request as RequestSpeedUpTransaction
                );
            case Messages.TRANSACTION.GET_SPEED_UP_GAS_PRICE:
                return this.getSpeedUpGasPrice(
                    request as RequestSpeedUpTransaction
                );
            case Messages.TRANSACTION.GET_CANCEL_GAS_PRICE:
                return this.getCancelGasPrice(
                    request as RequestSpeedUpTransaction
                );
            case Messages.TRANSACTION.GET_NEXT_NONCE:
                return this.getNextNonce(request as RequestNextNonce);
            case Messages.WALLET.CREATE:
                return this.walletCreate(request as RequestWalletCreate);
            case Messages.WALLET.IMPORT:
                return this.walletImport(request as RequestWalletImport);
            case Messages.WALLET.GENERATE_ON_DEMAND_RELEASE_NOTES:
                return this.generateOnDemandReleaseNotes(
                    request as RequestGenerateOnDemandReleaseNotes
                );
            case Messages.WALLET.RESET:
                return this.walletReset(request as RequestWalletReset);
            case Messages.WALLET.VERIFY_SEED_PHRASE:
                return this.verifySP(request as RequestVerifySeedPhrase);
            case Messages.WALLET.SETUP_COMPLETE:
                return this.completeSetup(request as RequestCompleteSetup);
            case Messages.WALLET.REQUEST_SEED_PHRASE:
                return this.getSeedPhrase(request as RequestSeedPhrase);
            case Messages.STATE.SUBSCRIBE:
                return this.stateSubscribe(id, port);
            case Messages.TOKEN.GET_BALANCE:
                return this.getTokenBalance(request as RequestGetTokenBalance);
            case Messages.TOKEN.GET_TOKENS:
                return this.getTokens(request as RequestGetTokens);
            case Messages.TOKEN.GET_USER_TOKENS:
                return this.getUserTokens(request as RequestGetUserTokens);
            case Messages.TOKEN.GET_TOKEN:
                return this.getToken(request as RequestGetToken);
            case Messages.TOKEN.ADD_CUSTOM_TOKEN:
                return this.addCustomToken(request as RequestAddCustomToken);
            case Messages.TOKEN.DELETE_CUSTOM_TOKEN:
                return this.deleteCustomToken(
                    request as RequestDeleteCustomToken
                );
            case Messages.TOKEN.APPROVE_ALLOWANCE:
                return this.approveAllowance(
                    request as RequestApproveAllowance
                );
            case Messages.TOKEN.ADD_CUSTOM_TOKENS:
                return this.addCustomTokens(request as RequestAddCustomTokens);
            case Messages.TOKEN.SEND_TOKEN:
                return this.sendToken(request as RequestSendToken);
            case Messages.TOKEN.POPULATE_TOKEN_DATA:
                return this.populateTokenData(
                    request as RequestPopulateTokenData
                );
            case Messages.TOKEN.SEARCH_TOKEN:
                return this.searchTokenInAssetsList(
                    request as RequestSearchToken
                );
            case Messages.EXTERNAL.EVENT_SUBSCRIPTION:
                return this.blankProviderEventSubscribe(id, port, portId);
            case Messages.ADDRESS_BOOK.CLEAR:
                return this.addressBookClear(
                    request as RequestAddressBookClear
                );
            case Messages.ADDRESS_BOOK.DELETE:
                return this.addressBookDelete(
                    request as RequestAddressBookDelete
                );
            case Messages.ADDRESS_BOOK.SET:
                return this.addressBookSet(request as RequestAddressBookSet);
            case Messages.ADDRESS_BOOK.GET:
                return this.addressBookGet(request as RequestAddressBookGet);
            case Messages.ADDRESS_BOOK.GET_BY_ADDRESS:
                return this.addressBookByAddress(
                    request as RequestAddressBookGetByAddress
                );
            case Messages.ADDRESS_BOOK.GET_RECENT_ADDRESSES:
                return this.addressBookGetRecentAddresses(
                    request as RequestAddressBookGetRecentAddresses
                );
            case Messages.APP.SET_USER_SETTINGS:
                return this.setUserSettings(request as RequestUserSettings);
            case Messages.WALLET.DISMISS_WELCOME_MESSAGE:
                return this.dismissWelcomeMessage();
            case Messages.WALLET.DISMISS_DEFAULT_WALLET_PREFERENCES:
                return this.dismissDefaultWalletPreferences();
            case Messages.WALLET.DISMISS_RELEASE_NOTES:
                return this.dismissReleaseNotes();
            case Messages.WALLET.TOGGLE_RELEASE_NOTES_SUBSCRIPTION:
                return this.toggleReleaseNotesSubscription(
                    request as RequestToggleReleaseNotesSubscription
                );
            case Messages.WALLET.TOGGLE_DEFAULT_BROWSER_WALLET:
                return this.toggleDefaultBrowserWallet(
                    request as RequestToggleDefaultBrowserWallet
                );
            case Messages.WALLET.SET_DEFAULT_GAS:
                return this.setDefaultGas(request as RequestSetDefaultGas);
            case Messages.WALLET.UPDATE_ANTI_PHISHING_IMAGE:
                return this.updateAntiPhishingImage(
                    request as RequestUpdateAntiPhishingImage
                );
            case Messages.WALLET.TOGGLE_ANTI_PHISHING_PROTECTION:
                return this.toggleAntiPhishingProtection(
                    request as RequestToggleAntiPhishingProtection
                );
            case Messages.WALLET.SET_NATIVE_CURRENCY:
                return this.setNativeCurrency(
                    request as RequestSetNativeCurrency
                );
            case Messages.WALLET.GET_VALID_CURRENCIES:
                return this.getAllCurrencies();
            case Messages.WALLET.HARDWARE_CONNECT:
                return this.connectHardwareWallet(
                    request as RequestConnectHardwareWallet
                );
            case Messages.WALLET.HARDWARE_REMOVE:
                return this.removeHardwareWallet(
                    request as RequestRemoveHardwareWallet
                );
            case Messages.WALLET.HARDWARE_QR_SUBMIT_CRYPTO_HD_KEY_OR_ACCOUNT:
                return this.hardwareQrSubmitCryptoHdKeyOrAccount(
                    request as SubmitQRHardwareCryptoHDKeyOrAccountMessage
                );
            case Messages.WALLET.HARDWARE_QR_SUBMIT_SIGNATURE:
                return this.hardwareQrSubmitSignature(
                    request as SubmitQRHardwareSignatureMessage
                );
            case Messages.WALLET.HARDWARE_QR_CANCEL_SIGN_REQUEST:
                return this.hardwareQrCancelSignRequest(
                    request as CancelQRHardwareSignRequestMessage
                );
            case Messages.APP.OPEN_HW_CONNECT:
                return this.openHardwareConnect();
            case Messages.APP.OPEN_HW_REMOVE:
                return this.openHardwareRemove();
            case Messages.APP.OPEN_HW_RECONNECT:
                return this.openHardwareReconnect(
                    request as RequestReconnectDevice
                );
            case Messages.WALLET.HARDWARE_GET_ACCOUNTS:
                return this.getHardwareWalletAccounts(
                    request as RequestGetHardwareWalletAccounts
                );
            case Messages.WALLET.HARDWARE_IMPORT_ACCOUNTS:
                return this.importHardwareWalletAccounts(
                    request as RequestImportHardwareWalletAccounts
                );
            case Messages.WALLET.HARDWARE_GET_HD_PATH:
                return this.getHardwareWalletHDPath(
                    request as RequestWalletGetHDPath
                );
            case Messages.WALLET.HARDWARE_SET_HD_PATH:
                return this.setHardwareWalletHDPath(
                    request as RequestWalletSetHDPath
                );
            case Messages.WALLET.HARDWARE_IS_LINKED:
                return this.isAccountDeviceLinked(
                    request as RequestIsDeviceConnected
                );
            case Messages.FILTERS.SET_ACCOUNT_FILTERS:
                return this.setAccountFilters(
                    request as RequestSetAccountFilters
                );
            case Messages.BROWSER.GET_WINDOW_ID:
                return getCurrentWindowId();
            case Messages.WALLET.SET_HOTKEYS_ENABLED:
                return this.setHotkeysStatus(request as RequestSetHotkeys);
            default:
                throw new Error(`Unable to handle message of type ${type}`);
        }
    }

    /**
     * setUserOnline
     *
     * Sets the user's current network status
     *
     * @param isUserOnline Whether the user is online or not
     */
    public async setUserOnline({
        networkStatus,
    }: RequestSetUserOnline): Promise<void> {
        this.networkController.handleUserNetworkChange(networkStatus);
    }

    /**
     * getHardwareWalletHDPath
     *
     * @param device The device to get the HD path for
     * @returns The HD path for the device
     */
    public async getHardwareWalletHDPath({
        device,
    }: RequestWalletGetHDPath): Promise<string> {
        return this.keyringController.getHDPathForDevice(device);
    }

    /**
     * setHardwareWalletHDPath
     *
     * It sets the HD path for the specified device
     *
     * @param device The device to set the HD path for
     * @param path The HD path to set for the device
     */
    public async setHardwareWalletHDPath({
        device,
        path,
    }: RequestWalletSetHDPath): Promise<void> {
        return this.keyringController.setHDPath(device, path);
    }

    /**
     * getAccountBalance
     *
     * It gets the specified account balance.
     *
     * @param account The account address
     * @returns The account balance.
     */
    public async getAccountBalance(account: string): Promise<BigNumber> {
        return this.networkController.getProvider().getBalance(account);
    }

    /**
     * getAccountNativeTokenBalanceForChain
     *
     * It gets the native token balance from the selected account in the specified network.
     *
     * @param chainId the chain id
     * @returns The native token balance.
     */
    public async getAccountNativeTokenBalanceForChain(
        chainId: number
    ): Promise<BigNumber | undefined> {
        return this.accountTrackerController.getAccountNativeTokenBalanceForChain(
            chainId
        );
    }

    /**
     * refreshAccountTokenAllowances
     *
     * It refreshes all the token allownaces for the provided filters
     *
     */
    private async refreshAccountTokenAllowances(): Promise<void> {
        return this.accountTrackerController.refreshTokenAllowances();
    }

    /**
     * Adds a new account to the default (first) HD seed phrase Keyring.
     *
     */
    private async accountCreate({
        name,
    }: RequestAccountCreate): Promise<AccountInfo> {
        return this.accountTrackerController.createAccount(name);
    }

    /**
     * Returns account json data to export
     * Encrypted with password
     *
     * @param address account address
     * @param password Encrypting password
     * @returns Exported account info in JSON format
     */
    private async accountExportJson({
        address,
        password,
        encryptPassword,
    }: RequestAccountExportJson): Promise<string> {
        try {
            await this.keyringController.verifyPassword(password);
            const privateKey = await this.keyringController.exportAccount(
                address
            );
            return getAccountJson(privateKey, encryptPassword);
        } catch (error) {
            log.warn(error);
            throw new Error('Error exporting account');
        }
    }

    /**
     * Returns account json data to export
     * Encrypted with password
     *
     * @param address account address
     * @param password Encrypting password
     * @returns Exported account info in JSON format
     */
    private async accountExportPrivateKey({
        address,
        password,
    }: RequestAccountExportPK): Promise<string> {
        try {
            await this.keyringController.verifyPassword(password);
            return await this.keyringController.exportAccount(address);
        } catch (error) {
            log.warn(error);
            throw new Error('Error exporting account');
        }
    }

    /**
     * Imports an account using a json file
     *
     * @param importArgs Import data
     * @param name Imported account name
     * @returns Imported account info
     */
    private async accountImportJson({
        importArgs,
        name,
    }: RequestAccountImportJson): Promise<AccountInfo> {
        return this.accountTrackerController.importAccount(
            ImportStrategy.JSON_FILE,
            importArgs,
            name
        );
    }

    /**
     * Imports an account using the private key
     *
     * @param importArgs Import data
     * @param name Imported account name
     * @returns Imported account info
     */
    private async accountImportPrivateKey({
        importArgs,
        name,
    }: RequestAccountImportPK): Promise<AccountInfo> {
        return this.accountTrackerController.importAccount(
            ImportStrategy.PRIVATE_KEY,
            importArgs,
            name
        );
    }

    /**
     * Removes an external account from state / storage.
     *
     * @param address address to be deleted - hex
     */
    private async accountRemove({
        address,
    }: RequestAccountRemove): Promise<boolean> {
        await this.accountTrackerController.removeAccount(address);
        this.transactionController.resetTransactionsByAddress(address);
        this.permissionsController.revokeAllPermissionsOfAccount(address);
        await this.keyringController.removeAccount(address);
        this.transactionWatcherController.resetStateByAddress(address);
        this.bridgeController.resetBridgeTransactionsByAddress(address);
        this.tokenController.resetTokensByAccount(address);

        return true;
    }

    /**
     * Resets an account by removing its transaction history and added tokens.
     *
     * @param address address to be reset - hex
     */
    private async accountReset({
        address,
    }: RequestAccountRemove): Promise<void> {
        // Reset account
        await Promise.all([
            this.transactionController.resetTransactionsByAddress(address),
            this.transactionWatcherController.resetStateByAddress(address),
            this.tokenController.resetTokensByAccount(address),
            this.permissionsController.revokeAllPermissionsOfAccount(address),
            this.accountTrackerController.resetAccount(address),
            this.bridgeController.resetBridgeTransactionsByAddress(address),
        ]);
        // Refetch account balance
        this.accountTrackerController.updateAccounts({
            addresses: [address],
            assetAddresses: [NATIVE_TOKEN_ADDRESS],
        });
        // Refetch transactions
        this.transactionWatcherController.fetchAccountOnChainEvents();
    }

    /**
     * Hides an HD-generated account
     *
     * @param address address to be hidden - hex
     */
    private async accountHide({
        address,
    }: RequestAccountRemove): Promise<boolean> {
        await this.accountTrackerController.hideAccount(address);
        this.permissionsController.revokeAllPermissionsOfAccount(address);

        return true;
    }

    /**
     * Unhides an HD-generated account
     *
     * @param address address to be hidden - hex
     */
    private async accountUnhide({
        address,
    }: RequestAccountRemove): Promise<boolean> {
        await this.accountTrackerController.unhideAccount(address);
        this.permissionsController.revokeAllPermissionsOfAccount(address);

        return true;
    }

    /**
     * Renames selected account
     *
     * @param address account address
     * @param name new name
     */
    private async accountRename({
        address,
        name,
    }: RequestAccountRename): Promise<boolean> {
        this.accountTrackerController.renameAccount(address, name);
        return true;
    }

    /**
     * Updates selected account
     *
     * @param address address to be selected
     */
    private async accountSelect({
        address,
    }: RequestAccountSelect): Promise<boolean> {
        this.preferencesController.setSelectedAddress(address);
        return true;
    }

    /**
     * Returns the time in minutes for the extension auto block
     *
     */
    private async getIdleTimeout(): Promise<number> {
        return this.appStateController.getIdleTimeout();
    }

    /**
     * Set a custom time in minutes for the extension auto block
     *
     * @param idleTimeout the new timeout in minutes, should be greater than zero
     */
    private async setIdleTimeout({
        idleTimeout,
    }: RequestSetIdleTimeout): Promise<void> {
        return this.appStateController.setIdleTimeout(idleTimeout);
    }

    /**
     * Update last user active time
     *
     */
    private async setLastUserActiveTime(): Promise<void> {
        return this.appStateController.setLastActiveTime();
    }

    /**
     * Locks the vault and the app
     *
     */
    private async lockApp(): Promise<boolean> {
        await this.appStateController.lock();
        return true;
    }

    /**
     * Unlocks the vault and the app
     *
     * @param password user's password
     */
    private async unlockApp({ password }: RequestAppUnlock): Promise<boolean> {
        try {
            await this.appStateController.unlock(password);
            return true;
        } catch {
            return false;
        }
    }

    /**
     * Creates a new onboarding tab or focuses the current open one
     *
     */
    private returnToOnboarding() {
        let onboardingInstance: string | null = null;

        // Check if there is any open onboarding tab
        for (const instance in extensionInstances) {
            if (
                isOnboardingTabUrl(
                    extensionInstances[instance].port.sender?.url
                )
            ) {
                onboardingInstance = instance;
            }
        }

        if (onboardingInstance) {
            const tab = extensionInstances[onboardingInstance].port.sender?.tab;
            if (tab && tab.id && tab.windowId) {
                // Focus window
                focusWindow(tab.windowId);
                // Switch to tab
                switchToTab(tab.id);
            }
        } else {
            // Open new onboarding tab
            openExtensionInBrowser();
        }
    }

    private closeInstances() {
        // Close every other extension instance tab
        for (const instance in extensionInstances) {
            if (
                instance &&
                isOnboardingTabUrl(
                    extensionInstances[instance].port.sender?.url
                )
            ) {
                const tab = extensionInstances[instance].port.sender?.tab;
                if (tab && tab.id && tab.windowId) {
                    // Focus window
                    focusWindow(tab.windowId);
                    // Close tab
                    closeTab(tab.id);
                }
            }
        }
    }

    private openExtensionTab(route: string) {
        this.closeInstances();
        // Open new onboarding tab
        openExtensionInBrowser(route);
    }

    /**
     * Opens a new reset tab and closes every other extension tab
     *
     */
    private openReset() {
        this.openExtensionTab('reset');
    }

    /**
     * Opens a new connect to hardware wallet tab and closes every other extension tab
     *
     */
    private openHardwareConnect() {
        // Test if could be a window
        this.openExtensionTab('hardware-wallet');
    }

    /**
     * Opens a new remove to hardware wallet tab and closes every other extension tab
     *
     */
    private openHardwareRemove() {
        // Test if could be a window
        this.openExtensionTab('hardware-wallet/remove-device');
    }

    /**
     * Opens a new re-connect to hardware wallet tab and closes every other extension tab
     *
     */
    private async openHardwareReconnect({ address }: RequestReconnectDevice) {
        const vendor = await this.keyringController.getKeyringDeviceFromAccount(
            address
        );
        this.openExtensionTab(`hardware-wallet/${vendor}/reconnect`);
    }

    /**
     * Method to confirm a transaction
     *
     * @param id - id of the transaction being confirmed.
     * @param feeData - fee data selected by the user. Will update transaction's data if needed.
     * @param advancedData - advanced data that can be changed by the user to apply to the transaction.
     */
    private async confirmTransaction({
        id,
        feeData,
        advancedData,
    }: RequestConfirmTransaction) {
        const meta = this.transactionController.getTransaction(id);

        if (!meta) {
            throw new Error('The specified transaction was not found');
        }

        // If found, update the transaction fee & advanced data related values
        this.transactionController.updateTransaction({
            ...meta,
            transactionParams: {
                ...meta.transactionParams,
                gasLimit: feeData.gasLimit || meta.transactionParams.gasLimit,
                gasPrice: feeData.gasPrice || meta.transactionParams.gasPrice,
                maxPriorityFeePerGas:
                    feeData.maxPriorityFeePerGas ||
                    meta.transactionParams.maxPriorityFeePerGas,
                maxFeePerGas:
                    feeData.maxFeePerGas || meta.transactionParams.maxFeePerGas,
                nonce:
                    advancedData?.customNonce || meta.transactionParams.nonce, // custom nonce update
            },
            flashbots: advancedData?.flashbots || meta.flashbots, // flashbots update
            advancedData: {
                ...meta.advancedData,
                allowance:
                    advancedData.customAllowance ||
                    meta.advancedData?.allowance,
            },
        });

        return this.transactionController.approveTransaction(id);
    }

    /**
     * Method to reject transaction proposed by external source
     *
     * @param transactionMeta - transaction data
     */
    private rejectTransaction = async ({
        transactionId,
    }: RequestRejectTransaction) => {
        return this.transactionController.rejectTransaction(transactionId);
    };

    /**
     * Method to update transaction status
     *
     * @param transactionId - transaction id
     * @param tabId - id of the tab where the extension is opened (needed to close the window)
     */
    private updateTransactionStatus = async ({
        transactionId,
        status,
    }: RequestUpdateTransactionStatus) => {
        return this.transactionController.updateTransactionStatus(
            transactionId,
            status
        );
    };

    /**
     * Method to reject a speedUp/cancel transaction
     *
     * @param transactionId - id of the replacement transaction to be rejected.
     */
    private rejectReplacementTransaction = async ({
        transactionId,
    }: RequestRejectTransaction) => {
        return this.transactionController.rejectReplacementTransaction(
            transactionId
        );
    };

    public shouldInject(): boolean {
        return this.preferencesController.settings.defaultBrowserWallet;
    }

    /**
     * Confirms or rejects the selected dapp request
     *
     */
    private async confirmDappRequest({
        id,
        isConfirmed,
        confirmOptions,
    }: RequestConfirmDappRequest): Promise<void> {
        return this.blankProviderController.handleDappRequest(
            id,
            isConfirmed,
            confirmOptions
        );
    }

    /**
     * Rejects a DApp request by ID
     *
     */
    private async attemptRejectDappRequest({
        id,
    }: RequestRejectDappRequest): Promise<void> {
        return this.blankProviderController.attemptRejection(id);
    }

    /**
     * Checks if the given account has enough allowance to make the exchange
     *
     * @param account User account
     * @param amount Amount to be spended
     * @param exchangeType Exchange type
     * @param tokenAddress Asset to be spended address
     */
    private async checkExchangeAllowance({
        account,
        amount,
        exchangeType,
        tokenAddress,
    }: RequestCheckExchangeAllowance): Promise<boolean> {
        return this.swapController.checkSwapAllowance(
            account,
            BigNumber.from(amount),
            exchangeType,
            tokenAddress
        );
    }

    /**
     * Submits an approval transaction to setup asset allowance
     *
     * @param allowance User selected allowance
     * @param amount Exchange amount
     * @param exchangeType The exchange type
     * @param feeData Transaction gas fee data
     * @param tokenAddress Spended asset token address
     * @param customNonce Custom transaction nonce
     */
    private async approveExchange({
        allowance,
        amount,
        exchangeType,
        feeData,
        tokenAddress,
        customNonce,
    }: RequestApproveExchange): Promise<boolean> {
        return this.swapController.approveSwapExchange(
            BigNumber.from(allowance),
            BigNumber.from(amount),
            exchangeType,
            feeData,
            tokenAddress,
            customNonce
        );
    }

    /**
     * Gets a quote for the specified exchange type and parameters
     *
     * @param exchangeType Exchange type
     * @param quoteParams Quote parameters
     */
    private async getExchangeQuote({
        exchangeType,
        quoteParams,
    }: RequestGetExchangeQuote): Promise<SwapQuote> {
        return this.swapController.getExchangeQuote(exchangeType, quoteParams);
    }

    /**
     * Fetch the transaction parameters to make the exchange
     *
     * @param exchangeType Exchange type
     * @param exchangeParams Exchange parameters
     */
    private async getExchangeParameters({
        exchangeType,
        exchangeParams,
    }: RequestGetExchange): Promise<SwapParameters> {
        return this.swapController.getExchangeParameters(
            exchangeType,
            exchangeParams
        );
    }

    /**
     * Fetch the spender address for the specified exchange
     *
     * @param exchangeType Exchange type
     *
     */
    private async getExchangeSpender({
        exchangeType,
    }: RequestGetExchangeSpender): Promise<string> {
        return this.swapController.getSpender(exchangeType);
    }

    /**
     * Executes the exchange
     *
     * @param exchangeType Exchange type
     * @param exchangeParams Exchange parameters
     */
    private async executeExchange({
        exchangeType,
        exchangeParams,
    }: RequestExecuteExchange): Promise<string> {
        return this.swapController.executeExchange(
            exchangeType,
            exchangeParams
        );
    }

    /**
     * Submits an approval transaction to setup asset allowance
     *
     * @param allowance User selected allowance
     * @param amount Exchange amount
     * @param spenderAddress The spender address
     * @param feeData Transaction gas fee data
     * @param tokenAddress Spended asset token address
     * @param customNonce Custom transaction nonce
     */
    private async approveBridgeAllowance({
        allowance,
        amount,
        spenderAddress,
        feeData,
        tokenAddress,
        customNonce,
    }: RequestApproveBridgeAllowance): Promise<boolean> {
        return this.tokenAllowanceController.approveAllowance(
            BigNumber.from(allowance),
            BigNumber.from(amount),
            spenderAddress,
            feeData,
            tokenAddress,
            customNonce
        );
    }

    /**
     * Gets all the available tokens to bridge in the current network
     */
    private async getBridgeTokens(): Promise<IToken[]> {
        return this.bridgeController.getTokens();
    }

    /**
     * Gets all the available chains to execute a bridge
     */
    private async getBridgeAvailableChains(): Promise<IChain[]> {
        return this.bridgeController.getAvailableChains();
    }

    /**
     * Gets all the available routes for executing a bridging
     *
     * @param routesRequest Parameters that the routes should match
     */
    private async getBridgeRoutes({
        routesRequest,
    }: RequestGetBridgeRoutes): Promise<GetBridgeAvailableRoutesResponse> {
        return this.bridgeController.getAvailableRoutes(
            BridgeImplementation.LIFI_BRIDGE,
            routesRequest
        );
    }

    /**
     * Gets a quote for the specified bridge parameters
     *
     * @param checkAllowance Whether check or not the approval address allowance of the final user
     * @param quoteRequest Quote request parameters.
     */
    private async getBridgeQuote({
        checkAllowance,
        quoteRequest,
    }: RequestGetBridgeQuote): Promise<
        GetBridgeQuoteResponse | GetBridgeQuoteNotFoundResponse
    > {
        return this.bridgeController.getQuote(
            BridgeImplementation.LIFI_BRIDGE,
            quoteRequest,
            checkAllowance
        );
    }

    /**
     * Executes the bridge transaction based on the given parameters.
     *
     * @param bridgeTransaction Bridging transaction data
     */
    private async executeBridge({
        bridgeTransaction,
    }: RequestExecuteBridge): Promise<string> {
        return this.bridgeController.executeBridge(
            BridgeImplementation.LIFI_BRIDGE,
            bridgeTransaction
        );
    }

    /**
     * Handles the request sent by in-page provider from the DAPP
     *
     */
    private async externalRequestHandle(
        request: RequestExternalRequest,
        portId: string
    ): Promise<unknown> {
        return this.blankProviderController.handle(portId, request);
    }

    /**
     * Returns provider setup data
     *
     */
    private async setupProvider(portId: string): Promise<ProviderSetupData> {
        return this.blankProviderController.setupProvider(portId);
    }

    /**
     * Initialize provider site metadata
     *
     */
    private async setProviderIcon({ iconURL }: RequestSetIcon, portId: string) {
        return this.blankProviderController.setIcon(iconURL, portId);
    }

    /**
     * Change network method
     *
     * @param networkName network name
     */
    private async networkChange({
        networkName,
    }: RequestNetworkChange): Promise<boolean> {
        return this.networkController.setNetwork(networkName);
    }

    /**
     * Sets show test networks flag
     *
     * @param showTestNetworks flag value
     */
    private async setShowTestNetworks({
        showTestNetworks,
    }: RequestShowTestNetworks): Promise<boolean> {
        this.preferencesController.showTestNetworks = showTestNetworks;
        return true;
    }

    /**
     * Sets popup page tab flag
     *
     * @param popupPageTab flag value
     */
    private async updatePopupTab({
        popupTab,
    }: RequestUpdatePopupTab): Promise<void> {
        this.preferencesController.popupTab = popupTab;
    }

    /**
     * Rejects all open unconfirmed requests
     */
    private async rejectUnconfirmedRequests(): Promise<void> {
        const { unapprovedTransactions } =
            this.transactionController.UIStore.getState();

        // Reject unnaproved transactions
        for (const transaction in unapprovedTransactions) {
            this.transactionController.rejectTransaction(transaction);
        }

        // Reject permission requests
        this.permissionsController.rejectAllRequests();

        // Reject all dapp requests
        this.blankProviderController.cancelPendingDAppRequests();
        this.blankProviderController.rejectUnlocks();
    }

    /**
     * addNetwork
     *
     * @param name The name of the network
     * @param chainId The chain identifier of the network
     * @param rpcUrl The chain RPC url
     * @param currencySymbol The native currency symbol
     * @param blockExporerUrl The chain block explorer url
     */
    private async addNetwork({
        chainId,
        name,
        rpcUrl,
        blockExplorerUrl,
        currencySymbol,
        test,
    }: RequestAddNetwork): Promise<void> {
        return this.networkController.addNetwork({
            chainId: Number(chainId),
            chainName: name,
            rpcUrls: [rpcUrl],
            blockExplorerUrls: [blockExplorerUrl],
            nativeCurrency: {
                symbol: currencySymbol,
            },
            test: test,
        });
    }

    /**
     * editNetwork
     *
     * @param chainId The chain identifier of the network
     * @param updates.rpcUrl The chain RPC url
     * @param updates.blockExplorerUrl  The chain block explorer url (Optional)
     */
    private async editNetwork(request: RequestEditNetwork): Promise<void> {
        return this.networkController.editNetwork(Number(request.chainId), {
            blockExplorerUrls: [request.updates.blockExplorerUrl || ''],
            rpcUrls: [request.updates.rpcUrl],
            name: request.updates.name,
            test: request.updates.test,
        });
    }

    /**
     * editNetworksOrder
     *
     * @param chainId The chain identifier of the network
     * @param order Order of network
     */
    private async editNetworksOrder({
        networksOrder,
    }: RequestEditNetworksOrder): Promise<void> {
        return this.networkController.editNetworksOrder(networksOrder);
    }

    /**
     * removeNetwork
     *
     * @param chainId chain identifier of the network
     */
    private async removeNetwork({ chainId }: RequestRemoveNetwork) {
        return this.networkController.removeNetwork(chainId);
    }

    /**
     * getChainData
     *
     * @param chainId chain identifier of the network
     */
    private async getChainData({ chainId }: RequestGetChainData) {
        return getChainListItem(chainId);
    }

    /**
     * getChainDefaultRpc
     *
     * @param chainId chain identifier of the network
     * @returns default rpc url of the network
     */
    private async getChainDefaultRpc({ chainId }: RequestGetChainData) {
        return Object.values(INITIAL_NETWORKS).find(
            (network) => network.chainId === chainId
        )?.defaultRpcUrl;
    }

    /**
     * getRpcChainId
     *
     * @param rpcUrl rpc url of the network
     */
    private async getRpcChainId({ rpcUrl }: RequestGetRpcChainId) {
        return getCustomRpcChainId(rpcUrl);
    }

    /**
     * Password validation method
     *
     * @param password
     */
    private async passwordVerify({
        password,
    }: RequestPasswordVerify): Promise<boolean> {
        try {
            await this.keyringController.verifyPassword(password);
            return true;
        } catch {
            return false;
        }
    }

    // Permissions

    private async addNewSiteWithPermissions({
        accounts,
        origin,
        siteMetadata,
    }: RequestAddNewSiteWithPermissions) {
        return this.permissionsController.addNewSite(
            origin,
            siteMetadata,
            accounts
        );
    }

    private async confirmPermission({
        id,
        accounts,
    }: RequestConfirmPermission) {
        return this.permissionsController.handlePermissionRequest(id, accounts);
    }

    private async getAccountPermissions({
        account,
    }: RequestGetAccountPermissions) {
        return this.permissionsController.getAccountPermissions(account);
    }

    private async removeAccountFromSite({
        origin,
        account,
    }: RequestRemoveAccountFromSite) {
        return this.permissionsController.removeAccount(origin, account);
    }

    private async updateSitePermissions({
        origin,
        accounts,
    }: RequestUpdateSitePermissions) {
        return this.permissionsController.updateSite(origin, accounts);
    }

    /**
     * Get UI State
     *
     */
    private getState(): Flatten<BlankAppUIState> {
        return this.UIStore.flatState;
    }

    private getRemoteConifg(): RemoteConfigsControllerState {
        return this.remoteConfigsController.config;
    }

    private getProviderRemoteConfig(): RemoteConfigsControllerState['provider'] {
        return this.remoteConfigsController.providerConfig;
    }

    private async isEnrolledInCampaign(r: RequestIsEnrolled): Promise<boolean> {
        return this.campaignsController.isEnrolled(r.campaignId);
    }

    /**
     * Resolve ENS name
     *
     * @param name to resolve
     */
    private async ensResolve({
        name,
    }: RequestEnsResolve): Promise<string | null> {
        return this.ensController.resolveName(name);
    }

    /**
     * Lookup address for ENS
     *
     * @param address to lookup
     */
    private async ensLookup({
        address,
    }: RequestEnsLookup): Promise<string | null> {
        return this.ensController.lookupAddress(address);
    }

    /**
     * Resolve UD name
     *
     * @param name to resolve
     */
    private async udResolve({
        name,
    }: RequestUDResolve): Promise<string | null> {
        return this.udController.resolveName(name);
    }

    /**
     * Send ethereum method
     *
     * @param to recipient
     * @param feeData gas fee data
     * @param value amount
     */
    private async sendEther({
        to,
        value,
        feeData,
        advancedData,
    }: RequestSendEther): Promise<string> {
        // Add unapproved trasaction
        const {
            transactionMeta: { id },
            result,
        } = await this.transactionController.addTransaction({
            transaction: {
                to,
                from: this.preferencesController.getSelectedAddress(),
                value,
                ...feeData,
                nonce: advancedData.customNonce,
            },
            origin: 'blank',
        });

        // As we don't care about the result here, ignore errors in transaction result
        result.catch(() => {});

        // Approve it
        try {
            await this.transactionController.approveTransaction(id);
        } catch (e: any) {
            // If we detect a backend error, we parse it and throw the proper error
            if ('error' in e) {
                throw new Error(
                    (e.error?.body
                        ? JSON.parse(e.error?.body).error?.message
                        : e.reason) ?? e.message
                );
            }

            throw e;
        }

        // Return transaction hash
        const transaction = this.transactionController.getTransaction(id);
        return transaction!.transactionParams.hash!;
    }

    /**
     * Generate an unaproved transfer transaction
     *
     * @param tokenAddress erc20 token address
     * @param to recipient
     * @param feeData gas fee Data
     * @param value amount
     */
    private async addAsNewSendTransaction({
        address,
        to,
        value,
        feeData,
    }: RequestAddAsNewSendTransaction): Promise<TransactionMeta> {
        if (isNativeTokenAddress(address)) {
            const { transactionMeta, result } =
                await this.transactionController.addTransaction({
                    transaction: {
                        to,
                        from: this.preferencesController.getSelectedAddress(),
                        value: BigNumber.from(value),
                        ...feeData,
                    },
                    origin: 'blank',
                });

            // As we don't care about the result here, ignore errors in transaction result
            result.catch(() => {});

            const { nativeCurrency, iconUrls } = this.networkController.network;
            const logo = iconUrls ? iconUrls[0] : '';

            // Set native currency meta for displaying purposes
            transactionMeta.transferType = {
                amount: transactionMeta.transactionParams.value!,
                currency: nativeCurrency.symbol,
                decimals: nativeCurrency.decimals,
                logo,
                to,
            };
            this.transactionController.updateTransaction(transactionMeta);

            return transactionMeta;
        } else {
            const transferTransaction = this.getTransferTransaction();

            return transferTransaction.addAsNewTransaction(
                {
                    tokenAddress: address,
                    to,
                    amount: value,
                } as TransferTransactionPopulatedTransactionParams,
                feeData
            );
        }
    }

    /**
     * Generate an unapproved approve transaction
     *
     * @param tokenAddress erc20 token address
     * @param spenderAddress spender address
     * @param allowance  allowance amount
     * @returns transaction object
     */
    private async addAsNewApproveTransaction({
        tokenAddress,
        spenderAddress,
        allowance,
    }: RequestAddAsNewApproveTransaction): Promise<TransactionMeta> {
        const approveTransaction = new ApproveTransaction({
            transactionController: this.transactionController,
            preferencesController: this.preferencesController,
            networkController: this.networkController,
        });

        const populatedApproveTransaction =
            await approveTransaction.populateTransaction({
                tokenAddress,
                spender: spenderAddress,
                amount: BigNumber.from(allowance),
            });

        const { transactionMeta, result } =
            await this.transactionController.addTransaction({
                transaction: {
                    value: BigNumber.from('0'),
                    to: tokenAddress,
                    from: this.preferencesController
                        .getSelectedAddress()
                        .toLowerCase(),
                    data: populatedApproveTransaction.data,
                },
                origin: 'blank',
                customCategory: TransactionCategories.TOKEN_METHOD_APPROVE,
            });

        // As we don't care about the result here, ignore errors in transaction result
        result.catch(() => {});

        return transactionMeta;
    }

    /**
     * Update the gas for a send transaction
     *
     * @param transactionId of the transaction meta to update
     * @param feeData gas fee data
     */
    private async updateSendTransactionGas({
        transactionId,
        feeData,
    }: RequestUpdateSendTransactionGas): Promise<void> {
        const transferTransaction = this.getTransferTransaction();

        return transferTransaction.updateTransactionGas(transactionId, feeData);
    }

    /**
     * Approve a send transaction
     *
     * @param transactionId of the transaction to approve
     */
    private async approveSendTransaction({
        transactionId,
    }: RequestApproveSendTransaction): Promise<void> {
        const transferTransaction = this.getTransferTransaction();

        return transferTransaction.approveTransaction(transactionId);
    }

    /**
     * Get the result of a send transaction
     *
     * @param transactionId to get result
     */
    private async getSendTransactionResult({
        transactionId,
    }: RequestSendTransactionResult): Promise<string> {
        const transferTransaction = this.getTransferTransaction();

        return transferTransaction.getTransactionResult(transactionId);
    }

    /**
     * It returns the current network latest gas price
     */
    private async getLatestGasPrice(): Promise<BigNumber> {
        return BigNumber.from(this.gasPricesController.getFeeData().gasPrice!);
    }

    /**
     * It returns the current network latest gas price by fetching it from the Fee service or network
     */
    private async fetchLatestGasPriceForChain(
        chainId: number
    ): Promise<GasPriceData | undefined> {
        return this.gasPricesController.fetchGasPriceData(chainId);
    }
    /**
     * Calculate the gas limit for an approve transaction
     */
    private async calculateApproveTransactionGasLimit({
        tokenAddress,
        spender,
        amount,
    }: RequestCalculateApproveTransactionGasLimit): Promise<TransactionGasEstimation> {
        const approveTransaction = new ApproveTransaction({
            transactionController: this.transactionController,
            preferencesController: this.preferencesController,
            networkController: this.networkController,
        });
        return approveTransaction.calculateTransactionGasLimit({
            tokenAddress,
            spender,
            amount,
        });
    }

    private cancelTransaction({
        transactionId,
        gasValues,
        gasLimit,
    }: RequestCancelTransaction): Promise<void> {
        // Needed in order to make sure BigNumber are correctly passed
        const values = {};

        Object.keys(gasValues as any).forEach((key) => {
            (values as any)[key] = BigNumber.from((gasValues as any)[key]);
        });

        return this.transactionController.cancelTransaction(
            transactionId,
            values as GasPriceValue,
            gasLimit ? BigNumber.from(gasLimit) : undefined
        );
    }

    private speedUpTransaction({
        transactionId,
        gasValues,
        gasLimit,
    }: RequestSpeedUpTransaction): Promise<void> {
        // Needed in order to make sure BigNumber are correctly passed
        const values = {};

        Object.keys(gasValues as any).forEach((key) => {
            (values as any)[key] = BigNumber.from((gasValues as any)[key]);
        });

        return this.transactionController.speedUpTransaction(
            transactionId,
            values as GasPriceValue,
            gasLimit ? BigNumber.from(gasLimit) : undefined
        );
    }

    private getCancelGasPrice({
        transactionId,
    }: RequestGetCancelSpeedUpGasPriceTransaction):
        | GasPriceValue
        | FeeMarketEIP1559Values {
        const tx = this.transactionController.getTransaction(transactionId);

        if (!tx)
            throw new Error(
                `Invalid transaction id, couldn't find the transaction with ${transactionId}`
            );
        return this.transactionController.getCancelSpeedUpMinGasPrice(
            SpeedUpCancel.CANCEL,
            tx
        );
    }

    private getSpeedUpGasPrice({
        transactionId,
    }: RequestGetCancelSpeedUpGasPriceTransaction):
        | GasPriceValue
        | FeeMarketEIP1559Values {
        const tx = this.transactionController.getTransaction(transactionId);

        if (!tx)
            throw new Error(
                `Invalid transaction id, couldn't find the transaction with ${transactionId}`
            );
        return this.transactionController.getCancelSpeedUpMinGasPrice(
            SpeedUpCancel.SPEED_UP,
            tx
        );
    }

    /**
     * Calculate the gas limit for a send transaction
     */
    private async calculateSendTransactionGasLimit({
        address,
        to,
        value,
    }: RequestCalculateSendTransactionGasLimit): Promise<TransactionGasEstimation> {
        const isNativeToken = isNativeTokenAddress(address);
        const { chainId } = this.networkController.network;
        const hasFixedGasCost =
            this.networkController.hasChainFixedGasCost(chainId);
        const isZeroValue = BigNumber.from(value).eq(BigNumber.from('0x00'));

        if (isNativeToken) {
            // Native Token and Not a custom network, returns SEND_GAS_COST const.
            if (hasFixedGasCost) {
                const isContract =
                    await this.networkController.isAddressContract(to);
                if (!isContract) {
                    return {
                        gasLimit: BigNumber.from(SEND_GAS_COST),
                        estimationSucceeded: true,
                    };
                }
            }

            // Native token of a custom network, estimets gas with fallback price.
            return this.transactionController.estimateGas({
                transactionParams: {
                    to,
                    from: this.preferencesController.getSelectedAddress(),
                },
                chainId,
            } as TransactionMeta);
        }

        // Not native token, calculate transaction's gas limit.
        const transferTransaction = this.getTransferTransaction();

        return transferTransaction.calculateTransactionGasLimit(
            {
                tokenAddress: address,
                to,
                amount: value,
            } as TransferTransactionPopulatedTransactionParams,
            isZeroValue
        );
    }

    private getTransferTransaction(): TransferTransaction {
        return new TransferTransaction({
            transactionController: this.transactionController,
            tokenController: this.tokenController,
            preferencesController: this.preferencesController,
            networkController: this.networkController,
        });
    }

    /**
     * Account creation method
     *
     * @param password
     * @returns String - seed phrase
     */
    private async walletCreate({
        password,
        antiPhishingImage,
    }: RequestWalletCreate): Promise<void> {
        // Create keyring
        await this.keyringController.createNewVaultAndKeychain(password);

        // Get account
        const account = (await this.keyringController.getAccounts())[0];

        // Set selected address
        this.preferencesController.setSelectedAddress(account);

        // Show the welcome to the wallet message
        this.preferencesController.setShowWelcomeMessage(true);

        // Show the default wallet preferences
        this.preferencesController.setShowDefaultWalletPreferences(true);

        // Get manifest version and init the release notes settings
        const appVersion = getVersion();
        this.preferencesController.initReleaseNotesSettings(appVersion);

        // Set account tracker
        this.accountTrackerController.addPrimaryAccount(account);

        // Create and assign to the Wallet an anti phishing image
        this.preferencesController.assignNewPhishingPreventionImage(
            antiPhishingImage
        );

        // Unlock when account is created so vault will be ready after onboarding
        return this.appStateController.unlock(password);
    }

    /**
     * Imports an existing account
     *
     * @param password
     * @param seedPhrase imported wallet seed phrase
     */
    private async walletImport({
        password,
        seedPhrase,
        antiPhishingImage,
        reImport,
        defaultNetwork,
    }: RequestWalletImport): Promise<boolean> {
        // Clear accounts in accountTracker
        this.accountTrackerController.clearAccounts();

        // Clear unapproved transactions
        this.transactionController.clearUnapprovedTransactions();

        // Clear all activities
        this.activityListController.clearActivities();

        // Clear all tokens
        this.tokenController.clearTokens();

        // BIP44 seed phrase are always lowercase
        seedPhrase = seedPhrase.toLowerCase();

        // Create new vault
        await this.keyringController.createNewVaultAndRestore(
            password,
            seedPhrase
        );

        if (!reImport) {
            // Show the welcome to the wallet message
            this.preferencesController.setShowWelcomeMessage(true);

            // Show the default wallet preferences
            this.preferencesController.setShowDefaultWalletPreferences(true);
        }

        // Set Seed Phrase Backed up
        this.onboardingController.isSeedPhraseBackedUp = true;

        // Get account
        const account = (await this.keyringController.getAccounts())[0];

        // Set selected address
        this.preferencesController.setSelectedAddress(account);

        // Show the welcome to the wallet message
        this.preferencesController.setShowWelcomeMessage(true);

        // Show the default wallet preferences
        this.preferencesController.setShowDefaultWalletPreferences(true);

        // Get manifest version and init the release notes settings
        const appVersion = getVersion();
        this.preferencesController.initReleaseNotesSettings(appVersion);

        // Set account tracker
        this.accountTrackerController.addPrimaryAccount(account);

        // Unlock when account is created so vault will be ready after onboarding
        await this.appStateController.unlock(password);

        // Force network to be mainnet if it is not provided
        let network: string = AvailableNetworks.MAINNET;

        if (defaultNetwork) {
            const fullNetwork =
                this.networkController.searchNetworkByName(defaultNetwork);
            //only allow test networks
            if (fullNetwork && fullNetwork.test) {
                network = defaultNetwork;
            }
        }
        await this.networkController.setNetwork(network);

        // reconstruct past erc20 transfers
        this.transactionWatcherController.fetchAccountOnChainEvents();

        // Create and assign to the Wallet an anti phishing image
        this.preferencesController.assignNewPhishingPreventionImage(
            antiPhishingImage
        );

        return true;
    }

    /**
     * Resets wallet with seed phrase
     *
     * @param password
     * @param seedPhrase imported wallet seed phrase
     */
    private async walletReset({
        password,
        seedPhrase,
        antiPhishingImage,
    }: RequestWalletReset): Promise<boolean> {
        return this.walletImport({
            password,
            seedPhrase,
            reImport: true,
            antiPhishingImage,
        });
    }

    /**
     * It returns the user seed phrase if the password provided is correct
     *
     * @param password The user password
     * @throws If password is invalid
     * @returns The wallet seed phrase
     */
    private async getSeedPhrase({
        password,
    }: RequestSeedPhrase): Promise<string> {
        try {
            const seedPhrase = await this.keyringController.verifySeedPhrase(
                password
            );
            return seedPhrase;
        } catch (error) {
            log.warn(error);
            throw Error('Error verifying seed phrase');
        }
    }

    /**
     * Method to verify if the user has correctly completed the seed phrase challenge
     *
     * @param seedPhrase
     */
    private async verifySP({
        password,
        seedPhrase,
    }: RequestVerifySeedPhrase): Promise<boolean> {
        let vaultSeedPhrase = '';
        try {
            vaultSeedPhrase = await this.keyringController.verifySeedPhrase(
                password
            );
        } catch (error) {
            log.warn(error);
            throw Error('Error verifying seed phrase');
        }
        if (seedPhrase === vaultSeedPhrase) {
            this.onboardingController.isSeedPhraseBackedUp = true;
            return true;
        } else {
            throw new Error('Seed Phrase is not valid');
        }
    }

    /**
     * Method to mark setup process as complete and to fire a notification.
     *
     */
    private async completeSetup({
        sendNotification,
    }: RequestCompleteSetup): Promise<void> {
        if (!this.isSetupComplete) {
            if (sendNotification) {
                showSetUpCompleteNotification();
            }
            this.isSetupComplete = true;
        }
    }

    /**
     * State subscription method
     *
     */
    private stateSubscribe(id: string, port: chrome.runtime.Port): boolean {
        const cb = this.createSubscription<typeof Messages.STATE.SUBSCRIBE>(
            id,
            port
        );

        const sendState = () => {
            const flatState = this.UIStore.flatState;
            cb(flatState);
        };

        this.UIStore.subscribe(sendState);

        port.onDisconnect.addListener((): void => {
            this.unsubscribe(id);
            this.UIStore.unsubscribe(sendState);
        });

        return true;
    }

    /**
     * Provider event subscription method
     *
     */
    private blankProviderEventSubscribe(
        id: string,
        port: chrome.runtime.Port,
        portId: string
    ): boolean {
        const cb = this.createSubscription<
            typeof Messages.EXTERNAL.EVENT_SUBSCRIPTION
        >(id, port);

        const handleSubscription = (eventData: ExternalEventSubscription) => {
            switch (eventData.eventName) {
                case ProviderEvents.accountsChanged:
                    cb(
                        this.blankProviderController.handleAccountUpdates(
                            portId,
                            eventData
                        )
                    );
                    break;
                case ProviderEvents.message:
                    if (eventData.portId === portId) {
                        cb({
                            eventName: eventData.eventName,
                            payload: eventData.payload,
                        });
                    }
                    break;
                default:
                    cb(eventData);
                    break;
            }
        };

        this.blankProviderController.on(
            BlankProviderEvents.SUBSCRIPTION_UPDATE,
            handleSubscription
        );

        port.onDisconnect.addListener((): void => {
            this.unsubscribe(id);
            this.blankProviderController.off(
                BlankProviderEvents.SUBSCRIPTION_UPDATE,
                handleSubscription
            );
        });

        return true;
    }

    /**
     * Get all the erc20 tokens method
     *
     */
    private async getTokens({ chainId }: RequestGetTokens): Promise<ITokens> {
        return this.tokenController.getTokens(chainId);
    }

    /**
     * Get all the erc20 tokens that the user added method
     *
     */
    private async getUserTokens({
        accountAddress,
        chainId,
    }: RequestGetUserTokens): Promise<ITokens> {
        return this.tokenController.getUserTokens(accountAddress, chainId);
    }

    /**
     * get erc20 token method
     *
     * @param tokenAddress erc20 token address
     */
    private async getToken({
        tokenAddress,
        accountAddress,
        chainId,
    }: RequestGetToken): Promise<Token> {
        return this.tokenController.getToken(
            tokenAddress,
            accountAddress,
            chainId
        );
    }

    /**
     * Get balance for a single token address
     *
     * @returns token balance for that account
     */
    private async getTokenBalance({
        tokenAddress,
        account,
    }: RequestGetTokenBalance): Promise<BigNumber> {
        return this.tokenOperationsController.balanceOf(tokenAddress, account);
    }

    /**
     * Searches inside the assets list for tokens that matches the criteria
     *
     * @param query The user input query to search for (address, name, symbol)
     */
    private async searchTokenInAssetsList({
        query,
        exact,
        accountAddress,
        chainId,
    }: RequestSearchToken): Promise<SearchTokensResponse> {
        return this.tokenController.search(
            query,
            exact,
            accountAddress,
            chainId,
            false
        );
    }

    /**
     * Submits an approval transaction to setup asset allowance
     *
     * @param allowance User selected allowance
     * @param amount Exchange amount
     * @param spenderAddress The spender address
     * @param feeData Transaction gas fee data
     * @param tokenAddress Asset token address
     * @param customNonce Custom transaction nonce
     */
    private async approveAllowance({
        allowance,
        amount,
        spenderAddress,
        feeData,
        tokenAddress,
        customNonce,
    }: RequestApproveAllowance): Promise<boolean> {
        return this.tokenAllowanceController.approveAllowance(
            BigNumber.from(allowance),
            BigNumber.from(amount),
            spenderAddress,
            feeData,
            tokenAddress,
            customNonce
        );
    }

    /**
     * Add custom erc20 token method
     *
     * @param address erc20 token address
     * @param name erc20 token name
     * @param symbol erc20 token symbol
     * @param decimals erc20 token decimals
     * @param logo erc20 token logo
     * @param type erc20 token type
     */
    private async addCustomToken({
        address,
        name,
        symbol,
        decimals,
        logo,
        type,
    }: RequestAddCustomToken): Promise<void | void[]> {
        return this.tokenController.addCustomToken(
            new Token(address, name, symbol, decimals, logo, type)
        );
    }

    /**
     * Delete a custom erc20 tokens method
     *
     * @param address of the ERC20 token to delete
     */
    private async deleteCustomToken({
        address,
        accountAddress,
        chainId,
    }: RequestDeleteCustomToken): Promise<void> {
        return this.tokenController.deleteUserToken(
            address,
            accountAddress,
            chainId
        );
    }

    /**
     * Add custom erc20 tokens method
     *
     * @param tokens erc20 tokens array
     */
    private async addCustomTokens({
        tokens,
        accountAddress,
        chainId,
    }: RequestAddCustomTokens): Promise<void | void[]> {
        return this.tokenController.addCustomTokens(
            tokens,
            accountAddress,
            chainId,
            true
        );
    }

    /**
     * Send erc20 token method
     *
     * @param tokenAddress erc20 token address
     * @param to recipient
     * @param feeData gas fee data
     * @param value amount
     */
    private async sendToken({
        tokenAddress,
        to,
        value,
        feeData,
        advancedData,
    }: RequestSendToken): Promise<string> {
        /**
         * Old Method
         */
        //return this.tokenController.transfer(tokenAddress, to, value, gasPrice);

        const transferTransaction = this.getTransferTransaction();

        return transferTransaction.do(
            tokenAddress,
            to,
            value,
            feeData,
            advancedData
        );
    }

    /**
     * Search the token in the blockchain
     *
     * @param tokenAddress erc20 token address
     */
    private async populateTokenData({
        tokenAddress,
    }: RequestPopulateTokenData): Promise<FetchTokenResponse> {
        return this.tokenOperationsController.fetchTokenDataFromChain(
            tokenAddress
        );
    }

    /**
     * Remove all entries in the book
     *
     */
    private async addressBookClear({}: RequestAddressBookClear): Promise<boolean> {
        return this.addressBookController.clear();
    }

    /**
     * Remove a contract entry by address
     *
     * @param address - Recipient address to delete
     */
    private async addressBookDelete({
        address,
    }: RequestAddressBookDelete): Promise<boolean> {
        return this.addressBookController.delete(address);
    }

    /**
     * Add or update a contact entry by address
     *
     * @param address - Recipient address to add or update
     * @param name - Nickname to associate with this address
     * @param note - User's note about address
     * @returns - Boolean indicating if the address was successfully set
     */
    private async addressBookSet({
        address,
        name,
        note,
    }: RequestAddressBookSet): Promise<boolean> {
        return this.addressBookController.set(address, name, note);
    }

    /**
     * Get the contacts
     *
     * @returns - A map with the entries
     */
    private async addressBookGet({}: RequestAddressBookGet): Promise<NetworkAddressBook> {
        return this.addressBookController.get();
    }

    /**
     * Get the contacts
     *
     * @param address - Recipient address to search
     *
     * @returns - A address book entry
     */
    private async addressBookByAddress({
        address,
    }: RequestAddressBookGetByAddress): Promise<AddressBookEntry | undefined> {
        return this.addressBookController.getByAddress(address);
    }

    /**
     * Get the recent addresses with which the wallet has interacted
     *
     * @param limit - Optional. The maximun number of recent address to return.
     *
     * @returns - A map with the entries
     */
    private async addressBookGetRecentAddresses({
        limit,
    }: RequestAddressBookGetRecentAddresses): Promise<NetworkAddressBook> {
        return this.addressBookController.getRecentAddresses(limit);
    }

    /**
     * Sets user settings collection
     *
     * @param settings user settings
     */
    private async setUserSettings({
        settings,
    }: RequestUserSettings): Promise<boolean> {
        this.preferencesController.settings = settings;
        return true;
    }

    /**
     * Sets the showWelcomeMessage flag to false
     */
    private async dismissWelcomeMessage(): Promise<boolean> {
        this.preferencesController.showWelcomeMessage = false;
        return true;
    }

    /**
     * Sets the showDefaultWalletPreferences flag to false
     */
    private async dismissDefaultWalletPreferences(): Promise<boolean> {
        this.preferencesController.showDefaultWalletPreferences = false;
        return true;
    }

    /**
     * Dismisses the release notes and sets the lastVersionUserSawNews variable
     */
    private async dismissReleaseNotes(): Promise<boolean> {
        this.preferencesController.releaseNotesSettings = {
            lastVersionUserSawNews: getVersion(),
            latestReleaseNotes: [],
        };
        return true;
    }

    /**
     * Gets the next nonce for the provided address
     * @param address network address to get the nonce from
     *
     * @returns - Nonce number
     */
    private async getNextNonce({
        address,
    }: RequestNextNonce): Promise<number | undefined> {
        return this.transactionController.getNextNonce(address);
    }

    /**
     * Updates the AntiPhishingImage
     * @param antiPhishingImage base64 Image to be assigned to the user's profile
     *
     */
    private updateAntiPhishingImage({
        antiPhishingImage,
    }: RequestUpdateAntiPhishingImage): Promise<void> {
        return this.preferencesController.assignNewPhishingPreventionImage(
            antiPhishingImage
        );
    }

    /**
     * Sets whether the user wants to have the phishing protection or not
     * @param antiPhishingProtectionEnabeld flags that indicates the anti-phising feature status
     *
     */
    private toggleAntiPhishingProtection({
        antiPhishingProtectionEnabeld,
    }: RequestToggleAntiPhishingProtection) {
        this.preferencesController.updateAntiPhishingProtectionStatus(
            antiPhishingProtectionEnabeld
        );
    }

    /**
     * Sets whether the user wants to have the phishing protection or not
     * @param antiPhishingProtectionEnabeld flags that indicates the anti-phising feature status
     *
     */
    private toggleReleaseNotesSubscription({
        releaseNotesSubscriptionEnabled,
    }: RequestToggleReleaseNotesSubscription) {
        this.preferencesController.updateReleseNotesSubscriptionStatus(
            releaseNotesSubscriptionEnabled
        );
    }

    /**
     * Sets whether the user wants to have BlockWallet as the default browser
     * @param defaultBrowser flags that indicates the default browser status
     */
    private toggleDefaultBrowserWallet({
        defaultBrowserWalletEnabled,
    }: RequestToggleDefaultBrowserWallet) {
        this.preferencesController.updateDefaultBrowserWalletStatus(
            defaultBrowserWalletEnabled
        );
    }

    /**
     * Sets the default gas option preference
     * @param defaultGasOption default gas option
     */
    private setDefaultGas({ defaultGasOption }: RequestSetDefaultGas) {
        this.preferencesController.defaultGasOption = defaultGasOption;
    }

    /**
     * Updates the user's native currency preference and fires the exchange rates update
     * @param currencyCode the user selected currency
     *
     */
    private setNativeCurrency({ currencyCode }: RequestSetNativeCurrency) {
        if (!isCurrencyCodeValid(currencyCode)) {
            return Promise.reject('Invalid currency code.');
        }
        this.preferencesController.nativeCurrency = currencyCode;
        return this.exchangeRatesController.updateExchangeRates();
    }

    /**
     * Fetches all the currency options
     * @returns all the currency options sorted alphabetically
     *
     */
    private getAllCurrencies(): Currency[] {
        return getCurrencies();
    }

    private searchChainsByTerm({
        term,
    }: {
        term: string;
    }): Promise<{ chain: ChainListItem; isEnabled: boolean }[]> {
        const filteredChains = searchChainsByTerm(term);
        const networkByChainId = new Map<number, Network>();
        Object.values(this.networkController.networks).map((network) => {
            networkByChainId.set(network.chainId, network);
        });
        return Promise.resolve(
            filteredChains.map((chain: any) => {
                return {
                    chain,
                    isEnabled:
                        networkByChainId.get(chain.chainId)?.enable ?? false,
                };
            })
        );
    }

    /**
     * Adds a new hardware wallet keyring.
     *
     * @param device device type to connect
     */
    private async connectHardwareWallet({
        device,
    }: RequestConnectHardwareWallet): Promise<boolean> {
        return this.keyringController.connectHardwareKeyring(device);
    }

    /**
     * Gets a list of accounts from the connected device
     *
     * @param device device type to get accountz
     */
    private async getHardwareWalletAccounts({
        device,
        pageIndex = 0,
        pageSize = 5,
    }: RequestGetHardwareWalletAccounts): Promise<DeviceAccountInfo[]> {
        return this.accountTrackerController.getHardwareWalletAccounts(
            device,
            pageIndex,
            pageSize
        );
    }

    private async importHardwareWalletAccounts({
        deviceAccounts,
        device,
    }: RequestImportHardwareWalletAccounts): Promise<AccountInfo[]> {
        return this.accountTrackerController.importHardwareWalletAccounts(
            deviceAccounts,
            device
        );
    }

    private async setAccountFilters({
        accountFilters,
    }: RequestSetAccountFilters): Promise<void> {
        this.preferencesController.filters = {
            account: accountFilters,
        };
    }

    /**
     * isAccountDeviceLinked
     *
     * Checks if the current account device is connected.
     * This applies only to Ledger devices. Every other keyring type returns true.
     *
     * @param address The address of the account to check
     * @returns Whether the account device is connected or not
     */
    private async isAccountDeviceLinked({
        address,
    }: RequestIsDeviceConnected): Promise<boolean> {
        return this.keyringController.isAccountDeviceLinked(address);
    }

    /**
     * Removes a new hardware wallet keyring.
     *
     * @param address address to be deleted - hex
     */
    private async removeHardwareWallet({
        device,
    }: RequestRemoveHardwareWallet): Promise<boolean> {
        const accountType =
            this.accountTrackerController.getAccountTypeFromDevice(device);
        const removeAccountPromises: Promise<boolean>[] = [];

        const accounts =
            this.accountTrackerController.store.getState().accounts;
        for (const address in accounts) {
            const account = accounts[address];
            if (account.accountType === accountType) {
                removeAccountPromises.push(this.accountRemove({ address }));
            }
        }

        if (!removeAccountPromises.length) {
            return false; // no accounts
        }

        const results = await Promise.all(removeAccountPromises);
        if (results.some((r: boolean) => !r)) {
            return false; // some error
        }

        await this.keyringController.removeDeviceKeyring(device);

        return true;
    }

    private async hardwareQrSubmitCryptoHdKeyOrAccount({
        qr,
    }: SubmitQRHardwareCryptoHDKeyOrAccountMessage): Promise<boolean> {
        try {
            const decoder = new URRegistryDecoder();
            if (!decoder.receivePart(qr)) {
                return false;
            }

            if (!decoder.isSuccess() || decoder.isError()) {
                throw new Error(decoder.resultError());
            }

            const result = decoder.resultRegistryType();
            const ur = result.toUR();
            if (ur.type === 'crypto-hdkey') {
                await this.keyringController.submitQRHardwareCryptoHDKey(
                    ur.cbor.toString('hex')
                );
            } else {
                await this.keyringController.submitQRHardwareCryptoAccount(
                    ur.cbor.toString('hex')
                );
            }
            return true;
        } catch (err) {
            log.error(err);
            return false;
        }
    }

    private async hardwareQrSubmitSignature({
        requestId,
        qr,
    }: SubmitQRHardwareSignatureMessage): Promise<boolean> {
        try {
            const decoder = new URRegistryDecoder();
            if (!decoder.receivePart(qr)) {
                return false;
            }

            if (!decoder.isSuccess() || decoder.isError()) {
                throw new Error(decoder.resultError());
            }

            const ur = decoder.resultUR();

            this.keyringController.submitQRHardwareSignature(
                requestId,
                ur.cbor
            );
            return true;
        } catch (err) {
            log.error(err);
            return false;
        }
    }

    private async hardwareQrCancelSignRequest({}: CancelQRHardwareSignRequestMessage): Promise<boolean> {
        this.keyringController.cancelQRHardwareSignRequest();
        return true;
    }

    /*
     * Get the specificrelease note of a version
     * @returns the notes (if exists) of the version
     *
     */
    private generateOnDemandReleaseNotes({
        version,
    }: RequestGenerateOnDemandReleaseNotes): Promise<ReleaseNote[]> {
        return generateOnDemandReleaseNotes(version);
    }

    /**
<<<<<<< HEAD
     * Get Address type (normal, native, smart contract, erc20)
     * @param address - hex address
     * @returns AddressType
     */
    private async getAddressType(address: string): Promise<AddressType> {
        if (isNativeTokenAddress(address)) return AddressType.NULL;

        const isContract = await this.networkController.isAddressContract(
            address
        );
        if (isContract) {
            const tokenSearch = await this.tokenController.search(address);
            if (tokenSearch.tokens.length > 0 && tokenSearch.tokens[0].symbol)
                return AddressType.ERC20;
            return AddressType.SMART_CONTRACT;
        }
        
        return AddressType.NORMAL;
=======
     * Set hotkeys enabled/disabled
     *
     * @param enabled indicates if the extension can use hotkeys
     */
    private setHotkeysStatus({ enabled }: RequestSetHotkeys) {
        this.preferencesController.hotkeysStatus = enabled;
>>>>>>> 6abb4793
    }
}<|MERGE_RESOLUTION|>--- conflicted
+++ resolved
@@ -115,13 +115,9 @@
     SubmitQRHardwareSignatureMessage,
     CancelQRHardwareSignRequestMessage,
     RequestUpdateTransactionStatus,
-<<<<<<< HEAD
+    AddressType,
+    RequestSetHotkeys,
     RequestIsEnrolled,
-    AddressType,
-=======
-    RequestSetHotkeys,
-    RequestIsEnrolled
->>>>>>> 6abb4793
 } from '../utils/types/communication';
 
 import EventEmitter from 'events';
@@ -3394,7 +3390,6 @@
     }
 
     /**
-<<<<<<< HEAD
      * Get Address type (normal, native, smart contract, erc20)
      * @param address - hex address
      * @returns AddressType
@@ -3411,15 +3406,15 @@
                 return AddressType.ERC20;
             return AddressType.SMART_CONTRACT;
         }
-        
+
         return AddressType.NORMAL;
-=======
-     * Set hotkeys enabled/disabled
+    }
+
+    /** Set hotkeys enabled/disabled
      *
      * @param enabled indicates if the extension can use hotkeys
      */
     private setHotkeysStatus({ enabled }: RequestSetHotkeys) {
         this.preferencesController.hotkeysStatus = enabled;
->>>>>>> 6abb4793
     }
 }