--- conflicted
+++ resolved
@@ -107,11 +107,7 @@
 } from '../utils/types/communication';
 
 import EventEmitter from 'events';
-<<<<<<< HEAD
 import { BigNumber } from '@ethersproject/bignumber';
-=======
-import { BigNumber } from 'ethers';
->>>>>>> b3c0e2c4
 import BlankStorageStore from '../infrastructure/stores/BlankStorageStore';
 import { Flatten } from '../utils/types/helpers';
 import { Messages } from '../utils/types/communication';
@@ -223,7 +219,6 @@
 import RemoteConfigsController, {
     RemoteConfigsControllerState,
 } from './RemoteConfigsController';
-import { isValidAddress } from 'ethereumjs-util';
 
 export interface BlankControllerProps {
     initState: BlankAppState;
@@ -1501,179 +1496,6 @@
         );
     };
 
-<<<<<<< HEAD
-    /**
-     * It returns information of a deposit for compliance purposes
-     */
-    private async getComplianceInformation(request: RequestBlankCompliance) {
-        const deposit = await this.blankDepositController.getDeposit(
-            request.id
-        );
-        return this.blankDepositController.getComplianceInformation(deposit);
-    }
-
-    /**
-     * hasDepositedFromAddress
-     *
-     * @returns Whether or not the user has made at least one deposit from this address in the past
-     */
-    private async hasDepositedFromAddress({
-        pair,
-        withdrawAddress,
-    }: RequestBlankHasDepositedFromAddress) {
-        let depositsMadeFromWithdrawalAddress = (
-            await this.blankDepositController.getDeposits(false)
-        ).filter((d) => d.depositAddress === withdrawAddress);
-
-        // If pair was provided filter for that as well
-        if (pair) {
-            depositsMadeFromWithdrawalAddress =
-                depositsMadeFromWithdrawalAddress.filter(
-                    (d) =>
-                        d.pair.amount === pair.amount &&
-                        d.pair.currency === pair.currency
-                );
-        }
-
-        return depositsMadeFromWithdrawalAddress.length !== 0;
-    }
-
-    /**
-     * It makes a Blank withdrawal from the oldest deposit note
-     * of the specified currency amount pair
-     *
-     * @param request The Blank withdraw request
-     */
-    private async blankWithdraw({
-        pair,
-        accountAddressOrIndex,
-    }: RequestBlankWithdraw) {
-        // Pick a deposit randomly
-        const deposit = await this.blankDepositController.getDepositToWithdraw(
-            pair
-        );
-
-        let address = undefined;
-        if (typeof accountAddressOrIndex === 'string') {
-            // If it is an address, check if it's valid
-            if (!isValidAddress(accountAddressOrIndex)) {
-                throw new Error('Invalid address');
-            }
-            address = accountAddressOrIndex;
-        } else if (typeof accountAddressOrIndex === 'number') {
-            const account =
-                await this.accountTrackerController.getAccountByIndex(
-                    accountAddressOrIndex
-                );
-
-            address = account.address;
-        }
-
-        // Trigger withdraw
-        try {
-            const hash = await this.blankDepositController.withdraw(
-                deposit,
-                address
-            );
-            return hash;
-        } catch (e: any) {
-            // If we detect a backend error, we parse it and throw the proper error
-            if ('error' in e) {
-                throw new Error(
-                    (e.error?.body
-                        ? JSON.parse(e.error?.body).error?.message
-                        : e.reason) ?? e.message
-                );
-            }
-
-            throw e;
-        }
-    }
-
-    /**
-     * It makes a Blank deposit
-     *
-     * @param request The Blank deposit request
-     */
-    private async blankDeposit({
-        pair,
-        feeData,
-        customNonce,
-    }: RequestBlankDeposit) {
-        try {
-            const hash = await this.blankDepositController.deposit(
-                pair,
-                feeData,
-                customNonce
-            );
-            return hash;
-        } catch (e: any) {
-            // If we detect a backend error, we parse it and throw the proper error
-            if ('error' in e) {
-                throw new Error(
-                    (e.error?.body
-                        ? JSON.parse(e.error?.body).error?.message
-                        : e.reason) ?? e.message
-                );
-            }
-
-            throw e;
-        }
-    }
-
-    /**
-     * Submits an approval transaction to setup asset allowance
-     */
-    private blankDepositAllowance({
-        allowance,
-        customNonce,
-        feeData,
-        pair,
-    }: RequestDepositAllowance) {
-        try {
-            return this.blankDepositController.depositAllowance(
-                BigNumber.from(allowance),
-                feeData,
-                pair,
-                customNonce
-            );
-        } catch (e: any) {
-            // If we detect a backend error, we parse it and throw the proper error
-            if ('error' in e) {
-                throw new Error(
-                    (e.error?.body
-                        ? JSON.parse(e.error?.body).error?.message
-                        : e.reason) ?? e.message
-                );
-            }
-
-            throw e;
-        }
-    }
-
-    private async calculateDepositTransactionGasLimit({
-        currencyAmountPair,
-    }: RequestCalculateDepositTransactionGasLimit): Promise<TransactionGasEstimation> {
-        try {
-            return this.blankDepositController.calculateDepositTransactionGasLimit(
-                currencyAmountPair
-            );
-        } catch (e: any) {
-            // If we detect a backend error, we parse it and throw the proper error
-            if ('error' in e) {
-                throw new Error(
-                    (e.error?.body
-                        ? JSON.parse(e.error?.body).error?.message
-                        : e.reason) ?? e.message
-                );
-            }
-
-            throw e;
-        }
-    }
-
-=======
->>>>>>> b3c0e2c4
     public shouldInject(): boolean {
         return this.preferencesController.settings.defaultBrowserWallet;
     }
