/* eslint-disable @typescript-eslint/no-non-null-assertion */
/* eslint-disable @typescript-eslint/no-empty-function */
// Explicitly disabled no-empty-pattern on this file as some actions need generic param typing but receive empty objects.
/* eslint-disable no-empty-pattern */
import {
    ExternalEventSubscription,
    MessageTypes,
    RequestAccountCreate,
    RequestAccountExportJson,
    RequestAccountExportPK,
    RequestAccountImportJson,
    RequestAccountImportPK,
    RequestAccountRemove,
    RequestAccountHide,
    RequestAccountUnhide,
    RequestAccountRename,
    RequestAccountSelect,
    RequestAddNewSiteWithPermissions,
    RequestAppUnlock,
    RequestEnsResolve,
    RequestEnsLookup,
    RequestUDResolve,
    RequestConfirmPermission,
    RequestConfirmTransaction,
    RequestSendToken,
    RequestGetTokens,
    RequestGetToken,
    RequestGetTokenBalance,
    RequestAddCustomToken,
    RequestAddCustomTokens,
    RequestGetUserTokens,
    RequestPopulateTokenData,
    RequestExternalRequest,
    RequestGetAccountPermissions,
    RequestNetworkChange,
    RequestPasswordVerify,
    RequestRemoveAccountFromSite,
    RequestSeedPhrase,
    RequestSendEther,
    RequestTypes,
    RequestUpdateSitePermissions,
    RequestVerifySeedPhrase,
    RequestWalletCreate,
    RequestWalletImport,
    RequestCheckExchangeAllowance,
    RequestApproveExchange,
    RequestGetExchangeQuote,
    RequestGetExchange,
    RequestExecuteExchange,
    ResponseType,
    SubscriptionMessageTypes,
    TransportRequestMessage,
    RequestSearchToken,
    RequestShowTestNetworks,
    RequestUpdatePopupTab,
    RequestAddAsNewSendTransaction,
    RequestUpdateSendTransactionGas,
    RequestApproveSendTransaction,
    RequestSendTransactionResult,
    RequestCalculateSendTransactionGasLimit,
    RequestRejectTransaction,
    RequestSetIdleTimeout,
    RequestSetIcon,
    RequestDeleteCustomToken,
    RequestAddressBookGetByAddress,
    RequestAddressBookGet,
    RequestAddressBookSet,
    RequestAddressBookDelete,
    RequestAddressBookClear,
    RequestAddressBookGetRecentAddresses,
    RequestCompleteSetup,
    RequestAddNetwork,
    RequestConfirmDappRequest,
    RequestWalletReset,
    RequestUserSettings,
    RequestCancelTransaction,
    RequestSpeedUpTransaction,
    RequestGetCancelSpeedUpGasPriceTransaction,
    RequestNextNonce,
    RequestUpdateAntiPhishingImage,
    RequestToggleAntiPhishingProtection,
    RequestToggleReleaseNotesSubscription,
    RequestSetNativeCurrency,
    RequestToggleDefaultBrowserWallet,
    RequestConnectHardwareWallet,
    RequestGetHardwareWalletAccounts,
    RequestImportHardwareWalletAccounts,
    RequestSetAccountFilters,
    RequestWalletGetHDPath,
    RequestWalletSetHDPath,
    RequestRemoveNetwork,
    RequestGetChainData,
    RequestGetRpcChainId,
    RequestSearchChains,
    RequestIsDeviceConnected,
    RequestReconnectDevice,
    RequestRejectDappRequest,
    RequestRemoveHardwareWallet,
    RequestGenerateOnDemandReleaseNotes,
    RequestEditNetwork,
    RequestSetUserOnline,
    RequestExecuteBridge,
    RequestGetBridgeQuote,
    RequestApproveBridgeAllowance,
    RequestGetBridgeRoutes,
    RequestEditNetworksOrder,
    RequestAccountReset,
    RequestSetDefaultGas,
    RequestCalculateApproveTransactionGasLimit,
    RequestApproveAllowance,
    RequestAddAsNewApproveTransaction,
    RequestGetExchangeSpender,
    Origin,
    SubmitQRHardwareCryptoHDKeyOrAccountMessage,
    SubmitQRHardwareSignatureMessage,
    CancelQRHardwareSignRequestMessage,
    RequestUpdateTransactionStatus,
<<<<<<< HEAD
    RequestSwitchProvider,
    RequestIsEnrolled,
=======
    RequestSetHotkeys,
    RequestIsEnrolled
>>>>>>> 6abb4793
} from '../utils/types/communication';

import EventEmitter from 'events';
import { BigNumber } from '@ethersproject/bignumber';
import BlankStorageStore from '../infrastructure/stores/BlankStorageStore';
import { Flatten } from '../utils/types/helpers';
import { Messages } from '../utils/types/communication';
import {
    TransactionCategories,
    TransactionMeta,
} from './transactions/utils/types';
import {
    BlankAppState,
    BlankAppUIState,
} from '../utils/constants/initialState';
import AppStateController, { AppStateEvents } from './AppStateController';
import OnboardingController from './OnboardingController';
import BlankProviderController, {
    BlankProviderEvents,
} from './BlankProviderController';
import NetworkController from './NetworkController';
import PermissionsController from './PermissionsController';
import { EnsController } from './EnsController';
import { UDController } from './UDController';
import TransactionController, {
    SEND_GAS_COST,
    TransactionGasEstimation,
    SpeedUpCancel,
    GasPriceValue,
    FeeMarketEIP1559Values,
} from './transactions/TransactionController';
import { GasPriceData } from './GasPricesController';
import { PreferencesController, ReleaseNote } from './PreferencesController';
import { ExchangeRatesController } from './ExchangeRatesController';
import {
    AccountInfo,
    AccountTrackerController,
    DeviceAccountInfo,
} from './AccountTrackerController';

import { GasPricesController } from './GasPricesController';
import {
    TokenController,
    TokenControllerProps,
    NATIVE_TOKEN_ADDRESS,
} from './erc-20/TokenController';
import SwapController, { SwapParameters, SwapQuote } from './SwapController';
import {
    FetchTokenResponse,
    IToken,
    ITokens,
    SearchTokensResponse,
    Token,
} from './erc-20/Token';
import { ImportStrategy, getAccountJson } from '../utils/account';
import { ActivityListController } from './ActivityListController';
import {
    TransferTransaction,
    TransferTransactionPopulatedTransactionParams,
} from './erc-20/transactions/TransferTransaction';
import { TokenOperationsController } from './erc-20/transactions/TokenOperationsController';
import {
    ProviderEvents,
    ProviderSetupData,
} from '@block-wallet/provider/types';
import {
    AddressBookController,
    AddressBookEntry,
    NetworkAddressBook,
} from './AddressBookController';
import KeyringControllerDerivated from './KeyringControllerDerivated';

import { showSetUpCompleteNotification } from '../utils/notifications';
import { extensionInstances } from '../infrastructure/connection';
import {
    focusWindow,
    openExtensionInBrowser,
    switchToTab,
    closeTab,
    getVersion,
    getCurrentWindowId,
} from '../utils/window';
import log from 'loglevel';
import BlockUpdatesController from './block-updates/BlockUpdatesController';

import ComposedStore from '../infrastructure/stores/ComposedStore';
import BlockFetchController from './block-updates/BlockFetchController';
import {
    Currency,
    getCurrencies,
    isCurrencyCodeValid,
} from '../utils/currency';
import { AvailableNetworks } from './privacy/types';

import { toError } from '../utils/toError';

import { getCustomRpcChainId } from '../utils/ethereumChain';
import { getChainListItem, searchChainsByTerm } from '../utils/chainlist';
import { ChainListItem } from '@block-wallet/chains-assets';
import { INITIAL_NETWORKS, Network } from '../utils/constants/networks';

import { generateOnDemandReleaseNotes } from '../utils/userPreferences';
import { TransactionWatcherController } from './TransactionWatcherController';
import { PrivacyAsyncController } from './privacy/PrivacyAsyncController';
import { isNativeTokenAddress } from '../utils/token';
import BridgeController, {
    GetBridgeAvailableRoutesResponse,
    GetBridgeQuoteNotFoundResponse,
    GetBridgeQuoteResponse,
} from './BridgeController';
import { IChain } from '../utils/types/chain';
import { BridgeImplementation } from '../utils/bridgeApi';
import TokenAllowanceController from './erc-20/transactions/TokenAllowanceController';
import { isOnboardingTabUrl } from '../utils/window';
import RemoteConfigsController, {
    RemoteConfigsControllerState,
} from './RemoteConfigsController';
import { ApproveTransaction } from './erc-20/transactions/ApproveTransaction';
import { URRegistryDecoder } from '@keystonehq/bc-ur-registry-eth';
import CampaignsController from './CampaignsController';

export interface BlankControllerProps {
    initState: BlankAppState;
    blankStateStore: BlankStorageStore;
    devTools?: any;
    encryptor?: any;
}

export enum BlankControllerEvents {
    EXTERNAL_REQUESTS_AMOUNT_CHANGE = 'EXTERNAL_REQUESTS_AMOUNT_CHANGE',
}

export default class BlankController extends EventEmitter {
    // Controllers
    private readonly appStateController: AppStateController;
    private readonly onboardingController: OnboardingController;
    private readonly networkController: NetworkController;
    private readonly ensController: EnsController;
    private readonly udController: UDController;
    private readonly keyringController: KeyringControllerDerivated;
    private readonly accountTrackerController: AccountTrackerController;
    private readonly preferencesController: PreferencesController;
    private readonly transactionController: TransactionController;
    private readonly privacyController: PrivacyAsyncController;
    private readonly exchangeRatesController: ExchangeRatesController;
    private readonly gasPricesController: GasPricesController;
    private readonly blankStateStore: BlankStorageStore;
    private readonly tokenOperationsController: TokenOperationsController;
    private readonly tokenController: TokenController;
    private readonly swapController: SwapController;
    private readonly bridgeController: BridgeController;
    private readonly blankProviderController: BlankProviderController;
    private readonly activityListController: ActivityListController;
    private readonly permissionsController: PermissionsController;
    private readonly addressBookController: AddressBookController;
    private readonly blockFetchController: BlockFetchController;
    private readonly blockUpdatesController: BlockUpdatesController;
    private readonly transactionWatcherController: TransactionWatcherController;
    private readonly tokenAllowanceController: TokenAllowanceController;
    private readonly remoteConfigsController: RemoteConfigsController;
    private readonly campaignsController: CampaignsController;

    // Stores
    private readonly store: ComposedStore<BlankAppState>;
    private readonly UIStore: ComposedStore<BlankAppUIState>;

    private readonly _devTools: any;

    private subscriptions: Record<string, chrome.runtime.Port>;
    private isSetupComplete: boolean;

    constructor(props: BlankControllerProps) {
        super();

        const initState = props.initState;

        this.subscriptions = {};

        this.isSetupComplete = false;

        this._devTools = props.devTools;

        this.blankStateStore = props.blankStateStore;

        // Controllers Initialization
        this.preferencesController = new PreferencesController({
            initState: initState.PreferencesController,
        });

        this.networkController = new NetworkController(
            initState.NetworkController
        );

        this.remoteConfigsController = new RemoteConfigsController(
            initState.RemoteConfigsController
        );

        this.blockFetchController = new BlockFetchController(
            this.networkController,
            initState.BlockFetchController
        );

        this.blockUpdatesController = new BlockUpdatesController(
            this.networkController,
            this.blockFetchController,
            initState.BlockUpdatesController
        );

        this.keyringController = new KeyringControllerDerivated({
            initState: initState.KeyringController,
            encryptor: props.encryptor || undefined,
        });

        this.ensController = new EnsController({
            networkController: this.networkController,
        });

        this.udController = new UDController({
            networkController: this.networkController,
        });

        this.permissionsController = new PermissionsController(
            initState.PermissionsController,
            this.preferencesController
        );

        this.gasPricesController = new GasPricesController(
            this.networkController,
            this.blockUpdatesController,
            initState.GasPricesController
        );

        this.tokenOperationsController = new TokenOperationsController({
            networkController: this.networkController,
        });

        this.tokenController = new TokenController(initState.TokenController, {
            tokenOperationsController: this.tokenOperationsController,
            preferencesController: this.preferencesController,
            networkController: this.networkController,
        } as TokenControllerProps);

        this.onboardingController = new OnboardingController(
            initState.OnboardingController,
            this.keyringController
        );

        this.transactionController = new TransactionController(
            this.networkController,
            this.preferencesController,
            this.permissionsController,
            this.gasPricesController,
            this.tokenController,
            this.blockUpdatesController,
            this.keyringController,
            initState.TransactionController,
            this.keyringController.signEthTransaction.bind(
                this.keyringController
            )
        );

        this.privacyController = new PrivacyAsyncController({
            networkController: this.networkController,
            state: initState.BlankDepositController,
        });

        this.appStateController = new AppStateController(
            initState.AppStateController,
            this.keyringController,
            this.transactionController
        );

        this.transactionWatcherController = new TransactionWatcherController(
            this.networkController,
            this.preferencesController,
            this.blockUpdatesController,
            this.tokenController,
            this.transactionController,
            initState.TransactionWatcherControllerState
        );

        this.accountTrackerController = new AccountTrackerController(
            this.keyringController,
            this.networkController,
            this.tokenController,
            this.tokenOperationsController,
            this.preferencesController,
            this.blockUpdatesController,
            this.transactionWatcherController,
            this.transactionController,
            initState.AccountTrackerController
        );

        this.campaignsController = new CampaignsController(
            this.accountTrackerController,
            initState.CampaignsController
        );

        this.exchangeRatesController = new ExchangeRatesController(
            initState.ExchangeRatesController,
            this.preferencesController,
            this.networkController,
            this.blockUpdatesController,
            this.accountTrackerController
        );

        this.blankProviderController = new BlankProviderController(
            this.networkController,
            this.transactionController,
            this.permissionsController,
            this.appStateController,
            this.keyringController,
            this.tokenController,
            this.blockUpdatesController,
            this.gasPricesController
        );

        this.tokenAllowanceController = new TokenAllowanceController(
            this.networkController,
            this.preferencesController,
            this.tokenOperationsController,
            this.transactionController
        );

        this.swapController = new SwapController(
            this.networkController,
            this.transactionController,
            this.tokenController,
            this.tokenAllowanceController
        );

        this.bridgeController = new BridgeController(
            this.networkController,
            this.transactionController,
            this.tokenController,
            this.tokenAllowanceController,
            this.accountTrackerController,
            initState.BridgeController
        );

        this.activityListController = new ActivityListController(
            this.transactionController,
            this.privacyController,
            this.preferencesController,
            this.networkController,
            this.transactionWatcherController,
            this.bridgeController
        );

        this.addressBookController = new AddressBookController({
            initialState: initState.AddressBookController,
            networkController: this.networkController,
            activityListController: this.activityListController,
            preferencesController: this.preferencesController,
        });

        this.store = new ComposedStore<BlankAppState>({
            NetworkController: this.networkController.store,
            AppStateController: this.appStateController.store,
            OnboardingController: this.onboardingController.store,
            KeyringController: this.keyringController.store,
            AccountTrackerController: this.accountTrackerController.store,
            PreferencesController: this.preferencesController.store,
            TransactionController: this.transactionController.store,
            ExchangeRatesController: this.exchangeRatesController.store,
            GasPricesController: this.gasPricesController.store,
            BlankDepositController: this.privacyController.store,
            TokenController: this.tokenController.store,
            PermissionsController: this.permissionsController.store,
            AddressBookController: this.addressBookController.store,
            BlockUpdatesController: this.blockUpdatesController.store,
            BlockFetchController: this.blockFetchController.store,
            RemoteConfigsController: this.remoteConfigsController.store,
            TransactionWatcherControllerState:
                this.transactionWatcherController.store,
            BridgeController: this.bridgeController.store,
            CampaignsController: this.campaignsController.store,
        });

        this.UIStore = new ComposedStore<BlankAppUIState>({
            NetworkController: this.networkController.store,
            AppStateController: this.appStateController.store,
            OnboardingController: this.onboardingController.store,
            KeyringController: this.keyringController.memStore,
            AccountTrackerController: this.accountTrackerController.store,
            PreferencesController: this.preferencesController.store,
            TransactionController: this.transactionController.UIStore,
            ExchangeRatesController: this.exchangeRatesController.store,
            GasPricesController: this.gasPricesController.store,
            BlankDepositController: this.privacyController.UIStore,
            TokenController: this.tokenController.store,
            ActivityListController: this.activityListController.store,
            PermissionsController: this.permissionsController.store,
            AddressBookController: this.addressBookController.store,
            BlankProviderController: this.blankProviderController.store,
            SwapController: this.swapController.UIStore,
            BridgeController: this.bridgeController.UIStore,
        });

        // Check controllers on app lock/unlock
        this.appStateController.on(AppStateEvents.APP_LOCKED, () => {
            this.manageControllers();
        });
        this.appStateController.on(AppStateEvents.APP_UNLOCKED, () => {
            this.manageControllers();
        });

        // Trigger method to manage external requests amount on update of relevent stores
        this.blankProviderController.store.subscribe(() => {
            this.handleExternalRequestAmountChange();
        });

        this.transactionController.store.subscribe(() => {
            this.handleExternalRequestAmountChange();
        });

        this.permissionsController.store.subscribe(() => {
            this.handleExternalRequestAmountChange();
        });

        // Set storage save on state update
        this.store.subscribe(this.storeState);

        // Set devtools callback on state update
        this.store.subscribe(this.devToolSubscription);

        // mv3 auto unlock
        this.appStateController.autoUnlock();
    }

    /**
     * Locally persists the state
     */
    private storeState = (state: Record<string, unknown>) => {
        const blankState = state as BlankAppState;
        this.blankStateStore.set('blankState', blankState);
    };

    /**
     * Manages controllers updates
     */
    private manageControllers() {
        // Get active subscription
        let activeSubscription = false;
        for (const key in this.subscriptions) {
            if (this.subscriptions[key].name === Origin.EXTENSION) {
                activeSubscription = true;
                break;
            }
        }

        // Check if app is unlocked
        const isAppUnlocked =
            this.appStateController.store.getState().isAppUnlocked;

        this.blockUpdatesController.setActiveSubscriptions(
            isAppUnlocked,
            activeSubscription
        );

        this.networkController.setActiveSubscriptions(
            isAppUnlocked,
            activeSubscription
        );
    }

    /**
     * Subscription to state updates to send to dev tools
     */
    private devToolSubscription = (
        state: BlankAppState,
        _?: BlankAppState,
        action?: string
    ) => {
        if (action && typeof this._devTools !== 'undefined') {
            this._devTools.send(`@@BlankAppState/${action}`, state);
        }
    };

    // Emit event on dapp request change, to update extension label
    private handleExternalRequestAmountChange() {
        const dappRequestsAmount = Object.keys(
            this.blankProviderController.store.getState().dappRequests
        ).length;

        const unapprovedTransactionsAmount = Object.keys(
            this.transactionController.UIStore.getState().unapprovedTransactions
        ).length;

        const permissionRequests = Object.keys(
            this.permissionsController.store.getState().permissionRequests
        ).length;

        const totalExternalRequestsAmount =
            dappRequestsAmount +
            unapprovedTransactionsAmount +
            permissionRequests;

        this.emit(
            BlankControllerEvents.EXTERNAL_REQUESTS_AMOUNT_CHANGE,
            totalExternalRequestsAmount
        );
    }

    /**
     * Create subscription method
     */
    private createSubscription<TMessageType extends MessageTypes>(
        id: string,
        port: chrome.runtime.Port
    ): (data: SubscriptionMessageTypes[TMessageType]) => void {
        this.subscriptions[id] = port;

        // Check controllers
        this.manageControllers();

        return (subscription: unknown): void => {
            if (this.subscriptions[id]) {
                port.postMessage({ id, subscription });
            }
        };
    }

    /**
     * Unsubscribe method
     *
     * @param id subscription id
     */
    private unsubscribe(id: string): void {
        if (this.subscriptions[id]) {
            log.debug(`Unsubscribing from ${id}`);

            delete this.subscriptions[id];

            // Check controllers
            this.manageControllers();
        } else {
            log.warn(`Unable to unsubscribe from ${id}`);
        }
    }

    /**
     * Generic message handler
     *
     */
    public handler<TMessageType extends MessageTypes>(
        { id, message, request }: TransportRequestMessage<TMessageType>,
        port: chrome.runtime.Port,
        portId: string
    ): void {
        let isPortConnected = true;
        const from = port.name;
        const source = `${from}: ${id}: ${message}`;

        port.onDisconnect.addListener(() => {
            const error = chrome.runtime.lastError;
            isPortConnected = false;
            if (error) {
                log.error(error);
            }
        });

        log.trace('[in]', source);

        const promise = this.handle(id, message, request, port, portId);

        promise
            .then((response): void => {
                log.trace('[out]', source);

                if (!isPortConnected) {
                    throw new Error('Port has been disconnected');
                }

                port.postMessage({ id, response });
            })
            .catch((error: unknown): void => {
                // Always pass an error object to the client
                const safeError = toError(error);

                log.error('[err]', source, safeError.message);

                // only send message back to port if it's still connected
                if (isPortConnected) {
                    port.postMessage({
                        error: JSON.stringify(
                            safeError,
                            Object.getOwnPropertyNames(safeError)
                        ),
                        id,
                    });
                }
            });
    }

    /**
     * Request promise handler
     *
     * @param id request ID
     * @param type message Type
     * @param request request type
     * @param port connection port
     */
    private async handle(
        id: string,
        type: MessageTypes,
        request: RequestTypes[MessageTypes],
        port: chrome.runtime.Port,
        portId: string
    ): Promise<ResponseType<MessageTypes>> {
        switch (type) {
            case Messages.ACCOUNT.CREATE:
                return this.accountCreate(request as RequestAccountCreate);
            case Messages.ACCOUNT.EXPORT_JSON:
                return this.accountExportJson(
                    request as RequestAccountExportJson
                );
            case Messages.ACCOUNT.EXPORT_PRIVATE_KEY:
                return this.accountExportPrivateKey(
                    request as RequestAccountExportPK
                );
            case Messages.ACCOUNT.IMPORT_JSON:
                return this.accountImportJson(
                    request as RequestAccountImportJson
                );
            case Messages.ACCOUNT.IMPORT_PRIVATE_KEY:
                return this.accountImportPrivateKey(
                    request as RequestAccountImportPK
                );
            case Messages.ACCOUNT.REMOVE:
                return this.accountRemove(request as RequestAccountRemove);
            case Messages.ACCOUNT.RESET:
                return this.accountReset(request as RequestAccountReset);
            case Messages.ACCOUNT.HIDE:
                return this.accountHide(request as RequestAccountHide);
            case Messages.ACCOUNT.UNHIDE:
                return this.accountUnhide(request as RequestAccountUnhide);
            case Messages.ACCOUNT.RENAME:
                return this.accountRename(request as RequestAccountRename);
            case Messages.ACCOUNT.SELECT:
                return this.accountSelect(request as RequestAccountSelect);
            case Messages.ACCOUNT.GET_BALANCE:
                return this.getAccountBalance(request as string);
            case Messages.ACCOUNT.GET_NATIVE_TOKEN_BALANCE:
                return this.getAccountNativeTokenBalanceForChain(
                    request as number
                );
            case Messages.ACCOUNT.REFRESH_TOKEN_ALLOWANCES:
                return this.refreshAccountTokenAllowances();
            case Messages.APP.GET_IDLE_TIMEOUT:
                return this.getIdleTimeout();
            case Messages.APP.SET_IDLE_TIMEOUT:
                return this.setIdleTimeout(request as RequestSetIdleTimeout);
            case Messages.APP.SET_LAST_USER_ACTIVE_TIME:
                return this.setLastUserActiveTime();
            case Messages.APP.LOCK:
                return this.lockApp();
            case Messages.APP.UNLOCK:
                return this.unlockApp(request as RequestAppUnlock);
            case Messages.APP.RETURN_TO_ONBOARDING:
                return this.returnToOnboarding();
            case Messages.APP.OPEN_RESET:
                return this.openReset();
            case Messages.APP.UPDATE_POPUP_TAB:
                return this.updatePopupTab(request as RequestUpdatePopupTab);
            case Messages.APP.REJECT_UNCONFIRMED_REQUESTS:
                return this.rejectUnconfirmedRequests();
            case Messages.APP.SET_USER_ONLINE:
                return this.setUserOnline(request as RequestSetUserOnline);
            case Messages.DAPP.CONFIRM_REQUEST:
                return this.confirmDappRequest(
                    request as RequestConfirmDappRequest
                );
            case Messages.DAPP.ATTEMPT_REJECT_REQUEST:
                return this.attemptRejectDappRequest(
                    request as RequestConfirmDappRequest
                );
            case Messages.EXCHANGE.CHECK_ALLOWANCE:
                return this.checkExchangeAllowance(
                    request as RequestCheckExchangeAllowance
                );
            case Messages.EXCHANGE.APPROVE:
                return this.approveExchange(request as RequestApproveExchange);
            case Messages.EXCHANGE.GET_QUOTE:
                return this.getExchangeQuote(
                    request as RequestGetExchangeQuote
                );
            case Messages.EXCHANGE.GET_EXCHANGE:
                return this.getExchangeParameters(
                    request as RequestGetExchange
                );
            case Messages.EXCHANGE.GET_SPENDER:
                return this.getExchangeSpender(
                    request as RequestGetExchangeSpender
                );
            case Messages.EXCHANGE.EXECUTE:
                return this.executeExchange(request as RequestExecuteExchange);
            case Messages.BRIDGE.GET_BRIDGE_TOKENS:
                return this.getBridgeTokens();
            case Messages.BRIDGE.GET_BRIDGE_AVAILABLE_CHAINS:
                return this.getBridgeAvailableChains();
            case Messages.BRIDGE.APPROVE_BRIDGE_ALLOWANCE:
                return this.approveBridgeAllowance(
                    request as RequestApproveBridgeAllowance
                );
            case Messages.BRIDGE.GET_BRIDGE_ROUTES:
                return this.getBridgeRoutes(request as RequestGetBridgeRoutes);
            case Messages.BRIDGE.GET_BRIDGE_QUOTE:
                return this.getBridgeQuote(request as RequestGetBridgeQuote);
            case Messages.BRIDGE.EXECUTE_BRIDGE:
                return this.executeBridge(request as RequestExecuteBridge);
            case Messages.EXTERNAL.REQUEST:
                return this.externalRequestHandle(
                    request as RequestExternalRequest,
                    portId
                );
            case Messages.EXTERNAL.SETUP_PROVIDER:
                return this.setupProvider(portId);
            case Messages.EXTERNAL.SET_ICON:
                return this.setProviderIcon(request as RequestSetIcon, portId);
            case Messages.EXTERNAL.GET_PROVIDER_CONFIG:
                return this.getProviderRemoteConfig();
            case Messages.EXTERNAL.IS_ENROLLED:
                return this.isEnrolledInCampaign(request as RequestIsEnrolled);
            case Messages.NETWORK.CHANGE:
                return this.networkChange(request as RequestNetworkChange);
            case Messages.NETWORK.SET_SHOW_TEST_NETWORKS:
                return this.setShowTestNetworks(
                    request as RequestShowTestNetworks
                );
            case Messages.NETWORK.ADD_NETWORK:
                return this.addNetwork(request as RequestAddNetwork);
            case Messages.NETWORK.EDIT_NETWORK:
                return this.editNetwork(request as RequestEditNetwork);
            case Messages.NETWORK.EDIT_NETWORKS_ORDER:
                return this.editNetworksOrder(
                    request as RequestEditNetworksOrder
                );
            case Messages.NETWORK.REMOVE_NETWORK:
                return this.removeNetwork(request as RequestRemoveNetwork);
            case Messages.NETWORK.SWITCH_PROVIDER:
                return this.switchProvider(request as RequestSwitchProvider);
            case Messages.NETWORK.GET_SPECIFIC_CHAIN_DETAILS:
                return this.getChainData(request as RequestGetChainData);
            case Messages.NETWORK.GET_DEFAULT_RPC:
                return this.getChainDefaultRpc(request as RequestGetChainData);
            case Messages.NETWORK.GET_RPC_CHAIN_ID:
                return this.getRpcChainId(request as RequestGetRpcChainId);
            case Messages.NETWORK.SEARCH_CHAINS:
                return this.searchChainsByTerm(request as RequestSearchChains);
            case Messages.PASSWORD.VERIFY:
                return this.passwordVerify(request as RequestPasswordVerify);
            // case Messages.PASSWORD.CHANGE:
            //   return this.passwordChange(request as RequestPasswordChange)
            case Messages.PERMISSION.ADD_NEW:
                return this.addNewSiteWithPermissions(
                    request as RequestAddNewSiteWithPermissions
                );
            case Messages.PERMISSION.CONFIRM:
                return this.confirmPermission(
                    request as RequestConfirmPermission
                );
            case Messages.PERMISSION.GET_ACCOUNT_PERMISSIONS:
                return this.getAccountPermissions(
                    request as RequestGetAccountPermissions
                );
            case Messages.PERMISSION.REMOVE_ACCOUNT_FROM_SITE:
                return this.removeAccountFromSite(
                    request as RequestRemoveAccountFromSite
                );
            case Messages.PERMISSION.UPDATE_SITE_PERMISSIONS:
                return this.updateSitePermissions(
                    request as RequestUpdateSitePermissions
                );
            case Messages.STATE.GET_REMOTE_CONFIG:
                return this.getRemoteConifg();
            case Messages.STATE.GET:
                return this.getState();
            case Messages.TRANSACTION.CONFIRM:
                return this.confirmTransaction(
                    request as RequestConfirmTransaction
                );
            case Messages.TRANSACTION.REJECT:
                return this.rejectTransaction(
                    request as RequestRejectTransaction
                );
            case Messages.TRANSACTION.UPDATE_STATUS:
                return this.updateTransactionStatus(
                    request as RequestUpdateTransactionStatus
                );
            case Messages.TRANSACTION.REJECT_REPLACEMENT_TRANSACTION:
                return this.rejectReplacementTransaction(
                    request as RequestRejectTransaction
                );
            case Messages.ENS.RESOLVE_NAME:
                return this.ensResolve(request as RequestEnsResolve);
            case Messages.ENS.LOOKUP_ADDRESS:
                return this.ensLookup(request as RequestEnsLookup);
            case Messages.UD.RESOLVE_NAME:
                return this.udResolve(request as RequestUDResolve);
            case Messages.TRANSACTION.GET_LATEST_GAS_PRICE:
                return this.getLatestGasPrice();
            case Messages.TRANSACTION.FETCH_LATEST_GAS_PRICE:
                return this.fetchLatestGasPriceForChain(request as number);
            case Messages.TRANSACTION.SEND_ETHER:
                return this.sendEther(request as RequestSendEther);
            case Messages.TRANSACTION.ADD_NEW_SEND_TRANSACTION:
                return this.addAsNewSendTransaction(
                    request as RequestAddAsNewSendTransaction
                );
            case Messages.TRANSACTION.ADD_NEW_APPROVE_TRANSACTION:
                return this.addAsNewApproveTransaction(
                    request as RequestAddAsNewApproveTransaction
                );
            case Messages.TRANSACTION.UPDATE_SEND_TRANSACTION_GAS:
                return this.updateSendTransactionGas(
                    request as RequestUpdateSendTransactionGas
                );
            case Messages.TRANSACTION.APPROVE_SEND_TRANSACTION:
                return this.approveSendTransaction(
                    request as RequestApproveSendTransaction
                );
            case Messages.TRANSACTION.GET_SEND_TRANSACTION_RESULT:
                return this.getSendTransactionResult(
                    request as RequestSendTransactionResult
                );
            case Messages.TRANSACTION.CALCULATE_APPROVE_TRANSACTION_GAS_LIMIT:
                return this.calculateApproveTransactionGasLimit(
                    request as RequestCalculateApproveTransactionGasLimit
                );
            case Messages.TRANSACTION.CALCULATE_SEND_TRANSACTION_GAS_LIMIT:
                return this.calculateSendTransactionGasLimit(
                    request as RequestCalculateSendTransactionGasLimit
                );
            case Messages.TRANSACTION.CANCEL_TRANSACTION:
                return this.cancelTransaction(
                    request as RequestCancelTransaction
                );
            case Messages.TRANSACTION.SPEED_UP_TRANSACTION:
                return this.speedUpTransaction(
                    request as RequestSpeedUpTransaction
                );
            case Messages.TRANSACTION.GET_SPEED_UP_GAS_PRICE:
                return this.getSpeedUpGasPrice(
                    request as RequestSpeedUpTransaction
                );
            case Messages.TRANSACTION.GET_CANCEL_GAS_PRICE:
                return this.getCancelGasPrice(
                    request as RequestSpeedUpTransaction
                );
            case Messages.TRANSACTION.GET_NEXT_NONCE:
                return this.getNextNonce(request as RequestNextNonce);
            case Messages.WALLET.CREATE:
                return this.walletCreate(request as RequestWalletCreate);
            case Messages.WALLET.IMPORT:
                return this.walletImport(request as RequestWalletImport);
            case Messages.WALLET.GENERATE_ON_DEMAND_RELEASE_NOTES:
                return this.generateOnDemandReleaseNotes(
                    request as RequestGenerateOnDemandReleaseNotes
                );
            case Messages.WALLET.RESET:
                return this.walletReset(request as RequestWalletReset);
            case Messages.WALLET.VERIFY_SEED_PHRASE:
                return this.verifySP(request as RequestVerifySeedPhrase);
            case Messages.WALLET.SETUP_COMPLETE:
                return this.completeSetup(request as RequestCompleteSetup);
            case Messages.WALLET.REQUEST_SEED_PHRASE:
                return this.getSeedPhrase(request as RequestSeedPhrase);
            case Messages.STATE.SUBSCRIBE:
                return this.stateSubscribe(id, port);
            case Messages.TOKEN.GET_BALANCE:
                return this.getTokenBalance(request as RequestGetTokenBalance);
            case Messages.TOKEN.GET_TOKENS:
                return this.getTokens(request as RequestGetTokens);
            case Messages.TOKEN.GET_USER_TOKENS:
                return this.getUserTokens(request as RequestGetUserTokens);
            case Messages.TOKEN.GET_TOKEN:
                return this.getToken(request as RequestGetToken);
            case Messages.TOKEN.ADD_CUSTOM_TOKEN:
                return this.addCustomToken(request as RequestAddCustomToken);
            case Messages.TOKEN.DELETE_CUSTOM_TOKEN:
                return this.deleteCustomToken(
                    request as RequestDeleteCustomToken
                );
            case Messages.TOKEN.APPROVE_ALLOWANCE:
                return this.approveAllowance(
                    request as RequestApproveAllowance
                );
            case Messages.TOKEN.ADD_CUSTOM_TOKENS:
                return this.addCustomTokens(request as RequestAddCustomTokens);
            case Messages.TOKEN.SEND_TOKEN:
                return this.sendToken(request as RequestSendToken);
            case Messages.TOKEN.POPULATE_TOKEN_DATA:
                return this.populateTokenData(
                    request as RequestPopulateTokenData
                );
            case Messages.TOKEN.SEARCH_TOKEN:
                return this.searchTokenInAssetsList(
                    request as RequestSearchToken
                );
            case Messages.EXTERNAL.EVENT_SUBSCRIPTION:
                return this.blankProviderEventSubscribe(id, port, portId);
            case Messages.ADDRESS_BOOK.CLEAR:
                return this.addressBookClear(
                    request as RequestAddressBookClear
                );
            case Messages.ADDRESS_BOOK.DELETE:
                return this.addressBookDelete(
                    request as RequestAddressBookDelete
                );
            case Messages.ADDRESS_BOOK.SET:
                return this.addressBookSet(request as RequestAddressBookSet);
            case Messages.ADDRESS_BOOK.GET:
                return this.addressBookGet(request as RequestAddressBookGet);
            case Messages.ADDRESS_BOOK.GET_BY_ADDRESS:
                return this.addressBookByAddress(
                    request as RequestAddressBookGetByAddress
                );
            case Messages.ADDRESS_BOOK.GET_RECENT_ADDRESSES:
                return this.addressBookGetRecentAddresses(
                    request as RequestAddressBookGetRecentAddresses
                );
            case Messages.APP.SET_USER_SETTINGS:
                return this.setUserSettings(request as RequestUserSettings);
            case Messages.WALLET.DISMISS_WELCOME_MESSAGE:
                return this.dismissWelcomeMessage();
            case Messages.WALLET.DISMISS_DEFAULT_WALLET_PREFERENCES:
                return this.dismissDefaultWalletPreferences();
            case Messages.WALLET.DISMISS_RELEASE_NOTES:
                return this.dismissReleaseNotes();
            case Messages.WALLET.TOGGLE_RELEASE_NOTES_SUBSCRIPTION:
                return this.toggleReleaseNotesSubscription(
                    request as RequestToggleReleaseNotesSubscription
                );
            case Messages.WALLET.TOGGLE_DEFAULT_BROWSER_WALLET:
                return this.toggleDefaultBrowserWallet(
                    request as RequestToggleDefaultBrowserWallet
                );
            case Messages.WALLET.SET_DEFAULT_GAS:
                return this.setDefaultGas(request as RequestSetDefaultGas);
            case Messages.WALLET.UPDATE_ANTI_PHISHING_IMAGE:
                return this.updateAntiPhishingImage(
                    request as RequestUpdateAntiPhishingImage
                );
            case Messages.WALLET.TOGGLE_ANTI_PHISHING_PROTECTION:
                return this.toggleAntiPhishingProtection(
                    request as RequestToggleAntiPhishingProtection
                );
            case Messages.WALLET.SET_NATIVE_CURRENCY:
                return this.setNativeCurrency(
                    request as RequestSetNativeCurrency
                );
            case Messages.WALLET.GET_VALID_CURRENCIES:
                return this.getAllCurrencies();
            case Messages.WALLET.HARDWARE_CONNECT:
                return this.connectHardwareWallet(
                    request as RequestConnectHardwareWallet
                );
            case Messages.WALLET.HARDWARE_REMOVE:
                return this.removeHardwareWallet(
                    request as RequestRemoveHardwareWallet
                );
            case Messages.WALLET.HARDWARE_QR_SUBMIT_CRYPTO_HD_KEY_OR_ACCOUNT:
                return this.hardwareQrSubmitCryptoHdKeyOrAccount(
                    request as SubmitQRHardwareCryptoHDKeyOrAccountMessage
                );
            case Messages.WALLET.HARDWARE_QR_SUBMIT_SIGNATURE:
                return this.hardwareQrSubmitSignature(
                    request as SubmitQRHardwareSignatureMessage
                );
            case Messages.WALLET.HARDWARE_QR_CANCEL_SIGN_REQUEST:
                return this.hardwareQrCancelSignRequest(
                    request as CancelQRHardwareSignRequestMessage
                );
            case Messages.APP.OPEN_HW_CONNECT:
                return this.openHardwareConnect();
            case Messages.APP.OPEN_HW_REMOVE:
                return this.openHardwareRemove();
            case Messages.APP.OPEN_HW_RECONNECT:
                return this.openHardwareReconnect(
                    request as RequestReconnectDevice
                );
            case Messages.WALLET.HARDWARE_GET_ACCOUNTS:
                return this.getHardwareWalletAccounts(
                    request as RequestGetHardwareWalletAccounts
                );
            case Messages.WALLET.HARDWARE_IMPORT_ACCOUNTS:
                return this.importHardwareWalletAccounts(
                    request as RequestImportHardwareWalletAccounts
                );
            case Messages.WALLET.HARDWARE_GET_HD_PATH:
                return this.getHardwareWalletHDPath(
                    request as RequestWalletGetHDPath
                );
            case Messages.WALLET.HARDWARE_SET_HD_PATH:
                return this.setHardwareWalletHDPath(
                    request as RequestWalletSetHDPath
                );
            case Messages.WALLET.HARDWARE_IS_LINKED:
                return this.isAccountDeviceLinked(
                    request as RequestIsDeviceConnected
                );
            case Messages.FILTERS.SET_ACCOUNT_FILTERS:
                return this.setAccountFilters(
                    request as RequestSetAccountFilters
                );
            case Messages.BROWSER.GET_WINDOW_ID:
                return getCurrentWindowId();
            case Messages.WALLET.SET_HOTKEYS_ENABLED:
                return this.setHotkeysStatus(request as RequestSetHotkeys);
            default:
                throw new Error(`Unable to handle message of type ${type}`);
        }
    }

    /**
     * setUserOnline
     *
     * Sets the user's current network status
     *
     * @param isUserOnline Whether the user is online or not
     */
    public async setUserOnline({
        networkStatus,
    }: RequestSetUserOnline): Promise<void> {
        this.networkController.handleUserNetworkChange(networkStatus);
    }

    /**
     * getHardwareWalletHDPath
     *
     * @param device The device to get the HD path for
     * @returns The HD path for the device
     */
    public async getHardwareWalletHDPath({
        device,
    }: RequestWalletGetHDPath): Promise<string> {
        return this.keyringController.getHDPathForDevice(device);
    }

    /**
     * setHardwareWalletHDPath
     *
     * It sets the HD path for the specified device
     *
     * @param device The device to set the HD path for
     * @param path The HD path to set for the device
     */
    public async setHardwareWalletHDPath({
        device,
        path,
    }: RequestWalletSetHDPath): Promise<void> {
        return this.keyringController.setHDPath(device, path);
    }

    /**
     * getAccountBalance
     *
     * It gets the specified account balance.
     *
     * @param account The account address
     * @returns The account balance.
     */
    public async getAccountBalance(account: string): Promise<BigNumber> {
        return this.networkController.getProvider().getBalance(account);
    }

    /**
     * getAccountNativeTokenBalanceForChain
     *
     * It gets the native token balance from the selected account in the specified network.
     *
     * @param chainId the chain id
     * @returns The native token balance.
     */
    public async getAccountNativeTokenBalanceForChain(
        chainId: number
    ): Promise<BigNumber | undefined> {
        return this.accountTrackerController.getAccountNativeTokenBalanceForChain(
            chainId
        );
    }

    /**
     * refreshAccountTokenAllowances
     *
     * It refreshes all the token allownaces for the provided filters
     *
     */
    private async refreshAccountTokenAllowances(): Promise<void> {
        return this.accountTrackerController.refreshTokenAllowances();
    }

    /**
     * Adds a new account to the default (first) HD seed phrase Keyring.
     *
     */
    private async accountCreate({
        name,
    }: RequestAccountCreate): Promise<AccountInfo> {
        return this.accountTrackerController.createAccount(name);
    }

    /**
     * Returns account json data to export
     * Encrypted with password
     *
     * @param address account address
     * @param password Encrypting password
     * @returns Exported account info in JSON format
     */
    private async accountExportJson({
        address,
        password,
        encryptPassword,
    }: RequestAccountExportJson): Promise<string> {
        try {
            await this.keyringController.verifyPassword(password);
            const privateKey = await this.keyringController.exportAccount(
                address
            );
            return getAccountJson(privateKey, encryptPassword);
        } catch (error) {
            log.warn(error);
            throw new Error('Error exporting account');
        }
    }

    /**
     * Returns account json data to export
     * Encrypted with password
     *
     * @param address account address
     * @param password Encrypting password
     * @returns Exported account info in JSON format
     */
    private async accountExportPrivateKey({
        address,
        password,
    }: RequestAccountExportPK): Promise<string> {
        try {
            await this.keyringController.verifyPassword(password);
            return await this.keyringController.exportAccount(address);
        } catch (error) {
            log.warn(error);
            throw new Error('Error exporting account');
        }
    }

    /**
     * Imports an account using a json file
     *
     * @param importArgs Import data
     * @param name Imported account name
     * @returns Imported account info
     */
    private async accountImportJson({
        importArgs,
        name,
    }: RequestAccountImportJson): Promise<AccountInfo> {
        return this.accountTrackerController.importAccount(
            ImportStrategy.JSON_FILE,
            importArgs,
            name
        );
    }

    /**
     * Imports an account using the private key
     *
     * @param importArgs Import data
     * @param name Imported account name
     * @returns Imported account info
     */
    private async accountImportPrivateKey({
        importArgs,
        name,
    }: RequestAccountImportPK): Promise<AccountInfo> {
        return this.accountTrackerController.importAccount(
            ImportStrategy.PRIVATE_KEY,
            importArgs,
            name
        );
    }

    /**
     * Removes an external account from state / storage.
     *
     * @param address address to be deleted - hex
     */
    private async accountRemove({
        address,
    }: RequestAccountRemove): Promise<boolean> {
        await this.accountTrackerController.removeAccount(address);
        this.transactionController.resetTransactionsByAddress(address);
        this.permissionsController.revokeAllPermissionsOfAccount(address);
        await this.keyringController.removeAccount(address);
        this.transactionWatcherController.resetStateByAddress(address);
        this.bridgeController.resetBridgeTransactionsByAddress(address);
        this.tokenController.resetTokensByAccount(address);

        return true;
    }

    /**
     * Resets an account by removing its transaction history and added tokens.
     *
     * @param address address to be reset - hex
     */
    private async accountReset({
        address,
    }: RequestAccountRemove): Promise<void> {
        // Reset account
        await Promise.all([
            this.transactionController.resetTransactionsByAddress(address),
            this.transactionWatcherController.resetStateByAddress(address),
            this.tokenController.resetTokensByAccount(address),
            this.permissionsController.revokeAllPermissionsOfAccount(address),
            this.accountTrackerController.resetAccount(address),
            this.bridgeController.resetBridgeTransactionsByAddress(address),
        ]);
        // Refetch account balance
        this.accountTrackerController.updateAccounts({
            addresses: [address],
            assetAddresses: [NATIVE_TOKEN_ADDRESS],
        });
        // Refetch transactions
        this.transactionWatcherController.fetchAccountOnChainEvents();
    }

    /**
     * Hides an HD-generated account
     *
     * @param address address to be hidden - hex
     */
    private async accountHide({
        address,
    }: RequestAccountRemove): Promise<boolean> {
        await this.accountTrackerController.hideAccount(address);
        this.permissionsController.revokeAllPermissionsOfAccount(address);

        return true;
    }

    /**
     * Unhides an HD-generated account
     *
     * @param address address to be hidden - hex
     */
    private async accountUnhide({
        address,
    }: RequestAccountRemove): Promise<boolean> {
        await this.accountTrackerController.unhideAccount(address);
        this.permissionsController.revokeAllPermissionsOfAccount(address);

        return true;
    }

    /**
     * Renames selected account
     *
     * @param address account address
     * @param name new name
     */
    private async accountRename({
        address,
        name,
    }: RequestAccountRename): Promise<boolean> {
        this.accountTrackerController.renameAccount(address, name);
        return true;
    }

    /**
     * Updates selected account
     *
     * @param address address to be selected
     */
    private async accountSelect({
        address,
    }: RequestAccountSelect): Promise<boolean> {
        this.preferencesController.setSelectedAddress(address);
        return true;
    }

    /**
     * Returns the time in minutes for the extension auto block
     *
     */
    private async getIdleTimeout(): Promise<number> {
        return this.appStateController.getIdleTimeout();
    }

    /**
     * Set a custom time in minutes for the extension auto block
     *
     * @param idleTimeout the new timeout in minutes, should be greater than zero
     */
    private async setIdleTimeout({
        idleTimeout,
    }: RequestSetIdleTimeout): Promise<void> {
        return this.appStateController.setIdleTimeout(idleTimeout);
    }

    /**
     * Update last user active time
     *
     */
    private async setLastUserActiveTime(): Promise<void> {
        return this.appStateController.setLastActiveTime();
    }

    /**
     * Locks the vault and the app
     *
     */
    private async lockApp(): Promise<boolean> {
        await this.appStateController.lock();
        return true;
    }

    /**
     * Unlocks the vault and the app
     *
     * @param password user's password
     */
    private async unlockApp({ password }: RequestAppUnlock): Promise<boolean> {
        try {
            await this.appStateController.unlock(password);
            return true;
        } catch {
            return false;
        }
    }

    /**
     * Creates a new onboarding tab or focuses the current open one
     *
     */
    private returnToOnboarding() {
        let onboardingInstance: string | null = null;

        // Check if there is any open onboarding tab
        for (const instance in extensionInstances) {
            if (
                isOnboardingTabUrl(
                    extensionInstances[instance].port.sender?.url
                )
            ) {
                onboardingInstance = instance;
            }
        }

        if (onboardingInstance) {
            const tab = extensionInstances[onboardingInstance].port.sender?.tab;
            if (tab && tab.id && tab.windowId) {
                // Focus window
                focusWindow(tab.windowId);
                // Switch to tab
                switchToTab(tab.id);
            }
        } else {
            // Open new onboarding tab
            openExtensionInBrowser();
        }
    }

    private closeInstances() {
        // Close every other extension instance tab
        for (const instance in extensionInstances) {
            if (
                instance &&
                isOnboardingTabUrl(
                    extensionInstances[instance].port.sender?.url
                )
            ) {
                const tab = extensionInstances[instance].port.sender?.tab;
                if (tab && tab.id && tab.windowId) {
                    // Focus window
                    focusWindow(tab.windowId);
                    // Close tab
                    closeTab(tab.id);
                }
            }
        }
    }

    private openExtensionTab(route: string) {
        this.closeInstances();
        // Open new onboarding tab
        openExtensionInBrowser(route);
    }

    /**
     * Opens a new reset tab and closes every other extension tab
     *
     */
    private openReset() {
        this.openExtensionTab('reset');
    }

    /**
     * Opens a new connect to hardware wallet tab and closes every other extension tab
     *
     */
    private openHardwareConnect() {
        // Test if could be a window
        this.openExtensionTab('hardware-wallet');
    }

    /**
     * Opens a new remove to hardware wallet tab and closes every other extension tab
     *
     */
    private openHardwareRemove() {
        // Test if could be a window
        this.openExtensionTab('hardware-wallet/remove-device');
    }

    /**
     * Opens a new re-connect to hardware wallet tab and closes every other extension tab
     *
     */
    private async openHardwareReconnect({ address }: RequestReconnectDevice) {
        const vendor = await this.keyringController.getKeyringDeviceFromAccount(
            address
        );
        this.openExtensionTab(`hardware-wallet/${vendor}/reconnect`);
    }

    /**
     * Method to confirm a transaction
     *
     * @param id - id of the transaction being confirmed.
     * @param feeData - fee data selected by the user. Will update transaction's data if needed.
     * @param advancedData - advanced data that can be changed by the user to apply to the transaction.
     */
    private async confirmTransaction({
        id,
        feeData,
        advancedData,
    }: RequestConfirmTransaction) {
        const meta = this.transactionController.getTransaction(id);

        if (!meta) {
            throw new Error('The specified transaction was not found');
        }

        // If found, update the transaction fee & advanced data related values
        this.transactionController.updateTransaction({
            ...meta,
            transactionParams: {
                ...meta.transactionParams,
                gasLimit: feeData.gasLimit || meta.transactionParams.gasLimit,
                gasPrice: feeData.gasPrice || meta.transactionParams.gasPrice,
                maxPriorityFeePerGas:
                    feeData.maxPriorityFeePerGas ||
                    meta.transactionParams.maxPriorityFeePerGas,
                maxFeePerGas:
                    feeData.maxFeePerGas || meta.transactionParams.maxFeePerGas,
                nonce:
                    advancedData?.customNonce || meta.transactionParams.nonce, // custom nonce update
            },
            flashbots: advancedData?.flashbots || meta.flashbots, // flashbots update
            advancedData: {
                ...meta.advancedData,
                allowance:
                    advancedData.customAllowance ||
                    meta.advancedData?.allowance,
            },
        });

        return this.transactionController.approveTransaction(id);
    }

    /**
     * Method to reject transaction proposed by external source
     *
     * @param transactionMeta - transaction data
     */
    private rejectTransaction = async ({
        transactionId,
    }: RequestRejectTransaction) => {
        return this.transactionController.rejectTransaction(transactionId);
    };

    /**
     * Method to update transaction status
     *
     * @param transactionId - transaction id
     * @param tabId - id of the tab where the extension is opened (needed to close the window)
     */
    private updateTransactionStatus = async ({
        transactionId,
        status,
    }: RequestUpdateTransactionStatus) => {
        return this.transactionController.updateTransactionStatus(
            transactionId,
            status
        );
    };

    /**
     * Method to reject a speedUp/cancel transaction
     *
     * @param transactionId - id of the replacement transaction to be rejected.
     */
    private rejectReplacementTransaction = async ({
        transactionId,
    }: RequestRejectTransaction) => {
        return this.transactionController.rejectReplacementTransaction(
            transactionId
        );
    };

    public shouldInject(): boolean {
        return this.preferencesController.settings.defaultBrowserWallet;
    }

    /**
     * Confirms or rejects the selected dapp request
     *
     */
    private async confirmDappRequest({
        id,
        isConfirmed,
        confirmOptions,
    }: RequestConfirmDappRequest): Promise<void> {
        return this.blankProviderController.handleDappRequest(
            id,
            isConfirmed,
            confirmOptions
        );
    }

    /**
     * Rejects a DApp request by ID
     *
     */
    private async attemptRejectDappRequest({
        id,
    }: RequestRejectDappRequest): Promise<void> {
        return this.blankProviderController.attemptRejection(id);
    }

    /**
     * Checks if the given account has enough allowance to make the exchange
     *
     * @param account User account
     * @param amount Amount to be spended
     * @param exchangeType Exchange type
     * @param tokenAddress Asset to be spended address
     */
    private async checkExchangeAllowance({
        account,
        amount,
        exchangeType,
        tokenAddress,
    }: RequestCheckExchangeAllowance): Promise<boolean> {
        return this.swapController.checkSwapAllowance(
            account,
            BigNumber.from(amount),
            exchangeType,
            tokenAddress
        );
    }

    /**
     * Submits an approval transaction to setup asset allowance
     *
     * @param allowance User selected allowance
     * @param amount Exchange amount
     * @param exchangeType The exchange type
     * @param feeData Transaction gas fee data
     * @param tokenAddress Spended asset token address
     * @param customNonce Custom transaction nonce
     */
    private async approveExchange({
        allowance,
        amount,
        exchangeType,
        feeData,
        tokenAddress,
        customNonce,
    }: RequestApproveExchange): Promise<boolean> {
        return this.swapController.approveSwapExchange(
            BigNumber.from(allowance),
            BigNumber.from(amount),
            exchangeType,
            feeData,
            tokenAddress,
            customNonce
        );
    }

    /**
     * Gets a quote for the specified exchange type and parameters
     *
     * @param exchangeType Exchange type
     * @param quoteParams Quote parameters
     */
    private async getExchangeQuote({
        exchangeType,
        quoteParams,
    }: RequestGetExchangeQuote): Promise<SwapQuote> {
        return this.swapController.getExchangeQuote(exchangeType, quoteParams);
    }

    /**
     * Fetch the transaction parameters to make the exchange
     *
     * @param exchangeType Exchange type
     * @param exchangeParams Exchange parameters
     */
    private async getExchangeParameters({
        exchangeType,
        exchangeParams,
    }: RequestGetExchange): Promise<SwapParameters> {
        return this.swapController.getExchangeParameters(
            exchangeType,
            exchangeParams
        );
    }

    /**
     * Fetch the spender address for the specified exchange
     *
     * @param exchangeType Exchange type
     *
     */
    private async getExchangeSpender({
        exchangeType,
    }: RequestGetExchangeSpender): Promise<string> {
        return this.swapController.getSpender(exchangeType);
    }

    /**
     * Executes the exchange
     *
     * @param exchangeType Exchange type
     * @param exchangeParams Exchange parameters
     */
    private async executeExchange({
        exchangeType,
        exchangeParams,
    }: RequestExecuteExchange): Promise<string> {
        return this.swapController.executeExchange(
            exchangeType,
            exchangeParams
        );
    }

    /**
     * Submits an approval transaction to setup asset allowance
     *
     * @param allowance User selected allowance
     * @param amount Exchange amount
     * @param spenderAddress The spender address
     * @param feeData Transaction gas fee data
     * @param tokenAddress Spended asset token address
     * @param customNonce Custom transaction nonce
     */
    private async approveBridgeAllowance({
        allowance,
        amount,
        spenderAddress,
        feeData,
        tokenAddress,
        customNonce,
    }: RequestApproveBridgeAllowance): Promise<boolean> {
        return this.tokenAllowanceController.approveAllowance(
            BigNumber.from(allowance),
            BigNumber.from(amount),
            spenderAddress,
            feeData,
            tokenAddress,
            customNonce
        );
    }

    /**
     * Gets all the available tokens to bridge in the current network
     */
    private async getBridgeTokens(): Promise<IToken[]> {
        return this.bridgeController.getTokens();
    }

    /**
     * Gets all the available chains to execute a bridge
     */
    private async getBridgeAvailableChains(): Promise<IChain[]> {
        return this.bridgeController.getAvailableChains();
    }

    /**
     * Gets all the available routes for executing a bridging
     *
     * @param routesRequest Parameters that the routes should match
     */
    private async getBridgeRoutes({
        routesRequest,
    }: RequestGetBridgeRoutes): Promise<GetBridgeAvailableRoutesResponse> {
        return this.bridgeController.getAvailableRoutes(
            BridgeImplementation.LIFI_BRIDGE,
            routesRequest
        );
    }

    /**
     * Gets a quote for the specified bridge parameters
     *
     * @param checkAllowance Whether check or not the approval address allowance of the final user
     * @param quoteRequest Quote request parameters.
     */
    private async getBridgeQuote({
        checkAllowance,
        quoteRequest,
    }: RequestGetBridgeQuote): Promise<
        GetBridgeQuoteResponse | GetBridgeQuoteNotFoundResponse
    > {
        return this.bridgeController.getQuote(
            BridgeImplementation.LIFI_BRIDGE,
            quoteRequest,
            checkAllowance
        );
    }

    /**
     * Executes the bridge transaction based on the given parameters.
     *
     * @param bridgeTransaction Bridging transaction data
     */
    private async executeBridge({
        bridgeTransaction,
    }: RequestExecuteBridge): Promise<string> {
        return this.bridgeController.executeBridge(
            BridgeImplementation.LIFI_BRIDGE,
            bridgeTransaction
        );
    }

    /**
     * Handles the request sent by in-page provider from the DAPP
     *
     */
    private async externalRequestHandle(
        request: RequestExternalRequest,
        portId: string
    ): Promise<unknown> {
        return this.blankProviderController.handle(portId, request);
    }

    /**
     * Returns provider setup data
     *
     */
    private async setupProvider(portId: string): Promise<ProviderSetupData> {
        return this.blankProviderController.setupProvider(portId);
    }

    /**
     * Initialize provider site metadata
     *
     */
    private async setProviderIcon({ iconURL }: RequestSetIcon, portId: string) {
        return this.blankProviderController.setIcon(iconURL, portId);
    }

    /**
     * Change network method
     *
     * @param networkName network name
     */
    private async networkChange({
        networkName,
    }: RequestNetworkChange): Promise<boolean> {
        return this.networkController.setNetwork(networkName);
    }

    /**
     * Sets show test networks flag
     *
     * @param showTestNetworks flag value
     */
    private async setShowTestNetworks({
        showTestNetworks,
    }: RequestShowTestNetworks): Promise<boolean> {
        this.preferencesController.showTestNetworks = showTestNetworks;
        return true;
    }

    /**
     * Sets popup page tab flag
     *
     * @param popupPageTab flag value
     */
    private async updatePopupTab({
        popupTab,
    }: RequestUpdatePopupTab): Promise<void> {
        this.preferencesController.popupTab = popupTab;
    }

    /**
     * Rejects all open unconfirmed requests
     */
    private async rejectUnconfirmedRequests(): Promise<void> {
        const { unapprovedTransactions } =
            this.transactionController.UIStore.getState();

        // Reject unnaproved transactions
        for (const transaction in unapprovedTransactions) {
            this.transactionController.rejectTransaction(transaction);
        }

        // Reject permission requests
        this.permissionsController.rejectAllRequests();

        // Reject all dapp requests
        this.blankProviderController.cancelPendingDAppRequests();
        this.blankProviderController.rejectUnlocks();
    }

    /**
     * addNetwork
     *
     * @param name The name of the network
     * @param chainId The chain identifier of the network
     * @param rpcUrl The chain RPC url
     * @param currencySymbol The native currency symbol
     * @param blockExporerUrl The chain block explorer url
     */
    private async addNetwork({
        chainId,
        name,
        rpcUrl,
        blockExplorerUrl,
        currencySymbol,
        test,
    }: RequestAddNetwork): Promise<void> {
        return this.networkController.addNetwork({
            chainId: Number(chainId),
            chainName: name,
            rpcUrls: [rpcUrl],
            blockExplorerUrls: [blockExplorerUrl],
            nativeCurrency: {
                symbol: currencySymbol,
            },
            test: test,
        });
    }

    /**
     * editNetwork
     *
     * @param chainId The chain identifier of the network
     * @param updates.rpcUrl The chain RPC url
     * @param updates.blockExplorerUrl  The chain block explorer url (Optional)
     */
    private async editNetwork(request: RequestEditNetwork): Promise<void> {
        return this.networkController.editNetwork(Number(request.chainId), {
            blockExplorerUrls: [request.updates.blockExplorerUrl || ''],
            rpcUrls: [request.updates.rpcUrl],
            name: request.updates.name,
            test: request.updates.test,
        });
    }

    /**
     * editNetworksOrder
     *
     * @param chainId The chain identifier of the network
     * @param order Order of network
     */
    private async editNetworksOrder({
        networksOrder,
    }: RequestEditNetworksOrder): Promise<void> {
        return this.networkController.editNetworksOrder(networksOrder);
    }

    /**
     * removeNetwork
     *
     * @param chainId chain identifier of the network
     */
    private async removeNetwork({ chainId }: RequestRemoveNetwork) {
        return this.networkController.removeNetwork(chainId);
    }

    /**
     * getChainData
     *
     * @param chainId chain identifier of the network
     */
    private async getChainData({ chainId }: RequestGetChainData) {
        return getChainListItem(chainId);
    }

    /**
     * getChainDefaultRpc
     *
     * @param chainId chain identifier of the network
     * @returns default rpc url of the network
     */
    private async getChainDefaultRpc({ chainId }: RequestGetChainData) {
        return Object.values(INITIAL_NETWORKS).find(
            (network) => network.chainId === chainId
        )?.defaultRpcUrl;
    }

    /**
     * switchProvider
     *
     * @param chainId chain identifier of the network
     * @param providerType provider type {default, backup, custom}
     * @param customRpcUrl custom rpc url of the network
     *
     */
    private async switchProvider({
        chainId,
        providerType,
        customRpcUrl,
    }: RequestSwitchProvider): Promise<void> {
        return this.networkController.switchProvider(
            chainId,
            providerType,
            customRpcUrl
        );
    }

    /**
     * getRpcChainId
     *
     * @param rpcUrl rpc url of the network
     */
    private async getRpcChainId({ rpcUrl }: RequestGetRpcChainId) {
        return getCustomRpcChainId(rpcUrl);
    }

    /**
     * Password validation method
     *
     * @param password
     */
    private async passwordVerify({
        password,
    }: RequestPasswordVerify): Promise<boolean> {
        try {
            await this.keyringController.verifyPassword(password);
            return true;
        } catch {
            return false;
        }
    }

    // Permissions

    private async addNewSiteWithPermissions({
        accounts,
        origin,
        siteMetadata,
    }: RequestAddNewSiteWithPermissions) {
        return this.permissionsController.addNewSite(
            origin,
            siteMetadata,
            accounts
        );
    }

    private async confirmPermission({
        id,
        accounts,
    }: RequestConfirmPermission) {
        return this.permissionsController.handlePermissionRequest(id, accounts);
    }

    private async getAccountPermissions({
        account,
    }: RequestGetAccountPermissions) {
        return this.permissionsController.getAccountPermissions(account);
    }

    private async removeAccountFromSite({
        origin,
        account,
    }: RequestRemoveAccountFromSite) {
        return this.permissionsController.removeAccount(origin, account);
    }

    private async updateSitePermissions({
        origin,
        accounts,
    }: RequestUpdateSitePermissions) {
        return this.permissionsController.updateSite(origin, accounts);
    }

    /**
     * Get UI State
     *
     */
    private getState(): Flatten<BlankAppUIState> {
        return this.UIStore.flatState;
    }

    private getRemoteConifg(): RemoteConfigsControllerState {
        return this.remoteConfigsController.config;
    }

    private getProviderRemoteConfig(): RemoteConfigsControllerState['provider'] {
        return this.remoteConfigsController.providerConfig;
    }

    private async isEnrolledInCampaign(r: RequestIsEnrolled): Promise<boolean> {
        return this.campaignsController.isEnrolled(r.campaignId);
    }

    /**
     * Resolve ENS name
     *
     * @param name to resolve
     */
    private async ensResolve({
        name,
    }: RequestEnsResolve): Promise<string | null> {
        return this.ensController.resolveName(name);
    }

    /**
     * Lookup address for ENS
     *
     * @param address to lookup
     */
    private async ensLookup({
        address,
    }: RequestEnsLookup): Promise<string | null> {
        return this.ensController.lookupAddress(address);
    }

    /**
     * Resolve UD name
     *
     * @param name to resolve
     */
    private async udResolve({
        name,
    }: RequestUDResolve): Promise<string | null> {
        return this.udController.resolveName(name);
    }

    /**
     * Send ethereum method
     *
     * @param to recipient
     * @param feeData gas fee data
     * @param value amount
     */
    private async sendEther({
        to,
        value,
        feeData,
        advancedData,
    }: RequestSendEther): Promise<string> {
        // Add unapproved trasaction
        const {
            transactionMeta: { id },
            result,
        } = await this.transactionController.addTransaction({
            transaction: {
                to,
                from: this.preferencesController.getSelectedAddress(),
                value,
                ...feeData,
                nonce: advancedData.customNonce,
            },
            origin: 'blank',
        });

        // As we don't care about the result here, ignore errors in transaction result
        result.catch(() => {});

        // Approve it
        try {
            await this.transactionController.approveTransaction(id);
        } catch (e: any) {
            // If we detect a backend error, we parse it and throw the proper error
            if ('error' in e) {
                throw new Error(
                    (e.error?.body
                        ? JSON.parse(e.error?.body).error?.message
                        : e.reason) ?? e.message
                );
            }

            throw e;
        }

        // Return transaction hash
        const transaction = this.transactionController.getTransaction(id);
        return transaction!.transactionParams.hash!;
    }

    /**
     * Generate an unaproved transfer transaction
     *
     * @param tokenAddress erc20 token address
     * @param to recipient
     * @param feeData gas fee Data
     * @param value amount
     */
    private async addAsNewSendTransaction({
        address,
        to,
        value,
        feeData,
    }: RequestAddAsNewSendTransaction): Promise<TransactionMeta> {
        if (isNativeTokenAddress(address)) {
            const { transactionMeta, result } =
                await this.transactionController.addTransaction({
                    transaction: {
                        to,
                        from: this.preferencesController.getSelectedAddress(),
                        value: BigNumber.from(value),
                        ...feeData,
                    },
                    origin: 'blank',
                });

            // As we don't care about the result here, ignore errors in transaction result
            result.catch(() => {});

            const { nativeCurrency, iconUrls } = this.networkController.network;
            const logo = iconUrls ? iconUrls[0] : '';

            // Set native currency meta for displaying purposes
            transactionMeta.transferType = {
                amount: transactionMeta.transactionParams.value!,
                currency: nativeCurrency.symbol,
                decimals: nativeCurrency.decimals,
                logo,
                to,
            };
            this.transactionController.updateTransaction(transactionMeta);

            return transactionMeta;
        } else {
            const transferTransaction = this.getTransferTransaction();

            return transferTransaction.addAsNewTransaction(
                {
                    tokenAddress: address,
                    to,
                    amount: value,
                } as TransferTransactionPopulatedTransactionParams,
                feeData
            );
        }
    }

    /**
     * Generate an unapproved approve transaction
     *
     * @param tokenAddress erc20 token address
     * @param spenderAddress spender address
     * @param allowance  allowance amount
     * @returns transaction object
     */
    private async addAsNewApproveTransaction({
        tokenAddress,
        spenderAddress,
        allowance,
    }: RequestAddAsNewApproveTransaction): Promise<TransactionMeta> {
        const approveTransaction = new ApproveTransaction({
            transactionController: this.transactionController,
            preferencesController: this.preferencesController,
            networkController: this.networkController,
        });

        const populatedApproveTransaction =
            await approveTransaction.populateTransaction({
                tokenAddress,
                spender: spenderAddress,
                amount: BigNumber.from(allowance),
            });

        const { transactionMeta, result } =
            await this.transactionController.addTransaction({
                transaction: {
                    value: BigNumber.from('0'),
                    to: tokenAddress,
                    from: this.preferencesController
                        .getSelectedAddress()
                        .toLowerCase(),
                    data: populatedApproveTransaction.data,
                },
                origin: 'blank',
                customCategory: TransactionCategories.TOKEN_METHOD_APPROVE,
            });

        // As we don't care about the result here, ignore errors in transaction result
        result.catch(() => {});

        return transactionMeta;
    }

    /**
     * Update the gas for a send transaction
     *
     * @param transactionId of the transaction meta to update
     * @param feeData gas fee data
     */
    private async updateSendTransactionGas({
        transactionId,
        feeData,
    }: RequestUpdateSendTransactionGas): Promise<void> {
        const transferTransaction = this.getTransferTransaction();

        return transferTransaction.updateTransactionGas(transactionId, feeData);
    }

    /**
     * Approve a send transaction
     *
     * @param transactionId of the transaction to approve
     */
    private async approveSendTransaction({
        transactionId,
    }: RequestApproveSendTransaction): Promise<void> {
        const transferTransaction = this.getTransferTransaction();

        return transferTransaction.approveTransaction(transactionId);
    }

    /**
     * Get the result of a send transaction
     *
     * @param transactionId to get result
     */
    private async getSendTransactionResult({
        transactionId,
    }: RequestSendTransactionResult): Promise<string> {
        const transferTransaction = this.getTransferTransaction();

        return transferTransaction.getTransactionResult(transactionId);
    }

    /**
     * It returns the current network latest gas price
     */
    private async getLatestGasPrice(): Promise<BigNumber> {
        return BigNumber.from(this.gasPricesController.getFeeData().gasPrice!);
    }

    /**
     * It returns the current network latest gas price by fetching it from the Fee service or network
     */
    private async fetchLatestGasPriceForChain(
        chainId: number
    ): Promise<GasPriceData | undefined> {
        return this.gasPricesController.fetchGasPriceData(chainId);
    }
    /**
     * Calculate the gas limit for an approve transaction
     */
    private async calculateApproveTransactionGasLimit({
        tokenAddress,
        spender,
        amount,
    }: RequestCalculateApproveTransactionGasLimit): Promise<TransactionGasEstimation> {
        const approveTransaction = new ApproveTransaction({
            transactionController: this.transactionController,
            preferencesController: this.preferencesController,
            networkController: this.networkController,
        });
        return approveTransaction.calculateTransactionGasLimit({
            tokenAddress,
            spender,
            amount,
        });
    }

    private cancelTransaction({
        transactionId,
        gasValues,
        gasLimit,
    }: RequestCancelTransaction): Promise<void> {
        // Needed in order to make sure BigNumber are correctly passed
        const values = {};

        Object.keys(gasValues as any).forEach((key) => {
            (values as any)[key] = BigNumber.from((gasValues as any)[key]);
        });

        return this.transactionController.cancelTransaction(
            transactionId,
            values as GasPriceValue,
            gasLimit ? BigNumber.from(gasLimit) : undefined
        );
    }

    private speedUpTransaction({
        transactionId,
        gasValues,
        gasLimit,
    }: RequestSpeedUpTransaction): Promise<void> {
        // Needed in order to make sure BigNumber are correctly passed
        const values = {};

        Object.keys(gasValues as any).forEach((key) => {
            (values as any)[key] = BigNumber.from((gasValues as any)[key]);
        });

        return this.transactionController.speedUpTransaction(
            transactionId,
            values as GasPriceValue,
            gasLimit ? BigNumber.from(gasLimit) : undefined
        );
    }

    private getCancelGasPrice({
        transactionId,
    }: RequestGetCancelSpeedUpGasPriceTransaction):
        | GasPriceValue
        | FeeMarketEIP1559Values {
        const tx = this.transactionController.getTransaction(transactionId);

        if (!tx)
            throw new Error(
                `Invalid transaction id, couldn't find the transaction with ${transactionId}`
            );
        return this.transactionController.getCancelSpeedUpMinGasPrice(
            SpeedUpCancel.CANCEL,
            tx
        );
    }

    private getSpeedUpGasPrice({
        transactionId,
    }: RequestGetCancelSpeedUpGasPriceTransaction):
        | GasPriceValue
        | FeeMarketEIP1559Values {
        const tx = this.transactionController.getTransaction(transactionId);

        if (!tx)
            throw new Error(
                `Invalid transaction id, couldn't find the transaction with ${transactionId}`
            );
        return this.transactionController.getCancelSpeedUpMinGasPrice(
            SpeedUpCancel.SPEED_UP,
            tx
        );
    }

    /**
     * Calculate the gas limit for a send transaction
     */
    private async calculateSendTransactionGasLimit({
        address,
        to,
        value,
    }: RequestCalculateSendTransactionGasLimit): Promise<TransactionGasEstimation> {
        const isNativeToken = isNativeTokenAddress(address);
        const { chainId } = this.networkController.network;
        const hasFixedGasCost =
            this.networkController.hasChainFixedGasCost(chainId);
        const isZeroValue = BigNumber.from(value).eq(BigNumber.from('0x00'));

        if (isNativeToken) {
            // Native Token and Not a custom network, returns SEND_GAS_COST const.
            if (hasFixedGasCost) {
                const isContract =
                    await this.networkController.isAddressContract(to);
                if (!isContract) {
                    return {
                        gasLimit: BigNumber.from(SEND_GAS_COST),
                        estimationSucceeded: true,
                    };
                }
            }

            // Native token of a custom network, estimets gas with fallback price.
            return this.transactionController.estimateGas({
                transactionParams: {
                    to,
                    from: this.preferencesController.getSelectedAddress(),
                },
                chainId,
            } as TransactionMeta);
        }

        // Not native token, calculate transaction's gas limit.
        const transferTransaction = this.getTransferTransaction();

        return transferTransaction.calculateTransactionGasLimit(
            {
                tokenAddress: address,
                to,
                amount: value,
            } as TransferTransactionPopulatedTransactionParams,
            isZeroValue
        );
    }

    private getTransferTransaction(): TransferTransaction {
        return new TransferTransaction({
            transactionController: this.transactionController,
            tokenController: this.tokenController,
            preferencesController: this.preferencesController,
            networkController: this.networkController,
        });
    }

    /**
     * Account creation method
     *
     * @param password
     * @returns String - seed phrase
     */
    private async walletCreate({
        password,
        antiPhishingImage,
    }: RequestWalletCreate): Promise<void> {
        // Create keyring
        await this.keyringController.createNewVaultAndKeychain(password);

        // Get account
        const account = (await this.keyringController.getAccounts())[0];

        // Set selected address
        this.preferencesController.setSelectedAddress(account);

        // Show the welcome to the wallet message
        this.preferencesController.setShowWelcomeMessage(true);

        // Show the default wallet preferences
        this.preferencesController.setShowDefaultWalletPreferences(true);

        // Get manifest version and init the release notes settings
        const appVersion = getVersion();
        this.preferencesController.initReleaseNotesSettings(appVersion);

        // Set account tracker
        this.accountTrackerController.addPrimaryAccount(account);

        // Create and assign to the Wallet an anti phishing image
        this.preferencesController.assignNewPhishingPreventionImage(
            antiPhishingImage
        );

        // Unlock when account is created so vault will be ready after onboarding
        return this.appStateController.unlock(password);
    }

    /**
     * Imports an existing account
     *
     * @param password
     * @param seedPhrase imported wallet seed phrase
     */
    private async walletImport({
        password,
        seedPhrase,
        antiPhishingImage,
        reImport,
        defaultNetwork,
    }: RequestWalletImport): Promise<boolean> {
        // Clear accounts in accountTracker
        this.accountTrackerController.clearAccounts();

        // Clear unapproved transactions
        this.transactionController.clearUnapprovedTransactions();

        // Clear all activities
        this.activityListController.clearActivities();

        // Clear all tokens
        this.tokenController.clearTokens();

        // BIP44 seed phrase are always lowercase
        seedPhrase = seedPhrase.toLowerCase();

        // Create new vault
        await this.keyringController.createNewVaultAndRestore(
            password,
            seedPhrase
        );

        if (!reImport) {
            // Show the welcome to the wallet message
            this.preferencesController.setShowWelcomeMessage(true);

            // Show the default wallet preferences
            this.preferencesController.setShowDefaultWalletPreferences(true);
        }

        // Set Seed Phrase Backed up
        this.onboardingController.isSeedPhraseBackedUp = true;

        // Get account
        const account = (await this.keyringController.getAccounts())[0];

        // Set selected address
        this.preferencesController.setSelectedAddress(account);

        // Show the welcome to the wallet message
        this.preferencesController.setShowWelcomeMessage(true);

        // Show the default wallet preferences
        this.preferencesController.setShowDefaultWalletPreferences(true);

        // Get manifest version and init the release notes settings
        const appVersion = getVersion();
        this.preferencesController.initReleaseNotesSettings(appVersion);

        // Set account tracker
        this.accountTrackerController.addPrimaryAccount(account);

        // Unlock when account is created so vault will be ready after onboarding
        await this.appStateController.unlock(password);

        // Force network to be mainnet if it is not provided
        let network: string = AvailableNetworks.MAINNET;

        if (defaultNetwork) {
            const fullNetwork =
                this.networkController.searchNetworkByName(defaultNetwork);
            //only allow test networks
            if (fullNetwork && fullNetwork.test) {
                network = defaultNetwork;
            }
        }
        await this.networkController.setNetwork(network);

        // reconstruct past erc20 transfers
        this.transactionWatcherController.fetchAccountOnChainEvents();

        // Create and assign to the Wallet an anti phishing image
        this.preferencesController.assignNewPhishingPreventionImage(
            antiPhishingImage
        );

        return true;
    }

    /**
     * Resets wallet with seed phrase
     *
     * @param password
     * @param seedPhrase imported wallet seed phrase
     */
    private async walletReset({
        password,
        seedPhrase,
        antiPhishingImage,
    }: RequestWalletReset): Promise<boolean> {
        return this.walletImport({
            password,
            seedPhrase,
            reImport: true,
            antiPhishingImage,
        });
    }

    /**
     * It returns the user seed phrase if the password provided is correct
     *
     * @param password The user password
     * @throws If password is invalid
     * @returns The wallet seed phrase
     */
    private async getSeedPhrase({
        password,
    }: RequestSeedPhrase): Promise<string> {
        try {
            const seedPhrase = await this.keyringController.verifySeedPhrase(
                password
            );
            return seedPhrase;
        } catch (error) {
            log.warn(error);
            throw Error('Error verifying seed phrase');
        }
    }

    /**
     * Method to verify if the user has correctly completed the seed phrase challenge
     *
     * @param seedPhrase
     */
    private async verifySP({
        password,
        seedPhrase,
    }: RequestVerifySeedPhrase): Promise<boolean> {
        let vaultSeedPhrase = '';
        try {
            vaultSeedPhrase = await this.keyringController.verifySeedPhrase(
                password
            );
        } catch (error) {
            log.warn(error);
            throw Error('Error verifying seed phrase');
        }
        if (seedPhrase === vaultSeedPhrase) {
            this.onboardingController.isSeedPhraseBackedUp = true;
            return true;
        } else {
            throw new Error('Seed Phrase is not valid');
        }
    }

    /**
     * Method to mark setup process as complete and to fire a notification.
     *
     */
    private async completeSetup({
        sendNotification,
    }: RequestCompleteSetup): Promise<void> {
        if (!this.isSetupComplete) {
            if (sendNotification) {
                showSetUpCompleteNotification();
            }
            this.isSetupComplete = true;
        }
    }

    /**
     * State subscription method
     *
     */
    private stateSubscribe(id: string, port: chrome.runtime.Port): boolean {
        const cb = this.createSubscription<typeof Messages.STATE.SUBSCRIBE>(
            id,
            port
        );

        const sendState = () => {
            const flatState = this.UIStore.flatState;
            cb(flatState);
        };

        this.UIStore.subscribe(sendState);

        port.onDisconnect.addListener((): void => {
            this.unsubscribe(id);
            this.UIStore.unsubscribe(sendState);
        });

        return true;
    }

    /**
     * Provider event subscription method
     *
     */
    private blankProviderEventSubscribe(
        id: string,
        port: chrome.runtime.Port,
        portId: string
    ): boolean {
        const cb = this.createSubscription<
            typeof Messages.EXTERNAL.EVENT_SUBSCRIPTION
        >(id, port);

        const handleSubscription = (eventData: ExternalEventSubscription) => {
            switch (eventData.eventName) {
                case ProviderEvents.accountsChanged:
                    cb(
                        this.blankProviderController.handleAccountUpdates(
                            portId,
                            eventData
                        )
                    );
                    break;
                case ProviderEvents.message:
                    if (eventData.portId === portId) {
                        cb({
                            eventName: eventData.eventName,
                            payload: eventData.payload,
                        });
                    }
                    break;
                default:
                    cb(eventData);
                    break;
            }
        };

        this.blankProviderController.on(
            BlankProviderEvents.SUBSCRIPTION_UPDATE,
            handleSubscription
        );

        port.onDisconnect.addListener((): void => {
            this.unsubscribe(id);
            this.blankProviderController.off(
                BlankProviderEvents.SUBSCRIPTION_UPDATE,
                handleSubscription
            );
        });

        return true;
    }

    /**
     * Get all the erc20 tokens method
     *
     */
    private async getTokens({ chainId }: RequestGetTokens): Promise<ITokens> {
        return this.tokenController.getTokens(chainId);
    }

    /**
     * Get all the erc20 tokens that the user added method
     *
     */
    private async getUserTokens({
        accountAddress,
        chainId,
    }: RequestGetUserTokens): Promise<ITokens> {
        return this.tokenController.getUserTokens(accountAddress, chainId);
    }

    /**
     * get erc20 token method
     *
     * @param tokenAddress erc20 token address
     */
    private async getToken({
        tokenAddress,
        accountAddress,
        chainId,
    }: RequestGetToken): Promise<Token> {
        return this.tokenController.getToken(
            tokenAddress,
            accountAddress,
            chainId
        );
    }

    /**
     * Get balance for a single token address
     *
     * @returns token balance for that account
     */
    private async getTokenBalance({
        tokenAddress,
        account,
    }: RequestGetTokenBalance): Promise<BigNumber> {
        return this.tokenOperationsController.balanceOf(tokenAddress, account);
    }

    /**
     * Searches inside the assets list for tokens that matches the criteria
     *
     * @param query The user input query to search for (address, name, symbol)
     */
    private async searchTokenInAssetsList({
        query,
        exact,
        accountAddress,
        chainId,
    }: RequestSearchToken): Promise<SearchTokensResponse> {
        return this.tokenController.search(
            query,
            exact,
            accountAddress,
            chainId,
            false
        );
    }

    /**
     * Submits an approval transaction to setup asset allowance
     *
     * @param allowance User selected allowance
     * @param amount Exchange amount
     * @param spenderAddress The spender address
     * @param feeData Transaction gas fee data
     * @param tokenAddress Asset token address
     * @param customNonce Custom transaction nonce
     */
    private async approveAllowance({
        allowance,
        amount,
        spenderAddress,
        feeData,
        tokenAddress,
        customNonce,
    }: RequestApproveAllowance): Promise<boolean> {
        return this.tokenAllowanceController.approveAllowance(
            BigNumber.from(allowance),
            BigNumber.from(amount),
            spenderAddress,
            feeData,
            tokenAddress,
            customNonce
        );
    }

    /**
     * Add custom erc20 token method
     *
     * @param address erc20 token address
     * @param name erc20 token name
     * @param symbol erc20 token symbol
     * @param decimals erc20 token decimals
     * @param logo erc20 token logo
     * @param type erc20 token type
     */
    private async addCustomToken({
        address,
        name,
        symbol,
        decimals,
        logo,
        type,
    }: RequestAddCustomToken): Promise<void | void[]> {
        return this.tokenController.addCustomToken(
            new Token(address, name, symbol, decimals, logo, type)
        );
    }

    /**
     * Delete a custom erc20 tokens method
     *
     * @param address of the ERC20 token to delete
     */
    private async deleteCustomToken({
        address,
        accountAddress,
        chainId,
    }: RequestDeleteCustomToken): Promise<void> {
        return this.tokenController.deleteUserToken(
            address,
            accountAddress,
            chainId
        );
    }

    /**
     * Add custom erc20 tokens method
     *
     * @param tokens erc20 tokens array
     */
    private async addCustomTokens({
        tokens,
        accountAddress,
        chainId,
    }: RequestAddCustomTokens): Promise<void | void[]> {
        return this.tokenController.addCustomTokens(
            tokens,
            accountAddress,
            chainId,
            true
        );
    }

    /**
     * Send erc20 token method
     *
     * @param tokenAddress erc20 token address
     * @param to recipient
     * @param feeData gas fee data
     * @param value amount
     */
    private async sendToken({
        tokenAddress,
        to,
        value,
        feeData,
        advancedData,
    }: RequestSendToken): Promise<string> {
        /**
         * Old Method
         */
        //return this.tokenController.transfer(tokenAddress, to, value, gasPrice);

        const transferTransaction = this.getTransferTransaction();

        return transferTransaction.do(
            tokenAddress,
            to,
            value,
            feeData,
            advancedData
        );
    }

    /**
     * Search the token in the blockchain
     *
     * @param tokenAddress erc20 token address
     */
    private async populateTokenData({
        tokenAddress,
    }: RequestPopulateTokenData): Promise<FetchTokenResponse> {
        return this.tokenOperationsController.fetchTokenDataFromChain(
            tokenAddress
        );
    }

    /**
     * Remove all entries in the book
     *
     */
    private async addressBookClear({}: RequestAddressBookClear): Promise<boolean> {
        return this.addressBookController.clear();
    }

    /**
     * Remove a contract entry by address
     *
     * @param address - Recipient address to delete
     */
    private async addressBookDelete({
        address,
    }: RequestAddressBookDelete): Promise<boolean> {
        return this.addressBookController.delete(address);
    }

    /**
     * Add or update a contact entry by address
     *
     * @param address - Recipient address to add or update
     * @param name - Nickname to associate with this address
     * @param note - User's note about address
     * @returns - Boolean indicating if the address was successfully set
     */
    private async addressBookSet({
        address,
        name,
        note,
    }: RequestAddressBookSet): Promise<boolean> {
        return this.addressBookController.set(address, name, note);
    }

    /**
     * Get the contacts
     *
     * @returns - A map with the entries
     */
    private async addressBookGet({}: RequestAddressBookGet): Promise<NetworkAddressBook> {
        return this.addressBookController.get();
    }

    /**
     * Get the contacts
     *
     * @param address - Recipient address to search
     *
     * @returns - A address book entry
     */
    private async addressBookByAddress({
        address,
    }: RequestAddressBookGetByAddress): Promise<AddressBookEntry | undefined> {
        return this.addressBookController.getByAddress(address);
    }

    /**
     * Get the recent addresses with which the wallet has interacted
     *
     * @param limit - Optional. The maximun number of recent address to return.
     *
     * @returns - A map with the entries
     */
    private async addressBookGetRecentAddresses({
        limit,
    }: RequestAddressBookGetRecentAddresses): Promise<NetworkAddressBook> {
        return this.addressBookController.getRecentAddresses(limit);
    }

    /**
     * Sets user settings collection
     *
     * @param settings user settings
     */
    private async setUserSettings({
        settings,
    }: RequestUserSettings): Promise<boolean> {
        this.preferencesController.settings = settings;
        return true;
    }

    /**
     * Sets the showWelcomeMessage flag to false
     */
    private async dismissWelcomeMessage(): Promise<boolean> {
        this.preferencesController.showWelcomeMessage = false;
        return true;
    }

    /**
     * Sets the showDefaultWalletPreferences flag to false
     */
    private async dismissDefaultWalletPreferences(): Promise<boolean> {
        this.preferencesController.showDefaultWalletPreferences = false;
        return true;
    }

    /**
     * Dismisses the release notes and sets the lastVersionUserSawNews variable
     */
    private async dismissReleaseNotes(): Promise<boolean> {
        this.preferencesController.releaseNotesSettings = {
            lastVersionUserSawNews: getVersion(),
            latestReleaseNotes: [],
        };
        return true;
    }

    /**
     * Gets the next nonce for the provided address
     * @param address network address to get the nonce from
     *
     * @returns - Nonce number
     */
    private async getNextNonce({
        address,
    }: RequestNextNonce): Promise<number | undefined> {
        return this.transactionController.getNextNonce(address);
    }

    /**
     * Updates the AntiPhishingImage
     * @param antiPhishingImage base64 Image to be assigned to the user's profile
     *
     */
    private updateAntiPhishingImage({
        antiPhishingImage,
    }: RequestUpdateAntiPhishingImage): Promise<void> {
        return this.preferencesController.assignNewPhishingPreventionImage(
            antiPhishingImage
        );
    }

    /**
     * Sets whether the user wants to have the phishing protection or not
     * @param antiPhishingProtectionEnabeld flags that indicates the anti-phising feature status
     *
     */
    private toggleAntiPhishingProtection({
        antiPhishingProtectionEnabeld,
    }: RequestToggleAntiPhishingProtection) {
        this.preferencesController.updateAntiPhishingProtectionStatus(
            antiPhishingProtectionEnabeld
        );
    }

    /**
     * Sets whether the user wants to have the phishing protection or not
     * @param antiPhishingProtectionEnabeld flags that indicates the anti-phising feature status
     *
     */
    private toggleReleaseNotesSubscription({
        releaseNotesSubscriptionEnabled,
    }: RequestToggleReleaseNotesSubscription) {
        this.preferencesController.updateReleseNotesSubscriptionStatus(
            releaseNotesSubscriptionEnabled
        );
    }

    /**
     * Sets whether the user wants to have BlockWallet as the default browser
     * @param defaultBrowser flags that indicates the default browser status
     */
    private toggleDefaultBrowserWallet({
        defaultBrowserWalletEnabled,
    }: RequestToggleDefaultBrowserWallet) {
        this.preferencesController.updateDefaultBrowserWalletStatus(
            defaultBrowserWalletEnabled
        );
    }

    /**
     * Sets the default gas option preference
     * @param defaultGasOption default gas option
     */
    private setDefaultGas({ defaultGasOption }: RequestSetDefaultGas) {
        this.preferencesController.defaultGasOption = defaultGasOption;
    }

    /**
     * Updates the user's native currency preference and fires the exchange rates update
     * @param currencyCode the user selected currency
     *
     */
    private setNativeCurrency({ currencyCode }: RequestSetNativeCurrency) {
        if (!isCurrencyCodeValid(currencyCode)) {
            return Promise.reject('Invalid currency code.');
        }
        this.preferencesController.nativeCurrency = currencyCode;
        return this.exchangeRatesController.updateExchangeRates();
    }

    /**
     * Fetches all the currency options
     * @returns all the currency options sorted alphabetically
     *
     */
    private getAllCurrencies(): Currency[] {
        return getCurrencies();
    }

    private searchChainsByTerm({
        term,
    }: {
        term: string;
    }): Promise<{ chain: ChainListItem; isEnabled: boolean }[]> {
        const filteredChains = searchChainsByTerm(term);
        const networkByChainId = new Map<number, Network>();
        Object.values(this.networkController.networks).map((network) => {
            networkByChainId.set(network.chainId, network);
        });
        return Promise.resolve(
            filteredChains.map((chain: any) => {
                return {
                    chain,
                    isEnabled:
                        networkByChainId.get(chain.chainId)?.enable ?? false,
                };
            })
        );
    }

    /**
     * Adds a new hardware wallet keyring.
     *
     * @param device device type to connect
     */
    private async connectHardwareWallet({
        device,
    }: RequestConnectHardwareWallet): Promise<boolean> {
        return this.keyringController.connectHardwareKeyring(device);
    }

    /**
     * Gets a list of accounts from the connected device
     *
     * @param device device type to get accountz
     */
    private async getHardwareWalletAccounts({
        device,
        pageIndex = 0,
        pageSize = 5,
    }: RequestGetHardwareWalletAccounts): Promise<DeviceAccountInfo[]> {
        return this.accountTrackerController.getHardwareWalletAccounts(
            device,
            pageIndex,
            pageSize
        );
    }

    private async importHardwareWalletAccounts({
        deviceAccounts,
        device,
    }: RequestImportHardwareWalletAccounts): Promise<AccountInfo[]> {
        return this.accountTrackerController.importHardwareWalletAccounts(
            deviceAccounts,
            device
        );
    }

    private async setAccountFilters({
        accountFilters,
    }: RequestSetAccountFilters): Promise<void> {
        this.preferencesController.filters = {
            account: accountFilters,
        };
    }

    /**
     * isAccountDeviceLinked
     *
     * Checks if the current account device is connected.
     * This applies only to Ledger devices. Every other keyring type returns true.
     *
     * @param address The address of the account to check
     * @returns Whether the account device is connected or not
     */
    private async isAccountDeviceLinked({
        address,
    }: RequestIsDeviceConnected): Promise<boolean> {
        return this.keyringController.isAccountDeviceLinked(address);
    }

    /**
     * Removes a new hardware wallet keyring.
     *
     * @param address address to be deleted - hex
     */
    private async removeHardwareWallet({
        device,
    }: RequestRemoveHardwareWallet): Promise<boolean> {
        const accountType =
            this.accountTrackerController.getAccountTypeFromDevice(device);
        const removeAccountPromises: Promise<boolean>[] = [];

        const accounts =
            this.accountTrackerController.store.getState().accounts;
        for (const address in accounts) {
            const account = accounts[address];
            if (account.accountType === accountType) {
                removeAccountPromises.push(this.accountRemove({ address }));
            }
        }

        if (!removeAccountPromises.length) {
            return false; // no accounts
        }

        const results = await Promise.all(removeAccountPromises);
        if (results.some((r: boolean) => !r)) {
            return false; // some error
        }

        await this.keyringController.removeDeviceKeyring(device);

        return true;
    }

    private async hardwareQrSubmitCryptoHdKeyOrAccount({
        qr,
    }: SubmitQRHardwareCryptoHDKeyOrAccountMessage): Promise<boolean> {
        try {
            const decoder = new URRegistryDecoder();
            if (!decoder.receivePart(qr)) {
                return false;
            }

            if (!decoder.isSuccess() || decoder.isError()) {
                throw new Error(decoder.resultError());
            }

            const result = decoder.resultRegistryType();
            const ur = result.toUR();
            if (ur.type === 'crypto-hdkey') {
                await this.keyringController.submitQRHardwareCryptoHDKey(
                    ur.cbor.toString('hex')
                );
            } else {
                await this.keyringController.submitQRHardwareCryptoAccount(
                    ur.cbor.toString('hex')
                );
            }
            return true;
        } catch (err) {
            log.error(err);
            return false;
        }
    }

    private async hardwareQrSubmitSignature({
        requestId,
        qr,
    }: SubmitQRHardwareSignatureMessage): Promise<boolean> {
        try {
            const decoder = new URRegistryDecoder();
            if (!decoder.receivePart(qr)) {
                return false;
            }

            if (!decoder.isSuccess() || decoder.isError()) {
                throw new Error(decoder.resultError());
            }

            const ur = decoder.resultUR();

            this.keyringController.submitQRHardwareSignature(
                requestId,
                ur.cbor
            );
            return true;
        } catch (err) {
            log.error(err);
            return false;
        }
    }

    private async hardwareQrCancelSignRequest({}: CancelQRHardwareSignRequestMessage): Promise<boolean> {
        this.keyringController.cancelQRHardwareSignRequest();
        return true;
    }

    /*
     * Get the specificrelease note of a version
     * @returns the notes (if exists) of the version
     *
     */
    private generateOnDemandReleaseNotes({
        version,
    }: RequestGenerateOnDemandReleaseNotes): Promise<ReleaseNote[]> {
        return generateOnDemandReleaseNotes(version);
    }

    /**
     * Set hotkeys enabled/disabled
     *
     * @param enabled indicates if the extension can use hotkeys
     */
    private setHotkeysStatus({ enabled }: RequestSetHotkeys) {
        this.preferencesController.hotkeysStatus = enabled;
    }
}<|MERGE_RESOLUTION|>--- conflicted
+++ resolved
@@ -115,13 +115,9 @@
     SubmitQRHardwareSignatureMessage,
     CancelQRHardwareSignRequestMessage,
     RequestUpdateTransactionStatus,
-<<<<<<< HEAD
     RequestSwitchProvider,
     RequestIsEnrolled,
-=======
     RequestSetHotkeys,
-    RequestIsEnrolled
->>>>>>> 6abb4793
 } from '../utils/types/communication';
 
 import EventEmitter from 'events';
