/* eslint-disable @typescript-eslint/no-non-null-assertion */
/* eslint-disable @typescript-eslint/no-empty-function */
// Explicitly disabled no-empty-pattern on this file as some actions need generic param typing but receive empty objects.
/* eslint-disable no-empty-pattern */
import {
    ExternalEventSubscription,
    MessageTypes,
    RequestAccountCreate,
    RequestAccountExportJson,
    RequestAccountExportPK,
    RequestAccountImportJson,
    RequestAccountImportPK,
    RequestAccountRemove,
    RequestAccountHide,
    RequestAccountUnhide,
    RequestAccountRename,
    RequestAccountSelect,
    RequestAddNewSiteWithPermissions,
    RequestAppUnlock,
    RequestEnsResolve,
    RequestEnsLookup,
    RequestUDResolve,
    RequestConfirmPermission,
    RequestConfirmTransaction,
    RequestSendToken,
    RequestGetTokens,
    RequestGetToken,
    RequestGetTokenBalance,
    RequestAddCustomToken,
    RequestAddCustomTokens,
    RequestGetUserTokens,
    RequestPopulateTokenData,
    RequestExternalRequest,
    RequestGetAccountPermissions,
    RequestNetworkChange,
    RequestPasswordVerify,
    RequestRemoveAccountFromSite,
    RequestSeedPhrase,
    RequestSendEther,
    RequestTypes,
    RequestUpdateSitePermissions,
    RequestVerifySeedPhrase,
    RequestWalletCreate,
    RequestWalletImport,
    RequestCheckExchangeAllowance,
    RequestApproveExchange,
    RequestGetExchangeQuote,
    RequestGetExchange,
    RequestExecuteExchange,
    ResponseType,
    SubscriptionMessageTypes,
    TransportRequestMessage,
    RequestSearchToken,
    RequestShowTestNetworks,
    RequestUpdatePopupTab,
    RequestAddAsNewSendTransaction,
    RequestUpdateSendTransactionGas,
    RequestApproveSendTransaction,
    RequestSendTransactionResult,
    RequestCalculateSendTransactionGasLimit,
    RequestRejectTransaction,
    RequestSetIdleTimeout,
    RequestSetIcon,
    RequestDeleteCustomToken,
    RequestAddressBookGetByAddress,
    RequestAddressBookGet,
    RequestAddressBookSet,
    RequestAddressBookDelete,
    RequestAddressBookClear,
    RequestAddressBookGetRecentAddresses,
    RequestCompleteSetup,
    RequestAddNetwork,
    RequestConfirmDappRequest,
    RequestWalletReset,
    RequestUserSettings,
    RequestCancelTransaction,
    RequestSpeedUpTransaction,
    RequestGetCancelSpeedUpGasPriceTransaction,
    RequestNextNonce,
    RequestUpdateAntiPhishingImage,
    RequestToggleAntiPhishingProtection,
    RequestToggleReleaseNotesSubscription,
    RequestSetNativeCurrency,
    RequestToggleDefaultBrowserWallet,
    RequestConnectHardwareWallet,
    RequestGetHardwareWalletAccounts,
    RequestImportHardwareWalletAccounts,
    RequestSetAccountFilters,
    RequestWalletGetHDPath,
    RequestWalletSetHDPath,
    RequestRemoveNetwork,
    RequestGetChainData,
    RequestGetRpcChainId,
    RequestSearchChains,
    RequestIsDeviceConnected,
    RequestReconnectDevice,
    RequestRejectDappRequest,
    RequestRemoveHardwareWallet,
    RequestGenerateOnDemandReleaseNotes,
    RequestEditNetwork,
    RequestSetUserOnline,
    RequestExecuteBridge,
    RequestGetBridgeQuote,
    RequestApproveBridgeAllowance,
    RequestGetBridgeRoutes,
    RequestEditNetworksOrder,
    RequestAccountReset,
    RequestSetDefaultGas,
    RequestCalculateApproveTransactionGasLimit,
    RequestApproveAllowance,
    RequestAddAsNewApproveTransaction,
    RequestGetExchangeSpender,
    Origin,
    SubmitQRHardwareCryptoHDKeyOrAccountMessage,
    SubmitQRHardwareSignatureMessage,
    CancelQRHardwareSignRequestMessage,
    RequestUpdateTransactionStatus,
<<<<<<< HEAD
    RequestSwitchProvider,
=======
    RequestIsEnrolled,
>>>>>>> 2bfcef16
} from '../utils/types/communication';

import EventEmitter from 'events';
import { BigNumber } from '@ethersproject/bignumber';
import BlankStorageStore from '../infrastructure/stores/BlankStorageStore';
import { Flatten } from '../utils/types/helpers';
import { Messages } from '../utils/types/communication';
import {
    TransactionCategories,
    TransactionMeta,
} from './transactions/utils/types';
import {
    BlankAppState,
    BlankAppUIState,
} from '../utils/constants/initialState';
import AppStateController, { AppStateEvents } from './AppStateController';
import OnboardingController from './OnboardingController';
import BlankProviderController, {
    BlankProviderEvents,
} from './BlankProviderController';
import NetworkController from './NetworkController';
import PermissionsController from './PermissionsController';
import { EnsController } from './EnsController';
import { UDController } from './UDController';
import TransactionController, {
    SEND_GAS_COST,
    TransactionGasEstimation,
    SpeedUpCancel,
    GasPriceValue,
    FeeMarketEIP1559Values,
} from './transactions/TransactionController';
import { GasPriceData } from './GasPricesController';
import { PreferencesController, ReleaseNote } from './PreferencesController';
import { ExchangeRatesController } from './ExchangeRatesController';
import {
    AccountInfo,
    AccountTrackerController,
    DeviceAccountInfo,
} from './AccountTrackerController';

import { GasPricesController } from './GasPricesController';
import {
    TokenController,
    TokenControllerProps,
    NATIVE_TOKEN_ADDRESS,
} from './erc-20/TokenController';
import SwapController, { SwapParameters, SwapQuote } from './SwapController';
import {
    FetchTokenResponse,
    IToken,
    ITokens,
    SearchTokensResponse,
    Token,
} from './erc-20/Token';
import { ImportStrategy, getAccountJson } from '../utils/account';
import { ActivityListController } from './ActivityListController';
import {
    TransferTransaction,
    TransferTransactionPopulatedTransactionParams,
} from './erc-20/transactions/TransferTransaction';
import { TokenOperationsController } from './erc-20/transactions/TokenOperationsController';
import {
    ProviderEvents,
    ProviderSetupData,
} from '@block-wallet/provider/types';
import {
    AddressBookController,
    AddressBookEntry,
    NetworkAddressBook,
} from './AddressBookController';
import KeyringControllerDerivated from './KeyringControllerDerivated';

import { showSetUpCompleteNotification } from '../utils/notifications';
import { extensionInstances } from '../infrastructure/connection';
import {
    focusWindow,
    openExtensionInBrowser,
    switchToTab,
    closeTab,
    getVersion,
    getCurrentWindowId,
} from '../utils/window';
import log from 'loglevel';
import BlockUpdatesController from './block-updates/BlockUpdatesController';

import ComposedStore from '../infrastructure/stores/ComposedStore';
import BlockFetchController from './block-updates/BlockFetchController';
import {
    Currency,
    getCurrencies,
    isCurrencyCodeValid,
} from '../utils/currency';
import { AvailableNetworks } from './privacy/types';

import { toError } from '../utils/toError';

import { getCustomRpcChainId } from '../utils/ethereumChain';
import { getChainListItem, searchChainsByTerm } from '../utils/chainlist';
import { ChainListItem } from '@block-wallet/chains-assets';
import { INITIAL_NETWORKS, Network } from '../utils/constants/networks';

import { generateOnDemandReleaseNotes } from '../utils/userPreferences';
import { TransactionWatcherController } from './TransactionWatcherController';
import { PrivacyAsyncController } from './privacy/PrivacyAsyncController';
import { isNativeTokenAddress } from '../utils/token';
import BridgeController, {
    GetBridgeAvailableRoutesResponse,
    GetBridgeQuoteNotFoundResponse,
    GetBridgeQuoteResponse,
} from './BridgeController';
import { IChain } from '../utils/types/chain';
import { BridgeImplementation } from '../utils/bridgeApi';
import TokenAllowanceController from './erc-20/transactions/TokenAllowanceController';
import { isOnboardingTabUrl } from '../utils/window';
import RemoteConfigsController, {
    RemoteConfigsControllerState,
} from './RemoteConfigsController';
import { ApproveTransaction } from './erc-20/transactions/ApproveTransaction';
import { URRegistryDecoder } from '@keystonehq/bc-ur-registry-eth';
import CampaignsController from './CampaignsController';

export interface BlankControllerProps {
    initState: BlankAppState;
    blankStateStore: BlankStorageStore;
    devTools?: any;
    encryptor?: any;
}

export enum BlankControllerEvents {
    EXTERNAL_REQUESTS_AMOUNT_CHANGE = 'EXTERNAL_REQUESTS_AMOUNT_CHANGE',
}

export default class BlankController extends EventEmitter {
    // Controllers
    private readonly appStateController: AppStateController;
    private readonly onboardingController: OnboardingController;
    private readonly networkController: NetworkController;
    private readonly ensController: EnsController;
    private readonly udController: UDController;
    private readonly keyringController: KeyringControllerDerivated;
    private readonly accountTrackerController: AccountTrackerController;
    private readonly preferencesController: PreferencesController;
    private readonly transactionController: TransactionController;
    private readonly privacyController: PrivacyAsyncController;
    private readonly exchangeRatesController: ExchangeRatesController;
    private readonly gasPricesController: GasPricesController;
    private readonly blankStateStore: BlankStorageStore;
    private readonly tokenOperationsController: TokenOperationsController;
    private readonly tokenController: TokenController;
    private readonly swapController: SwapController;
    private readonly bridgeController: BridgeController;
    private readonly blankProviderController: BlankProviderController;
    private readonly activityListController: ActivityListController;
    private readonly permissionsController: PermissionsController;
    private readonly addressBookController: AddressBookController;
    private readonly blockFetchController: BlockFetchController;
    private readonly blockUpdatesController: BlockUpdatesController;
    private readonly transactionWatcherController: TransactionWatcherController;
    private readonly tokenAllowanceController: TokenAllowanceController;
    private readonly remoteConfigsController: RemoteConfigsController;
    private readonly campaignsController: CampaignsController;

    // Stores
    private readonly store: ComposedStore<BlankAppState>;
    private readonly UIStore: ComposedStore<BlankAppUIState>;

    private readonly _devTools: any;

    private subscriptions: Record<string, chrome.runtime.Port>;
    private isSetupComplete: boolean;

    constructor(props: BlankControllerProps) {
        super();

        const initState = props.initState;

        this.subscriptions = {};

        this.isSetupComplete = false;

        this._devTools = props.devTools;

        this.blankStateStore = props.blankStateStore;

        // Controllers Initialization
        this.preferencesController = new PreferencesController({
            initState: initState.PreferencesController,
        });

        this.networkController = new NetworkController(
            initState.NetworkController
        );

        this.remoteConfigsController = new RemoteConfigsController(
            initState.RemoteConfigsController
        );

        this.blockFetchController = new BlockFetchController(
            this.networkController,
            initState.BlockFetchController
        );

        this.blockUpdatesController = new BlockUpdatesController(
            this.networkController,
            this.blockFetchController,
            initState.BlockUpdatesController
        );

        this.keyringController = new KeyringControllerDerivated({
            initState: initState.KeyringController,
            encryptor: props.encryptor || undefined,
        });

        this.ensController = new EnsController({
            networkController: this.networkController,
        });

        this.udController = new UDController({
            networkController: this.networkController,
        });

        this.permissionsController = new PermissionsController(
            initState.PermissionsController,
            this.preferencesController
        );

        this.gasPricesController = new GasPricesController(
            this.networkController,
            this.blockUpdatesController,
            initState.GasPricesController
        );

        this.tokenOperationsController = new TokenOperationsController({
            networkController: this.networkController,
        });

        this.tokenController = new TokenController(initState.TokenController, {
            tokenOperationsController: this.tokenOperationsController,
            preferencesController: this.preferencesController,
            networkController: this.networkController,
        } as TokenControllerProps);

        this.onboardingController = new OnboardingController(
            initState.OnboardingController,
            this.keyringController
        );

        this.transactionController = new TransactionController(
            this.networkController,
            this.preferencesController,
            this.permissionsController,
            this.gasPricesController,
            this.tokenController,
            this.blockUpdatesController,
            this.keyringController,
            initState.TransactionController,
            this.keyringController.signEthTransaction.bind(
                this.keyringController
            )
        );

        this.privacyController = new PrivacyAsyncController({
            networkController: this.networkController,
            state: initState.BlankDepositController,
        });

        this.appStateController = new AppStateController(
            initState.AppStateController,
            this.keyringController,
            this.transactionController
        );

        this.transactionWatcherController = new TransactionWatcherController(
            this.networkController,
            this.preferencesController,
            this.blockUpdatesController,
            this.tokenController,
            this.transactionController,
            initState.TransactionWatcherControllerState
        );

        this.accountTrackerController = new AccountTrackerController(
            this.keyringController,
            this.networkController,
            this.tokenController,
            this.tokenOperationsController,
            this.preferencesController,
            this.blockUpdatesController,
            this.transactionWatcherController,
            this.transactionController,
            initState.AccountTrackerController
        );

        this.campaignsController = new CampaignsController(
            this.accountTrackerController,
            initState.CampaignsController
        );

        this.exchangeRatesController = new ExchangeRatesController(
            initState.ExchangeRatesController,
            this.preferencesController,
            this.networkController,
            this.blockUpdatesController,
            this.accountTrackerController
        );

        this.blankProviderController = new BlankProviderController(
            this.networkController,
            this.transactionController,
            this.permissionsController,
            this.appStateController,
            this.keyringController,
            this.tokenController,
            this.blockUpdatesController,
            this.gasPricesController
        );

        this.tokenAllowanceController = new TokenAllowanceController(
            this.networkController,
            this.preferencesController,
            this.tokenOperationsController,
            this.transactionController
        );

        this.swapController = new SwapController(
            this.networkController,
            this.transactionController,
            this.tokenController,
            this.tokenAllowanceController
        );

        this.bridgeController = new BridgeController(
            this.networkController,
            this.transactionController,
            this.tokenController,
            this.tokenAllowanceController,
            this.accountTrackerController,
            initState.BridgeController
        );

        this.activityListController = new ActivityListController(
            this.transactionController,
            this.privacyController,
            this.preferencesController,
            this.networkController,
            this.transactionWatcherController,
            this.bridgeController
        );

        this.addressBookController = new AddressBookController({
            initialState: initState.AddressBookController,
            networkController: this.networkController,
            activityListController: this.activityListController,
            preferencesController: this.preferencesController,
        });

        this.store = new ComposedStore<BlankAppState>({
            NetworkController: this.networkController.store,
            AppStateController: this.appStateController.store,
            OnboardingController: this.onboardingController.store,
            KeyringController: this.keyringController.store,
            AccountTrackerController: this.accountTrackerController.store,
            PreferencesController: this.preferencesController.store,
            TransactionController: this.transactionController.store,
            ExchangeRatesController: this.exchangeRatesController.store,
            GasPricesController: this.gasPricesController.store,
            BlankDepositController: this.privacyController.store,
            TokenController: this.tokenController.store,
            PermissionsController: this.permissionsController.store,
            AddressBookController: this.addressBookController.store,
            BlockUpdatesController: this.blockUpdatesController.store,
            BlockFetchController: this.blockFetchController.store,
            RemoteConfigsController: this.remoteConfigsController.store,
            TransactionWatcherControllerState:
                this.transactionWatcherController.store,
            BridgeController: this.bridgeController.store,
            CampaignsController: this.campaignsController.store,
        });

        this.UIStore = new ComposedStore<BlankAppUIState>({
            NetworkController: this.networkController.store,
            AppStateController: this.appStateController.store,
            OnboardingController: this.onboardingController.store,
            KeyringController: this.keyringController.memStore,
            AccountTrackerController: this.accountTrackerController.store,
            PreferencesController: this.preferencesController.store,
            TransactionController: this.transactionController.UIStore,
            ExchangeRatesController: this.exchangeRatesController.store,
            GasPricesController: this.gasPricesController.store,
            BlankDepositController: this.privacyController.UIStore,
            TokenController: this.tokenController.store,
            ActivityListController: this.activityListController.store,
            PermissionsController: this.permissionsController.store,
            AddressBookController: this.addressBookController.store,
            BlankProviderController: this.blankProviderController.store,
            SwapController: this.swapController.UIStore,
            BridgeController: this.bridgeController.UIStore,
        });

        // Check controllers on app lock/unlock
        this.appStateController.on(AppStateEvents.APP_LOCKED, () => {
            this.manageControllers();
        });
        this.appStateController.on(AppStateEvents.APP_UNLOCKED, () => {
            this.manageControllers();
        });

        // Trigger method to manage external requests amount on update of relevent stores
        this.blankProviderController.store.subscribe(() => {
            this.handleExternalRequestAmountChange();
        });

        this.transactionController.store.subscribe(() => {
            this.handleExternalRequestAmountChange();
        });

        this.permissionsController.store.subscribe(() => {
            this.handleExternalRequestAmountChange();
        });

        // Set storage save on state update
        this.store.subscribe(this.storeState);

        // Set devtools callback on state update
        this.store.subscribe(this.devToolSubscription);

        // mv3 auto unlock
        this.appStateController.autoUnlock();
    }

    /**
     * Locally persists the state
     */
    private storeState = (state: Record<string, unknown>) => {
        const blankState = state as BlankAppState;
        this.blankStateStore.set('blankState', blankState);
    };

    /**
     * Manages controllers updates
     */
    private manageControllers() {
        // Get active subscription
        let activeSubscription = false;
        for (const key in this.subscriptions) {
            if (this.subscriptions[key].name === Origin.EXTENSION) {
                activeSubscription = true;
                break;
            }
        }

        // Check if app is unlocked
        const isAppUnlocked =
            this.appStateController.store.getState().isAppUnlocked;

        this.blockUpdatesController.setActiveSubscriptions(
            isAppUnlocked,
            activeSubscription
        );

        this.networkController.setActiveSubscriptions(
            isAppUnlocked,
            activeSubscription
        );
    }

    /**
     * Subscription to state updates to send to dev tools
     */
    private devToolSubscription = (
        state: BlankAppState,
        _?: BlankAppState,
        action?: string
    ) => {
        if (action && typeof this._devTools !== 'undefined') {
            this._devTools.send(`@@BlankAppState/${action}`, state);
        }
    };

    // Emit event on dapp request change, to update extension label
    private handleExternalRequestAmountChange() {
        const dappRequestsAmount = Object.keys(
            this.blankProviderController.store.getState().dappRequests
        ).length;

        const unapprovedTransactionsAmount = Object.keys(
            this.transactionController.UIStore.getState().unapprovedTransactions
        ).length;

        const permissionRequests = Object.keys(
            this.permissionsController.store.getState().permissionRequests
        ).length;

        const totalExternalRequestsAmount =
            dappRequestsAmount +
            unapprovedTransactionsAmount +
            permissionRequests;

        this.emit(
            BlankControllerEvents.EXTERNAL_REQUESTS_AMOUNT_CHANGE,
            totalExternalRequestsAmount
        );
    }

    /**
     * Create subscription method
     */
    private createSubscription<TMessageType extends MessageTypes>(
        id: string,
        port: chrome.runtime.Port
    ): (data: SubscriptionMessageTypes[TMessageType]) => void {
        this.subscriptions[id] = port;

        // Check controllers
        this.manageControllers();

        return (subscription: unknown): void => {
            if (this.subscriptions[id]) {
                port.postMessage({ id, subscription });
            }
        };
    }

    /**
     * Unsubscribe method
     *
     * @param id subscription id
     */
    private unsubscribe(id: string): void {
        if (this.subscriptions[id]) {
            log.debug(`Unsubscribing from ${id}`);

            delete this.subscriptions[id];

            // Check controllers
            this.manageControllers();
        } else {
            log.warn(`Unable to unsubscribe from ${id}`);
        }
    }

    /**
     * Generic message handler
     *
     */
    public handler<TMessageType extends MessageTypes>(
        { id, message, request }: TransportRequestMessage<TMessageType>,
        port: chrome.runtime.Port,
        portId: string
    ): void {
        let isPortConnected = true;
        const from = port.name;
        const source = `${from}: ${id}: ${message}`;

        port.onDisconnect.addListener(() => {
            const error = chrome.runtime.lastError;
            isPortConnected = false;
            if (error) {
                log.error(error);
            }
        });

        log.trace('[in]', source);

        const promise = this.handle(id, message, request, port, portId);

        promise
            .then((response): void => {
                log.trace('[out]', source);

                if (!isPortConnected) {
                    throw new Error('Port has been disconnected');
                }

                port.postMessage({ id, response });
            })
            .catch((error: unknown): void => {
                // Always pass an error object to the client
                const safeError = toError(error);

                log.error('[err]', source, safeError.message);

                // only send message back to port if it's still connected
                if (isPortConnected) {
                    port.postMessage({
                        error: JSON.stringify(
                            safeError,
                            Object.getOwnPropertyNames(safeError)
                        ),
                        id,
                    });
                }
            });
    }

    /**
     * Request promise handler
     *
     * @param id request ID
     * @param type message Type
     * @param request request type
     * @param port connection port
     */
    private async handle(
        id: string,
        type: MessageTypes,
        request: RequestTypes[MessageTypes],
        port: chrome.runtime.Port,
        portId: string
    ): Promise<ResponseType<MessageTypes>> {
        switch (type) {
            case Messages.ACCOUNT.CREATE:
                return this.accountCreate(request as RequestAccountCreate);
            case Messages.ACCOUNT.EXPORT_JSON:
                return this.accountExportJson(
                    request as RequestAccountExportJson
                );
            case Messages.ACCOUNT.EXPORT_PRIVATE_KEY:
                return this.accountExportPrivateKey(
                    request as RequestAccountExportPK
                );
            case Messages.ACCOUNT.IMPORT_JSON:
                return this.accountImportJson(
                    request as RequestAccountImportJson
                );
            case Messages.ACCOUNT.IMPORT_PRIVATE_KEY:
                return this.accountImportPrivateKey(
                    request as RequestAccountImportPK
                );
            case Messages.ACCOUNT.REMOVE:
                return this.accountRemove(request as RequestAccountRemove);
            case Messages.ACCOUNT.RESET:
                return this.accountReset(request as RequestAccountReset);
            case Messages.ACCOUNT.HIDE:
                return this.accountHide(request as RequestAccountHide);
            case Messages.ACCOUNT.UNHIDE:
                return this.accountUnhide(request as RequestAccountUnhide);
            case Messages.ACCOUNT.RENAME:
                return this.accountRename(request as RequestAccountRename);
            case Messages.ACCOUNT.SELECT:
                return this.accountSelect(request as RequestAccountSelect);
            case Messages.ACCOUNT.GET_BALANCE:
                return this.getAccountBalance(request as string);
            case Messages.ACCOUNT.GET_NATIVE_TOKEN_BALANCE:
                return this.getAccountNativeTokenBalanceForChain(
                    request as number
                );
            case Messages.ACCOUNT.REFRESH_TOKEN_ALLOWANCES:
                return this.refreshAccountTokenAllowances();
            case Messages.APP.GET_IDLE_TIMEOUT:
                return this.getIdleTimeout();
            case Messages.APP.SET_IDLE_TIMEOUT:
                return this.setIdleTimeout(request as RequestSetIdleTimeout);
            case Messages.APP.SET_LAST_USER_ACTIVE_TIME:
                return this.setLastUserActiveTime();
            case Messages.APP.LOCK:
                return this.lockApp();
            case Messages.APP.UNLOCK:
                return this.unlockApp(request as RequestAppUnlock);
            case Messages.APP.RETURN_TO_ONBOARDING:
                return this.returnToOnboarding();
            case Messages.APP.OPEN_RESET:
                return this.openReset();
            case Messages.APP.UPDATE_POPUP_TAB:
                return this.updatePopupTab(request as RequestUpdatePopupTab);
            case Messages.APP.REJECT_UNCONFIRMED_REQUESTS:
                return this.rejectUnconfirmedRequests();
            case Messages.APP.SET_USER_ONLINE:
                return this.setUserOnline(request as RequestSetUserOnline);
            case Messages.DAPP.CONFIRM_REQUEST:
                return this.confirmDappRequest(
                    request as RequestConfirmDappRequest
                );
            case Messages.DAPP.ATTEMPT_REJECT_REQUEST:
                return this.attemptRejectDappRequest(
                    request as RequestConfirmDappRequest
                );
            case Messages.EXCHANGE.CHECK_ALLOWANCE:
                return this.checkExchangeAllowance(
                    request as RequestCheckExchangeAllowance
                );
            case Messages.EXCHANGE.APPROVE:
                return this.approveExchange(request as RequestApproveExchange);
            case Messages.EXCHANGE.GET_QUOTE:
                return this.getExchangeQuote(
                    request as RequestGetExchangeQuote
                );
            case Messages.EXCHANGE.GET_EXCHANGE:
                return this.getExchangeParameters(
                    request as RequestGetExchange
                );
            case Messages.EXCHANGE.GET_SPENDER:
                return this.getExchangeSpender(
                    request as RequestGetExchangeSpender
                );
            case Messages.EXCHANGE.EXECUTE:
                return this.executeExchange(request as RequestExecuteExchange);
            case Messages.BRIDGE.GET_BRIDGE_TOKENS:
                return this.getBridgeTokens();
            case Messages.BRIDGE.GET_BRIDGE_AVAILABLE_CHAINS:
                return this.getBridgeAvailableChains();
            case Messages.BRIDGE.APPROVE_BRIDGE_ALLOWANCE:
                return this.approveBridgeAllowance(
                    request as RequestApproveBridgeAllowance
                );
            case Messages.BRIDGE.GET_BRIDGE_ROUTES:
                return this.getBridgeRoutes(request as RequestGetBridgeRoutes);
            case Messages.BRIDGE.GET_BRIDGE_QUOTE:
                return this.getBridgeQuote(request as RequestGetBridgeQuote);
            case Messages.BRIDGE.EXECUTE_BRIDGE:
                return this.executeBridge(request as RequestExecuteBridge);
            case Messages.EXTERNAL.REQUEST:
                return this.externalRequestHandle(
                    request as RequestExternalRequest,
                    portId
                );
            case Messages.EXTERNAL.SETUP_PROVIDER:
                return this.setupProvider(portId);
            case Messages.EXTERNAL.SET_ICON:
                return this.setProviderIcon(request as RequestSetIcon, portId);
            case Messages.EXTERNAL.GET_PROVIDER_CONFIG:
                return this.getProviderRemoteConfig();
            case Messages.EXTERNAL.IS_ENROLLED:
                return this.isEnrolledInCampaign(request as RequestIsEnrolled);
            case Messages.NETWORK.CHANGE:
                return this.networkChange(request as RequestNetworkChange);
            case Messages.NETWORK.SET_SHOW_TEST_NETWORKS:
                return this.setShowTestNetworks(
                    request as RequestShowTestNetworks
                );
            case Messages.NETWORK.ADD_NETWORK:
                return this.addNetwork(request as RequestAddNetwork);
            case Messages.NETWORK.EDIT_NETWORK:
                return this.editNetwork(request as RequestEditNetwork);
            case Messages.NETWORK.EDIT_NETWORKS_ORDER:
                return this.editNetworksOrder(
                    request as RequestEditNetworksOrder
                );
            case Messages.NETWORK.REMOVE_NETWORK:
                return this.removeNetwork(request as RequestRemoveNetwork);
            case Messages.NETWORK.SWITCH_PROVIDER:
                return this.switchProvider(request as RequestSwitchProvider);
            case Messages.NETWORK.GET_SPECIFIC_CHAIN_DETAILS:
                return this.getChainData(request as RequestGetChainData);
            case Messages.NETWORK.GET_DEFAULT_RPC:
                return this.getChainDefaultRpc(request as RequestGetChainData);
            case Messages.NETWORK.GET_RPC_CHAIN_ID:
                return this.getRpcChainId(request as RequestGetRpcChainId);
            case Messages.NETWORK.SEARCH_CHAINS:
                return this.searchChainsByTerm(request as RequestSearchChains);
            case Messages.PASSWORD.VERIFY:
                return this.passwordVerify(request as RequestPasswordVerify);
            // case Messages.PASSWORD.CHANGE:
            //   return this.passwordChange(request as RequestPasswordChange)
            case Messages.PERMISSION.ADD_NEW:
                return this.addNewSiteWithPermissions(
                    request as RequestAddNewSiteWithPermissions
                );
            case Messages.PERMISSION.CONFIRM:
                return this.confirmPermission(
                    request as RequestConfirmPermission
                );
            case Messages.PERMISSION.GET_ACCOUNT_PERMISSIONS:
                return this.getAccountPermissions(
                    request as RequestGetAccountPermissions
                );
            case Messages.PERMISSION.REMOVE_ACCOUNT_FROM_SITE:
                return this.removeAccountFromSite(
                    request as RequestRemoveAccountFromSite
                );
            case Messages.PERMISSION.UPDATE_SITE_PERMISSIONS:
                return this.updateSitePermissions(
                    request as RequestUpdateSitePermissions
                );
            case Messages.STATE.GET_REMOTE_CONFIG:
                return this.getRemoteConifg();
            case Messages.STATE.GET:
                return this.getState();
            case Messages.TRANSACTION.CONFIRM:
                return this.confirmTransaction(
                    request as RequestConfirmTransaction
                );
            case Messages.TRANSACTION.REJECT:
                return this.rejectTransaction(
                    request as RequestRejectTransaction
                );
            case Messages.TRANSACTION.UPDATE_STATUS:
                return this.updateTransactionStatus(
                    request as RequestUpdateTransactionStatus
                );
            case Messages.TRANSACTION.REJECT_REPLACEMENT_TRANSACTION:
                return this.rejectReplacementTransaction(
                    request as RequestRejectTransaction
                );
            case Messages.ENS.RESOLVE_NAME:
                return this.ensResolve(request as RequestEnsResolve);
            case Messages.ENS.LOOKUP_ADDRESS:
                return this.ensLookup(request as RequestEnsLookup);
            case Messages.UD.RESOLVE_NAME:
                return this.udResolve(request as RequestUDResolve);
            case Messages.TRANSACTION.GET_LATEST_GAS_PRICE:
                return this.getLatestGasPrice();
            case Messages.TRANSACTION.FETCH_LATEST_GAS_PRICE:
                return this.fetchLatestGasPriceForChain(request as number);
            case Messages.TRANSACTION.SEND_ETHER:
                return this.sendEther(request as RequestSendEther);
            case Messages.TRANSACTION.ADD_NEW_SEND_TRANSACTION:
                return this.addAsNewSendTransaction(
                    request as RequestAddAsNewSendTransaction
                );
            case Messages.TRANSACTION.ADD_NEW_APPROVE_TRANSACTION:
                return this.addAsNewApproveTransaction(
                    request as RequestAddAsNewApproveTransaction
                );
            case Messages.TRANSACTION.UPDATE_SEND_TRANSACTION_GAS:
                return this.updateSendTransactionGas(
                    request as RequestUpdateSendTransactionGas
                );
            case Messages.TRANSACTION.APPROVE_SEND_TRANSACTION:
                return this.approveSendTransaction(
                    request as RequestApproveSendTransaction
                );
            case Messages.TRANSACTION.GET_SEND_TRANSACTION_RESULT:
                return this.getSendTransactionResult(
                    request as RequestSendTransactionResult
                );
            case Messages.TRANSACTION.CALCULATE_APPROVE_TRANSACTION_GAS_LIMIT:
                return this.calculateApproveTransactionGasLimit(
                    request as RequestCalculateApproveTransactionGasLimit
                );
            case Messages.TRANSACTION.CALCULATE_SEND_TRANSACTION_GAS_LIMIT:
                return this.calculateSendTransactionGasLimit(
                    request as RequestCalculateSendTransactionGasLimit
                );
            case Messages.TRANSACTION.CANCEL_TRANSACTION:
                return this.cancelTransaction(
                    request as RequestCancelTransaction
                );
            case Messages.TRANSACTION.SPEED_UP_TRANSACTION:
                return this.speedUpTransaction(
                    request as RequestSpeedUpTransaction
                );
            case Messages.TRANSACTION.GET_SPEED_UP_GAS_PRICE:
                return this.getSpeedUpGasPrice(
                    request as RequestSpeedUpTransaction
                );
            case Messages.TRANSACTION.GET_CANCEL_GAS_PRICE:
                return this.getCancelGasPrice(
                    request as RequestSpeedUpTransaction
                );
            case Messages.TRANSACTION.GET_NEXT_NONCE:
                return this.getNextNonce(request as RequestNextNonce);
            case Messages.WALLET.CREATE:
                return this.walletCreate(request as RequestWalletCreate);
            case Messages.WALLET.IMPORT:
                return this.walletImport(request as RequestWalletImport);
            case Messages.WALLET.GENERATE_ON_DEMAND_RELEASE_NOTES:
                return this.generateOnDemandReleaseNotes(
                    request as RequestGenerateOnDemandReleaseNotes
                );
            case Messages.WALLET.RESET:
                return this.walletReset(request as RequestWalletReset);
            case Messages.WALLET.VERIFY_SEED_PHRASE:
                return this.verifySP(request as RequestVerifySeedPhrase);
            case Messages.WALLET.SETUP_COMPLETE:
                return this.completeSetup(request as RequestCompleteSetup);
            case Messages.WALLET.REQUEST_SEED_PHRASE:
                return this.getSeedPhrase(request as RequestSeedPhrase);
            case Messages.STATE.SUBSCRIBE:
                return this.stateSubscribe(id, port);
            case Messages.TOKEN.GET_BALANCE:
                return this.getTokenBalance(request as RequestGetTokenBalance);
            case Messages.TOKEN.GET_TOKENS:
                return this.getTokens(request as RequestGetTokens);
            case Messages.TOKEN.GET_USER_TOKENS:
                return this.getUserTokens(request as RequestGetUserTokens);
            case Messages.TOKEN.GET_TOKEN:
                return this.getToken(request as RequestGetToken);
            case Messages.TOKEN.ADD_CUSTOM_TOKEN:
                return this.addCustomToken(request as RequestAddCustomToken);
            case Messages.TOKEN.DELETE_CUSTOM_TOKEN:
                return this.deleteCustomToken(
                    request as RequestDeleteCustomToken
                );
            case Messages.TOKEN.APPROVE_ALLOWANCE:
                return this.approveAllowance(
                    request as RequestApproveAllowance
                );
            case Messages.TOKEN.ADD_CUSTOM_TOKENS:
                return this.addCustomTokens(request as RequestAddCustomTokens);
            case Messages.TOKEN.SEND_TOKEN:
                return this.sendToken(request as RequestSendToken);
            case Messages.TOKEN.POPULATE_TOKEN_DATA:
                return this.populateTokenData(
                    request as RequestPopulateTokenData
                );
            case Messages.TOKEN.SEARCH_TOKEN:
                return this.searchTokenInAssetsList(
                    request as RequestSearchToken
                );
            case Messages.EXTERNAL.EVENT_SUBSCRIPTION:
                return this.blankProviderEventSubscribe(id, port, portId);
            case Messages.ADDRESS_BOOK.CLEAR:
                return this.addressBookClear(
                    request as RequestAddressBookClear
                );
            case Messages.ADDRESS_BOOK.DELETE:
                return this.addressBookDelete(
                    request as RequestAddressBookDelete
                );
            case Messages.ADDRESS_BOOK.SET:
                return this.addressBookSet(request as RequestAddressBookSet);
            case Messages.ADDRESS_BOOK.GET:
                return this.addressBookGet(request as RequestAddressBookGet);
            case Messages.ADDRESS_BOOK.GET_BY_ADDRESS:
                return this.addressBookByAddress(
                    request as RequestAddressBookGetByAddress
                );
            case Messages.ADDRESS_BOOK.GET_RECENT_ADDRESSES:
                return this.addressBookGetRecentAddresses(
                    request as RequestAddressBookGetRecentAddresses
                );
            case Messages.APP.SET_USER_SETTINGS:
                return this.setUserSettings(request as RequestUserSettings);
            case Messages.WALLET.DISMISS_WELCOME_MESSAGE:
                return this.dismissWelcomeMessage();
            case Messages.WALLET.DISMISS_DEFAULT_WALLET_PREFERENCES:
                return this.dismissDefaultWalletPreferences();
            case Messages.WALLET.DISMISS_RELEASE_NOTES:
                return this.dismissReleaseNotes();
            case Messages.WALLET.TOGGLE_RELEASE_NOTES_SUBSCRIPTION:
                return this.toggleReleaseNotesSubscription(
                    request as RequestToggleReleaseNotesSubscription
                );
            case Messages.WALLET.TOGGLE_DEFAULT_BROWSER_WALLET:
                return this.toggleDefaultBrowserWallet(
                    request as RequestToggleDefaultBrowserWallet
                );
            case Messages.WALLET.SET_DEFAULT_GAS:
                return this.setDefaultGas(request as RequestSetDefaultGas);
            case Messages.WALLET.UPDATE_ANTI_PHISHING_IMAGE:
                return this.updateAntiPhishingImage(
                    request as RequestUpdateAntiPhishingImage
                );
            case Messages.WALLET.TOGGLE_ANTI_PHISHING_PROTECTION:
                return this.toggleAntiPhishingProtection(
                    request as RequestToggleAntiPhishingProtection
                );
            case Messages.WALLET.SET_NATIVE_CURRENCY:
                return this.setNativeCurrency(
                    request as RequestSetNativeCurrency
                );
            case Messages.WALLET.GET_VALID_CURRENCIES:
                return this.getAllCurrencies();
            case Messages.WALLET.HARDWARE_CONNECT:
                return this.connectHardwareWallet(
                    request as RequestConnectHardwareWallet
                );
            case Messages.WALLET.HARDWARE_REMOVE:
                return this.removeHardwareWallet(
                    request as RequestRemoveHardwareWallet
                );
            case Messages.WALLET.HARDWARE_QR_SUBMIT_CRYPTO_HD_KEY_OR_ACCOUNT:
                return this.hardwareQrSubmitCryptoHdKeyOrAccount(
                    request as SubmitQRHardwareCryptoHDKeyOrAccountMessage
                );
            case Messages.WALLET.HARDWARE_QR_SUBMIT_SIGNATURE:
                return this.hardwareQrSubmitSignature(
                    request as SubmitQRHardwareSignatureMessage
                );
            case Messages.WALLET.HARDWARE_QR_CANCEL_SIGN_REQUEST:
                return this.hardwareQrCancelSignRequest(
                    request as CancelQRHardwareSignRequestMessage
                );
            case Messages.APP.OPEN_HW_CONNECT:
                return this.openHardwareConnect();
            case Messages.APP.OPEN_HW_REMOVE:
                return this.openHardwareRemove();
            case Messages.APP.OPEN_HW_RECONNECT:
                return this.openHardwareReconnect(
                    request as RequestReconnectDevice
                );
            case Messages.WALLET.HARDWARE_GET_ACCOUNTS:
                return this.getHardwareWalletAccounts(
                    request as RequestGetHardwareWalletAccounts
                );
            case Messages.WALLET.HARDWARE_IMPORT_ACCOUNTS:
                return this.importHardwareWalletAccounts(
                    request as RequestImportHardwareWalletAccounts
                );
            case Messages.WALLET.HARDWARE_GET_HD_PATH:
                return this.getHardwareWalletHDPath(
                    request as RequestWalletGetHDPath
                );
            case Messages.WALLET.HARDWARE_SET_HD_PATH:
                return this.setHardwareWalletHDPath(
                    request as RequestWalletSetHDPath
                );
            case Messages.WALLET.HARDWARE_IS_LINKED:
                return this.isAccountDeviceLinked(
                    request as RequestIsDeviceConnected
                );
            case Messages.FILTERS.SET_ACCOUNT_FILTERS:
                return this.setAccountFilters(
                    request as RequestSetAccountFilters
                );
            case Messages.BROWSER.GET_WINDOW_ID:
                return getCurrentWindowId();
            default:
                throw new Error(`Unable to handle message of type ${type}`);
        }
    }

    /**
     * setUserOnline
     *
     * Sets the user's current network status
     *
     * @param isUserOnline Whether the user is online or not
     */
    public async setUserOnline({
        networkStatus,
    }: RequestSetUserOnline): Promise<void> {
        this.networkController.handleUserNetworkChange(networkStatus);
    }

    /**
     * getHardwareWalletHDPath
     *
     * @param device The device to get the HD path for
     * @returns The HD path for the device
     */
    public async getHardwareWalletHDPath({
        device,
    }: RequestWalletGetHDPath): Promise<string> {
        return this.keyringController.getHDPathForDevice(device);
    }

    /**
     * setHardwareWalletHDPath
     *
     * It sets the HD path for the specified device
     *
     * @param device The device to set the HD path for
     * @param path The HD path to set for the device
     */
    public async setHardwareWalletHDPath({
        device,
        path,
    }: RequestWalletSetHDPath): Promise<void> {
        return this.keyringController.setHDPath(device, path);
    }

    /**
     * getAccountBalance
     *
     * It gets the specified account balance.
     *
     * @param account The account address
     * @returns The account balance.
     */
    public async getAccountBalance(account: string): Promise<BigNumber> {
        return this.networkController.getProvider().getBalance(account);
    }

    /**
     * getAccountNativeTokenBalanceForChain
     *
     * It gets the native token balance from the selected account in the specified network.
     *
     * @param chainId the chain id
     * @returns The native token balance.
     */
    public async getAccountNativeTokenBalanceForChain(
        chainId: number
    ): Promise<BigNumber | undefined> {
        return this.accountTrackerController.getAccountNativeTokenBalanceForChain(
            chainId
        );
    }

    /**
     * refreshAccountTokenAllowances
     *
     * It refreshes all the token allownaces for the provided filters
     *
     */
    private async refreshAccountTokenAllowances(): Promise<void> {
        return this.accountTrackerController.refreshTokenAllowances();
    }

    /**
     * Adds a new account to the default (first) HD seed phrase Keyring.
     *
     */
    private async accountCreate({
        name,
    }: RequestAccountCreate): Promise<AccountInfo> {
        return this.accountTrackerController.createAccount(name);
    }

    /**
     * Returns account json data to export
     * Encrypted with password
     *
     * @param address account address
     * @param password Encrypting password
     * @returns Exported account info in JSON format
     */
    private async accountExportJson({
        address,
        password,
        encryptPassword,
    }: RequestAccountExportJson): Promise<string> {
        try {
            await this.keyringController.verifyPassword(password);
            const privateKey = await this.keyringController.exportAccount(
                address
            );
            return getAccountJson(privateKey, encryptPassword);
        } catch (error) {
            log.warn(error);
            throw new Error('Error exporting account');
        }
    }

    /**
     * Returns account json data to export
     * Encrypted with password
     *
     * @param address account address
     * @param password Encrypting password
     * @returns Exported account info in JSON format
     */
    private async accountExportPrivateKey({
        address,
        password,
    }: RequestAccountExportPK): Promise<string> {
        try {
            await this.keyringController.verifyPassword(password);
            return await this.keyringController.exportAccount(address);
        } catch (error) {
            log.warn(error);
            throw new Error('Error exporting account');
        }
    }

    /**
     * Imports an account using a json file
     *
     * @param importArgs Import data
     * @param name Imported account name
     * @returns Imported account info
     */
    private async accountImportJson({
        importArgs,
        name,
    }: RequestAccountImportJson): Promise<AccountInfo> {
        return this.accountTrackerController.importAccount(
            ImportStrategy.JSON_FILE,
            importArgs,
            name
        );
    }

    /**
     * Imports an account using the private key
     *
     * @param importArgs Import data
     * @param name Imported account name
     * @returns Imported account info
     */
    private async accountImportPrivateKey({
        importArgs,
        name,
    }: RequestAccountImportPK): Promise<AccountInfo> {
        return this.accountTrackerController.importAccount(
            ImportStrategy.PRIVATE_KEY,
            importArgs,
            name
        );
    }

    /**
     * Removes an external account from state / storage.
     *
     * @param address address to be deleted - hex
     */
    private async accountRemove({
        address,
    }: RequestAccountRemove): Promise<boolean> {
        await this.accountTrackerController.removeAccount(address);
        this.transactionController.resetTransactionsByAddress(address);
        this.permissionsController.revokeAllPermissionsOfAccount(address);
        await this.keyringController.removeAccount(address);
        this.transactionWatcherController.resetStateByAddress(address);
        this.bridgeController.resetBridgeTransactionsByAddress(address);
        this.tokenController.resetTokensByAccount(address);

        return true;
    }

    /**
     * Resets an account by removing its transaction history and added tokens.
     *
     * @param address address to be reset - hex
     */
    private async accountReset({
        address,
    }: RequestAccountRemove): Promise<void> {
        // Reset account
        await Promise.all([
            this.transactionController.resetTransactionsByAddress(address),
            this.transactionWatcherController.resetStateByAddress(address),
            this.tokenController.resetTokensByAccount(address),
            this.permissionsController.revokeAllPermissionsOfAccount(address),
            this.accountTrackerController.resetAccount(address),
            this.bridgeController.resetBridgeTransactionsByAddress(address),
        ]);
        // Refetch account balance
        this.accountTrackerController.updateAccounts({
            addresses: [address],
            assetAddresses: [NATIVE_TOKEN_ADDRESS],
        });
        // Refetch transactions
        this.transactionWatcherController.fetchAccountOnChainEvents();
    }

    /**
     * Hides an HD-generated account
     *
     * @param address address to be hidden - hex
     */
    private async accountHide({
        address,
    }: RequestAccountRemove): Promise<boolean> {
        await this.accountTrackerController.hideAccount(address);
        this.permissionsController.revokeAllPermissionsOfAccount(address);

        return true;
    }

    /**
     * Unhides an HD-generated account
     *
     * @param address address to be hidden - hex
     */
    private async accountUnhide({
        address,
    }: RequestAccountRemove): Promise<boolean> {
        await this.accountTrackerController.unhideAccount(address);
        this.permissionsController.revokeAllPermissionsOfAccount(address);

        return true;
    }

    /**
     * Renames selected account
     *
     * @param address account address
     * @param name new name
     */
    private async accountRename({
        address,
        name,
    }: RequestAccountRename): Promise<boolean> {
        this.accountTrackerController.renameAccount(address, name);
        return true;
    }

    /**
     * Updates selected account
     *
     * @param address address to be selected
     */
    private async accountSelect({
        address,
    }: RequestAccountSelect): Promise<boolean> {
        this.preferencesController.setSelectedAddress(address);
        return true;
    }

    /**
     * Returns the time in minutes for the extension auto block
     *
     */
    private async getIdleTimeout(): Promise<number> {
        return this.appStateController.getIdleTimeout();
    }

    /**
     * Set a custom time in minutes for the extension auto block
     *
     * @param idleTimeout the new timeout in minutes, should be greater than zero
     */
    private async setIdleTimeout({
        idleTimeout,
    }: RequestSetIdleTimeout): Promise<void> {
        return this.appStateController.setIdleTimeout(idleTimeout);
    }

    /**
     * Update last user active time
     *
     */
    private async setLastUserActiveTime(): Promise<void> {
        return this.appStateController.setLastActiveTime();
    }

    /**
     * Locks the vault and the app
     *
     */
    private async lockApp(): Promise<boolean> {
        await this.appStateController.lock();
        return true;
    }

    /**
     * Unlocks the vault and the app
     *
     * @param password user's password
     */
    private async unlockApp({ password }: RequestAppUnlock): Promise<boolean> {
        try {
            await this.appStateController.unlock(password);
            return true;
        } catch {
            return false;
        }
    }

    /**
     * Creates a new onboarding tab or focuses the current open one
     *
     */
    private returnToOnboarding() {
        let onboardingInstance: string | null = null;

        // Check if there is any open onboarding tab
        for (const instance in extensionInstances) {
            if (
                isOnboardingTabUrl(
                    extensionInstances[instance].port.sender?.url
                )
            ) {
                onboardingInstance = instance;
            }
        }

        if (onboardingInstance) {
            const tab = extensionInstances[onboardingInstance].port.sender?.tab;
            if (tab && tab.id && tab.windowId) {
                // Focus window
                focusWindow(tab.windowId);
                // Switch to tab
                switchToTab(tab.id);
            }
        } else {
            // Open new onboarding tab
            openExtensionInBrowser();
        }
    }

    private closeInstances() {
        // Close every other extension instance tab
        for (const instance in extensionInstances) {
            if (
                instance &&
                isOnboardingTabUrl(
                    extensionInstances[instance].port.sender?.url
                )
            ) {
                const tab = extensionInstances[instance].port.sender?.tab;
                if (tab && tab.id && tab.windowId) {
                    // Focus window
                    focusWindow(tab.windowId);
                    // Close tab
                    closeTab(tab.id);
                }
            }
        }
    }

    private openExtensionTab(route: string) {
        this.closeInstances();
        // Open new onboarding tab
        openExtensionInBrowser(route);
    }

    /**
     * Opens a new reset tab and closes every other extension tab
     *
     */
    private openReset() {
        this.openExtensionTab('reset');
    }

    /**
     * Opens a new connect to hardware wallet tab and closes every other extension tab
     *
     */
    private openHardwareConnect() {
        // Test if could be a window
        this.openExtensionTab('hardware-wallet');
    }

    /**
     * Opens a new remove to hardware wallet tab and closes every other extension tab
     *
     */
    private openHardwareRemove() {
        // Test if could be a window
        this.openExtensionTab('hardware-wallet/remove-device');
    }

    /**
     * Opens a new re-connect to hardware wallet tab and closes every other extension tab
     *
     */
    private async openHardwareReconnect({ address }: RequestReconnectDevice) {
        const vendor = await this.keyringController.getKeyringDeviceFromAccount(
            address
        );
        this.openExtensionTab(`hardware-wallet/${vendor}/reconnect`);
    }

    /**
     * Method to confirm a transaction
     *
     * @param id - id of the transaction being confirmed.
     * @param feeData - fee data selected by the user. Will update transaction's data if needed.
     * @param advancedData - advanced data that can be changed by the user to apply to the transaction.
     */
    private async confirmTransaction({
        id,
        feeData,
        advancedData,
    }: RequestConfirmTransaction) {
        const meta = this.transactionController.getTransaction(id);

        if (!meta) {
            throw new Error('The specified transaction was not found');
        }

        // If found, update the transaction fee & advanced data related values
        this.transactionController.updateTransaction({
            ...meta,
            transactionParams: {
                ...meta.transactionParams,
                gasLimit: feeData.gasLimit || meta.transactionParams.gasLimit,
                gasPrice: feeData.gasPrice || meta.transactionParams.gasPrice,
                maxPriorityFeePerGas:
                    feeData.maxPriorityFeePerGas ||
                    meta.transactionParams.maxPriorityFeePerGas,
                maxFeePerGas:
                    feeData.maxFeePerGas || meta.transactionParams.maxFeePerGas,
                nonce:
                    advancedData?.customNonce || meta.transactionParams.nonce, // custom nonce update
            },
            flashbots: advancedData?.flashbots || meta.flashbots, // flashbots update
            advancedData: {
                ...meta.advancedData,
                allowance:
                    advancedData.customAllowance ||
                    meta.advancedData?.allowance,
            },
        });

        return this.transactionController.approveTransaction(id);
    }

    /**
     * Method to reject transaction proposed by external source
     *
     * @param transactionMeta - transaction data
     */
    private rejectTransaction = async ({
        transactionId,
    }: RequestRejectTransaction) => {
        return this.transactionController.rejectTransaction(transactionId);
    };

    /**
     * Method to update transaction status
     *
     * @param transactionId - transaction id
     * @param tabId - id of the tab where the extension is opened (needed to close the window)
     */
    private updateTransactionStatus = async ({
        transactionId,
        status,
    }: RequestUpdateTransactionStatus) => {
        return this.transactionController.updateTransactionStatus(
            transactionId,
            status
        );
    };

    /**
     * Method to reject a speedUp/cancel transaction
     *
     * @param transactionId - id of the replacement transaction to be rejected.
     */
    private rejectReplacementTransaction = async ({
        transactionId,
    }: RequestRejectTransaction) => {
        return this.transactionController.rejectReplacementTransaction(
            transactionId
        );
    };

    public shouldInject(): boolean {
        return this.preferencesController.settings.defaultBrowserWallet;
    }

    /**
     * Confirms or rejects the selected dapp request
     *
     */
    private async confirmDappRequest({
        id,
        isConfirmed,
        confirmOptions,
    }: RequestConfirmDappRequest): Promise<void> {
        return this.blankProviderController.handleDappRequest(
            id,
            isConfirmed,
            confirmOptions
        );
    }

    /**
     * Rejects a DApp request by ID
     *
     */
    private async attemptRejectDappRequest({
        id,
    }: RequestRejectDappRequest): Promise<void> {
        return this.blankProviderController.attemptRejection(id);
    }

    /**
     * Checks if the given account has enough allowance to make the exchange
     *
     * @param account User account
     * @param amount Amount to be spended
     * @param exchangeType Exchange type
     * @param tokenAddress Asset to be spended address
     */
    private async checkExchangeAllowance({
        account,
        amount,
        exchangeType,
        tokenAddress,
    }: RequestCheckExchangeAllowance): Promise<boolean> {
        return this.swapController.checkSwapAllowance(
            account,
            BigNumber.from(amount),
            exchangeType,
            tokenAddress
        );
    }

    /**
     * Submits an approval transaction to setup asset allowance
     *
     * @param allowance User selected allowance
     * @param amount Exchange amount
     * @param exchangeType The exchange type
     * @param feeData Transaction gas fee data
     * @param tokenAddress Spended asset token address
     * @param customNonce Custom transaction nonce
     */
    private async approveExchange({
        allowance,
        amount,
        exchangeType,
        feeData,
        tokenAddress,
        customNonce,
    }: RequestApproveExchange): Promise<boolean> {
        return this.swapController.approveSwapExchange(
            BigNumber.from(allowance),
            BigNumber.from(amount),
            exchangeType,
            feeData,
            tokenAddress,
            customNonce
        );
    }

    /**
     * Gets a quote for the specified exchange type and parameters
     *
     * @param exchangeType Exchange type
     * @param quoteParams Quote parameters
     */
    private async getExchangeQuote({
        exchangeType,
        quoteParams,
    }: RequestGetExchangeQuote): Promise<SwapQuote> {
        return this.swapController.getExchangeQuote(exchangeType, quoteParams);
    }

    /**
     * Fetch the transaction parameters to make the exchange
     *
     * @param exchangeType Exchange type
     * @param exchangeParams Exchange parameters
     */
    private async getExchangeParameters({
        exchangeType,
        exchangeParams,
    }: RequestGetExchange): Promise<SwapParameters> {
        return this.swapController.getExchangeParameters(
            exchangeType,
            exchangeParams
        );
    }

    /**
     * Fetch the spender address for the specified exchange
     *
     * @param exchangeType Exchange type
     *
     */
    private async getExchangeSpender({
        exchangeType,
    }: RequestGetExchangeSpender): Promise<string> {
        return this.swapController.getSpender(exchangeType);
    }

    /**
     * Executes the exchange
     *
     * @param exchangeType Exchange type
     * @param exchangeParams Exchange parameters
     */
    private async executeExchange({
        exchangeType,
        exchangeParams,
    }: RequestExecuteExchange): Promise<string> {
        return this.swapController.executeExchange(
            exchangeType,
            exchangeParams
        );
    }

    /**
     * Submits an approval transaction to setup asset allowance
     *
     * @param allowance User selected allowance
     * @param amount Exchange amount
     * @param spenderAddress The spender address
     * @param feeData Transaction gas fee data
     * @param tokenAddress Spended asset token address
     * @param customNonce Custom transaction nonce
     */
    private async approveBridgeAllowance({
        allowance,
        amount,
        spenderAddress,
        feeData,
        tokenAddress,
        customNonce,
    }: RequestApproveBridgeAllowance): Promise<boolean> {
        return this.tokenAllowanceController.approveAllowance(
            BigNumber.from(allowance),
            BigNumber.from(amount),
            spenderAddress,
            feeData,
            tokenAddress,
            customNonce
        );
    }

    /**
     * Gets all the available tokens to bridge in the current network
     */
    private async getBridgeTokens(): Promise<IToken[]> {
        return this.bridgeController.getTokens();
    }

    /**
     * Gets all the available chains to execute a bridge
     */
    private async getBridgeAvailableChains(): Promise<IChain[]> {
        return this.bridgeController.getAvailableChains();
    }

    /**
     * Gets all the available routes for executing a bridging
     *
     * @param routesRequest Parameters that the routes should match
     */
    private async getBridgeRoutes({
        routesRequest,
    }: RequestGetBridgeRoutes): Promise<GetBridgeAvailableRoutesResponse> {
        return this.bridgeController.getAvailableRoutes(
            BridgeImplementation.LIFI_BRIDGE,
            routesRequest
        );
    }

    /**
     * Gets a quote for the specified bridge parameters
     *
     * @param checkAllowance Whether check or not the approval address allowance of the final user
     * @param quoteRequest Quote request parameters.
     */
    private async getBridgeQuote({
        checkAllowance,
        quoteRequest,
    }: RequestGetBridgeQuote): Promise<
        GetBridgeQuoteResponse | GetBridgeQuoteNotFoundResponse
    > {
        return this.bridgeController.getQuote(
            BridgeImplementation.LIFI_BRIDGE,
            quoteRequest,
            checkAllowance
        );
    }

    /**
     * Executes the bridge transaction based on the given parameters.
     *
     * @param bridgeTransaction Bridging transaction data
     */
    private async executeBridge({
        bridgeTransaction,
    }: RequestExecuteBridge): Promise<string> {
        return this.bridgeController.executeBridge(
            BridgeImplementation.LIFI_BRIDGE,
            bridgeTransaction
        );
    }

    /**
     * Handles the request sent by in-page provider from the DAPP
     *
     */
    private async externalRequestHandle(
        request: RequestExternalRequest,
        portId: string
    ): Promise<unknown> {
        return this.blankProviderController.handle(portId, request);
    }

    /**
     * Returns provider setup data
     *
     */
    private async setupProvider(portId: string): Promise<ProviderSetupData> {
        return this.blankProviderController.setupProvider(portId);
    }

    /**
     * Initialize provider site metadata
     *
     */
    private async setProviderIcon({ iconURL }: RequestSetIcon, portId: string) {
        return this.blankProviderController.setIcon(iconURL, portId);
    }

    /**
     * Change network method
     *
     * @param networkName network name
     */
    private async networkChange({
        networkName,
    }: RequestNetworkChange): Promise<boolean> {
        return this.networkController.setNetwork(networkName);
    }

    /**
     * Sets show test networks flag
     *
     * @param showTestNetworks flag value
     */
    private async setShowTestNetworks({
        showTestNetworks,
    }: RequestShowTestNetworks): Promise<boolean> {
        this.preferencesController.showTestNetworks = showTestNetworks;
        return true;
    }

    /**
     * Sets popup page tab flag
     *
     * @param popupPageTab flag value
     */
    private async updatePopupTab({
        popupTab,
    }: RequestUpdatePopupTab): Promise<void> {
        this.preferencesController.popupTab = popupTab;
    }

    /**
     * Rejects all open unconfirmed requests
     */
    private async rejectUnconfirmedRequests(): Promise<void> {
        const { unapprovedTransactions } =
            this.transactionController.UIStore.getState();

        // Reject unnaproved transactions
        for (const transaction in unapprovedTransactions) {
            this.transactionController.rejectTransaction(transaction);
        }

        // Reject permission requests
        this.permissionsController.rejectAllRequests();

        // Reject all dapp requests
        this.blankProviderController.cancelPendingDAppRequests();
        this.blankProviderController.rejectUnlocks();
    }

    /**
     * addNetwork
     *
     * @param name The name of the network
     * @param chainId The chain identifier of the network
     * @param rpcUrl The chain RPC url
     * @param currencySymbol The native currency symbol
     * @param blockExporerUrl The chain block explorer url
     */
    private async addNetwork({
        chainId,
        name,
        rpcUrl,
        blockExplorerUrl,
        currencySymbol,
        test,
    }: RequestAddNetwork): Promise<void> {
        return this.networkController.addNetwork({
            chainId: Number(chainId),
            chainName: name,
            rpcUrls: [rpcUrl],
            blockExplorerUrls: [blockExplorerUrl],
            nativeCurrency: {
                symbol: currencySymbol,
            },
            test: test,
        });
    }

    /**
     * editNetwork
     *
     * @param chainId The chain identifier of the network
     * @param updates.rpcUrl The chain RPC url
     * @param updates.blockExplorerUrl  The chain block explorer url (Optional)
     */
    private async editNetwork(request: RequestEditNetwork): Promise<void> {
        return this.networkController.editNetwork(Number(request.chainId), {
            blockExplorerUrls: [request.updates.blockExplorerUrl || ''],
            rpcUrls: [request.updates.rpcUrl],
            name: request.updates.name,
            test: request.updates.test,
        });
    }

    /**
     * editNetworksOrder
     *
     * @param chainId The chain identifier of the network
     * @param order Order of network
     */
    private async editNetworksOrder({
        networksOrder,
    }: RequestEditNetworksOrder): Promise<void> {
        return this.networkController.editNetworksOrder(networksOrder);
    }

    /**
     * removeNetwork
     *
     * @param chainId chain identifier of the network
     */
    private async removeNetwork({ chainId }: RequestRemoveNetwork) {
        return this.networkController.removeNetwork(chainId);
    }

    /**
     * getChainData
     *
     * @param chainId chain identifier of the network
     */
    private async getChainData({ chainId }: RequestGetChainData) {
        return getChainListItem(chainId);
    }

    /**
     * getChainDefaultRpc
     *
     * @param chainId chain identifier of the network
     * @returns default rpc url of the network
     */
    private async getChainDefaultRpc({ chainId }: RequestGetChainData) {
        return Object.values(INITIAL_NETWORKS).find(
            (network) => network.chainId === chainId
        )?.defaultRpcUrl;
    }

    /**
     * switchProvider
     *
     * @param chainId chain identifier of the network
     * @param providerType provider type {default, backup, custom}
     * @param customRpcUrl custom rpc url of the network
     *
     */
    private async switchProvider({
        chainId,
        providerType,
        customRpcUrl,
    }: RequestSwitchProvider): Promise<void> {
        return this.networkController.switchProvider(
            chainId,
            providerType,
            customRpcUrl
        );
    }

    /**
     * getRpcChainId
     *
     * @param rpcUrl rpc url of the network
     */
    private async getRpcChainId({ rpcUrl }: RequestGetRpcChainId) {
        return getCustomRpcChainId(rpcUrl);
    }

    /**
     * Password validation method
     *
     * @param password
     */
    private async passwordVerify({
        password,
    }: RequestPasswordVerify): Promise<boolean> {
        try {
            await this.keyringController.verifyPassword(password);
            return true;
        } catch {
            return false;
        }
    }

    // Permissions

    private async addNewSiteWithPermissions({
        accounts,
        origin,
        siteMetadata,
    }: RequestAddNewSiteWithPermissions) {
        return this.permissionsController.addNewSite(
            origin,
            siteMetadata,
            accounts
        );
    }

    private async confirmPermission({
        id,
        accounts,
    }: RequestConfirmPermission) {
        return this.permissionsController.handlePermissionRequest(id, accounts);
    }

    private async getAccountPermissions({
        account,
    }: RequestGetAccountPermissions) {
        return this.permissionsController.getAccountPermissions(account);
    }

    private async removeAccountFromSite({
        origin,
        account,
    }: RequestRemoveAccountFromSite) {
        return this.permissionsController.removeAccount(origin, account);
    }

    private async updateSitePermissions({
        origin,
        accounts,
    }: RequestUpdateSitePermissions) {
        return this.permissionsController.updateSite(origin, accounts);
    }

    /**
     * Get UI State
     *
     */
    private getState(): Flatten<BlankAppUIState> {
        return this.UIStore.flatState;
    }

    private getRemoteConifg(): RemoteConfigsControllerState {
        return this.remoteConfigsController.config;
    }

    private getProviderRemoteConfig(): RemoteConfigsControllerState['provider'] {
        return this.remoteConfigsController.providerConfig;
    }

    private async isEnrolledInCampaign(r: RequestIsEnrolled): Promise<boolean> {
        return this.campaignsController.isEnrolled(r.campaignId);
    }

    /**
     * Resolve ENS name
     *
     * @param name to resolve
     */
    private async ensResolve({
        name,
    }: RequestEnsResolve): Promise<string | null> {
        return this.ensController.resolveName(name);
    }

    /**
     * Lookup address for ENS
     *
     * @param address to lookup
     */
    private async ensLookup({
        address,
    }: RequestEnsLookup): Promise<string | null> {
        return this.ensController.lookupAddress(address);
    }

    /**
     * Resolve UD name
     *
     * @param name to resolve
     */
    private async udResolve({
        name,
    }: RequestUDResolve): Promise<string | null> {
        return this.udController.resolveName(name);
    }

    /**
     * Send ethereum method
     *
     * @param to recipient
     * @param feeData gas fee data
     * @param value amount
     */
    private async sendEther({
        to,
        value,
        feeData,
        advancedData,
    }: RequestSendEther): Promise<string> {
        // Add unapproved trasaction
        const {
            transactionMeta: { id },
            result,
        } = await this.transactionController.addTransaction({
            transaction: {
                to,
                from: this.preferencesController.getSelectedAddress(),
                value,
                ...feeData,
                nonce: advancedData.customNonce,
            },
            origin: 'blank',
        });

        // As we don't care about the result here, ignore errors in transaction result
        result.catch(() => {});

        // Approve it
        try {
            await this.transactionController.approveTransaction(id);
        } catch (e: any) {
            // If we detect a backend error, we parse it and throw the proper error
            if ('error' in e) {
                throw new Error(
                    (e.error?.body
                        ? JSON.parse(e.error?.body).error?.message
                        : e.reason) ?? e.message
                );
            }

            throw e;
        }

        // Return transaction hash
        const transaction = this.transactionController.getTransaction(id);
        return transaction!.transactionParams.hash!;
    }

    /**
     * Generate an unaproved transfer transaction
     *
     * @param tokenAddress erc20 token address
     * @param to recipient
     * @param feeData gas fee Data
     * @param value amount
     */
    private async addAsNewSendTransaction({
        address,
        to,
        value,
        feeData,
    }: RequestAddAsNewSendTransaction): Promise<TransactionMeta> {
        if (isNativeTokenAddress(address)) {
            const { transactionMeta, result } =
                await this.transactionController.addTransaction({
                    transaction: {
                        to,
                        from: this.preferencesController.getSelectedAddress(),
                        value: BigNumber.from(value),
                        ...feeData,
                    },
                    origin: 'blank',
                });

            // As we don't care about the result here, ignore errors in transaction result
            result.catch(() => {});

            const { nativeCurrency, iconUrls } = this.networkController.network;
            const logo = iconUrls ? iconUrls[0] : '';

            // Set native currency meta for displaying purposes
            transactionMeta.transferType = {
                amount: transactionMeta.transactionParams.value!,
                currency: nativeCurrency.symbol,
                decimals: nativeCurrency.decimals,
                logo,
                to,
            };
            this.transactionController.updateTransaction(transactionMeta);

            return transactionMeta;
        } else {
            const transferTransaction = this.getTransferTransaction();

            return transferTransaction.addAsNewTransaction(
                {
                    tokenAddress: address,
                    to,
                    amount: value,
                } as TransferTransactionPopulatedTransactionParams,
                feeData
            );
        }
    }

    /**
     * Generate an unapproved approve transaction
     *
     * @param tokenAddress erc20 token address
     * @param spenderAddress spender address
     * @param allowance  allowance amount
     * @returns transaction object
     */
    private async addAsNewApproveTransaction({
        tokenAddress,
        spenderAddress,
        allowance,
    }: RequestAddAsNewApproveTransaction): Promise<TransactionMeta> {
        const approveTransaction = new ApproveTransaction({
            transactionController: this.transactionController,
            preferencesController: this.preferencesController,
            networkController: this.networkController,
        });

        const populatedApproveTransaction =
            await approveTransaction.populateTransaction({
                tokenAddress,
                spender: spenderAddress,
                amount: BigNumber.from(allowance),
            });

        const { transactionMeta, result } =
            await this.transactionController.addTransaction({
                transaction: {
                    value: BigNumber.from('0'),
                    to: tokenAddress,
                    from: this.preferencesController
                        .getSelectedAddress()
                        .toLowerCase(),
                    data: populatedApproveTransaction.data,
                },
                origin: 'blank',
                customCategory: TransactionCategories.TOKEN_METHOD_APPROVE,
            });

        // As we don't care about the result here, ignore errors in transaction result
        result.catch(() => {});

        return transactionMeta;
    }

    /**
     * Update the gas for a send transaction
     *
     * @param transactionId of the transaction meta to update
     * @param feeData gas fee data
     */
    private async updateSendTransactionGas({
        transactionId,
        feeData,
    }: RequestUpdateSendTransactionGas): Promise<void> {
        const transferTransaction = this.getTransferTransaction();

        return transferTransaction.updateTransactionGas(transactionId, feeData);
    }

    /**
     * Approve a send transaction
     *
     * @param transactionId of the transaction to approve
     */
    private async approveSendTransaction({
        transactionId,
    }: RequestApproveSendTransaction): Promise<void> {
        const transferTransaction = this.getTransferTransaction();

        return transferTransaction.approveTransaction(transactionId);
    }

    /**
     * Get the result of a send transaction
     *
     * @param transactionId to get result
     */
    private async getSendTransactionResult({
        transactionId,
    }: RequestSendTransactionResult): Promise<string> {
        const transferTransaction = this.getTransferTransaction();

        return transferTransaction.getTransactionResult(transactionId);
    }

    /**
     * It returns the current network latest gas price
     */
    private async getLatestGasPrice(): Promise<BigNumber> {
        return BigNumber.from(this.gasPricesController.getFeeData().gasPrice!);
    }

    /**
     * It returns the current network latest gas price by fetching it from the Fee service or network
     */
    private async fetchLatestGasPriceForChain(
        chainId: number
    ): Promise<GasPriceData | undefined> {
        return this.gasPricesController.fetchGasPriceData(chainId);
    }
    /**
     * Calculate the gas limit for an approve transaction
     */
    private async calculateApproveTransactionGasLimit({
        tokenAddress,
        spender,
        amount,
    }: RequestCalculateApproveTransactionGasLimit): Promise<TransactionGasEstimation> {
        const approveTransaction = new ApproveTransaction({
            transactionController: this.transactionController,
            preferencesController: this.preferencesController,
            networkController: this.networkController,
        });
        return approveTransaction.calculateTransactionGasLimit({
            tokenAddress,
            spender,
            amount,
        });
    }

    private cancelTransaction({
        transactionId,
        gasValues,
        gasLimit,
    }: RequestCancelTransaction): Promise<void> {
        // Needed in order to make sure BigNumber are correctly passed
        const values = {};

        Object.keys(gasValues as any).forEach((key) => {
            (values as any)[key] = BigNumber.from((gasValues as any)[key]);
        });

        return this.transactionController.cancelTransaction(
            transactionId,
            values as GasPriceValue,
            gasLimit ? BigNumber.from(gasLimit) : undefined
        );
    }

    private speedUpTransaction({
        transactionId,
        gasValues,
        gasLimit,
    }: RequestSpeedUpTransaction): Promise<void> {
        // Needed in order to make sure BigNumber are correctly passed
        const values = {};

        Object.keys(gasValues as any).forEach((key) => {
            (values as any)[key] = BigNumber.from((gasValues as any)[key]);
        });

        return this.transactionController.speedUpTransaction(
            transactionId,
            values as GasPriceValue,
            gasLimit ? BigNumber.from(gasLimit) : undefined
        );
    }

    private getCancelGasPrice({
        transactionId,
    }: RequestGetCancelSpeedUpGasPriceTransaction):
        | GasPriceValue
        | FeeMarketEIP1559Values {
        const tx = this.transactionController.getTransaction(transactionId);

        if (!tx)
            throw new Error(
                `Invalid transaction id, couldn't find the transaction with ${transactionId}`
            );
        return this.transactionController.getCancelSpeedUpMinGasPrice(
            SpeedUpCancel.CANCEL,
            tx
        );
    }

    private getSpeedUpGasPrice({
        transactionId,
    }: RequestGetCancelSpeedUpGasPriceTransaction):
        | GasPriceValue
        | FeeMarketEIP1559Values {
        const tx = this.transactionController.getTransaction(transactionId);

        if (!tx)
            throw new Error(
                `Invalid transaction id, couldn't find the transaction with ${transactionId}`
            );
        return this.transactionController.getCancelSpeedUpMinGasPrice(
            SpeedUpCancel.SPEED_UP,
            tx
        );
    }

    /**
     * Calculate the gas limit for a send transaction
     */
    private async calculateSendTransactionGasLimit({
        address,
        to,
        value,
    }: RequestCalculateSendTransactionGasLimit): Promise<TransactionGasEstimation> {
        const isNativeToken = isNativeTokenAddress(address);
        const { chainId } = this.networkController.network;
        const hasFixedGasCost =
            this.networkController.hasChainFixedGasCost(chainId);
        const isZeroValue = BigNumber.from(value).eq(BigNumber.from('0x00'));

        if (isNativeToken) {
            // Native Token and Not a custom network, returns SEND_GAS_COST const.
            if (hasFixedGasCost) {
                const isContract =
                    await this.networkController.isAddressContract(to);
                if (!isContract) {
                    return {
                        gasLimit: BigNumber.from(SEND_GAS_COST),
                        estimationSucceeded: true,
                    };
                }
            }

            // Native token of a custom network, estimets gas with fallback price.
            return this.transactionController.estimateGas({
                transactionParams: {
                    to,
                    from: this.preferencesController.getSelectedAddress(),
                },
                chainId,
            } as TransactionMeta);
        }

        // Not native token, calculate transaction's gas limit.
        const transferTransaction = this.getTransferTransaction();

        return transferTransaction.calculateTransactionGasLimit(
            {
                tokenAddress: address,
                to,
                amount: value,
            } as TransferTransactionPopulatedTransactionParams,
            isZeroValue
        );
    }

    private getTransferTransaction(): TransferTransaction {
        return new TransferTransaction({
            transactionController: this.transactionController,
            tokenController: this.tokenController,
            preferencesController: this.preferencesController,
            networkController: this.networkController,
        });
    }

    /**
     * Account creation method
     *
     * @param password
     * @returns String - seed phrase
     */
    private async walletCreate({
        password,
        antiPhishingImage,
    }: RequestWalletCreate): Promise<void> {
        // Create keyring
        await this.keyringController.createNewVaultAndKeychain(password);

        // Get account
        const account = (await this.keyringController.getAccounts())[0];

        // Set selected address
        this.preferencesController.setSelectedAddress(account);

        // Show the welcome to the wallet message
        this.preferencesController.setShowWelcomeMessage(true);

        // Show the default wallet preferences
        this.preferencesController.setShowDefaultWalletPreferences(true);

        // Get manifest version and init the release notes settings
        const appVersion = getVersion();
        this.preferencesController.initReleaseNotesSettings(appVersion);

        // Set account tracker
        this.accountTrackerController.addPrimaryAccount(account);

        // Create and assign to the Wallet an anti phishing image
        this.preferencesController.assignNewPhishingPreventionImage(
            antiPhishingImage
        );

        // Unlock when account is created so vault will be ready after onboarding
        return this.appStateController.unlock(password);
    }

    /**
     * Imports an existing account
     *
     * @param password
     * @param seedPhrase imported wallet seed phrase
     */
    private async walletImport({
        password,
        seedPhrase,
        antiPhishingImage,
        reImport,
        defaultNetwork,
    }: RequestWalletImport): Promise<boolean> {
        // Clear accounts in accountTracker
        this.accountTrackerController.clearAccounts();

        // Clear unapproved transactions
        this.transactionController.clearUnapprovedTransactions();

        // Clear all activities
        this.activityListController.clearActivities();

        // Clear all tokens
        this.tokenController.clearTokens();

        // BIP44 seed phrase are always lowercase
        seedPhrase = seedPhrase.toLowerCase();

        // Create new vault
        await this.keyringController.createNewVaultAndRestore(
            password,
            seedPhrase
        );

        if (!reImport) {
            // Show the welcome to the wallet message
            this.preferencesController.setShowWelcomeMessage(true);

            // Show the default wallet preferences
            this.preferencesController.setShowDefaultWalletPreferences(true);
        }

        // Set Seed Phrase Backed up
        this.onboardingController.isSeedPhraseBackedUp = true;

        // Get account
        const account = (await this.keyringController.getAccounts())[0];

        // Set selected address
        this.preferencesController.setSelectedAddress(account);

        // Show the welcome to the wallet message
        this.preferencesController.setShowWelcomeMessage(true);

        // Show the default wallet preferences
        this.preferencesController.setShowDefaultWalletPreferences(true);

        // Get manifest version and init the release notes settings
        const appVersion = getVersion();
        this.preferencesController.initReleaseNotesSettings(appVersion);

        // Set account tracker
        this.accountTrackerController.addPrimaryAccount(account);

        // Unlock when account is created so vault will be ready after onboarding
        await this.appStateController.unlock(password);

        // Force network to be mainnet if it is not provided
        let network: string = AvailableNetworks.MAINNET;

        if (defaultNetwork) {
            const fullNetwork =
                this.networkController.searchNetworkByName(defaultNetwork);
            //only allow test networks
            if (fullNetwork && fullNetwork.test) {
                network = defaultNetwork;
            }
        }
        await this.networkController.setNetwork(network);

        // reconstruct past erc20 transfers
        this.transactionWatcherController.fetchAccountOnChainEvents();

        // Create and assign to the Wallet an anti phishing image
        this.preferencesController.assignNewPhishingPreventionImage(
            antiPhishingImage
        );

        return true;
    }

    /**
     * Resets wallet with seed phrase
     *
     * @param password
     * @param seedPhrase imported wallet seed phrase
     */
    private async walletReset({
        password,
        seedPhrase,
        antiPhishingImage,
    }: RequestWalletReset): Promise<boolean> {
        return this.walletImport({
            password,
            seedPhrase,
            reImport: true,
            antiPhishingImage,
        });
    }

    /**
     * It returns the user seed phrase if the password provided is correct
     *
     * @param password The user password
     * @throws If password is invalid
     * @returns The wallet seed phrase
     */
    private async getSeedPhrase({
        password,
    }: RequestSeedPhrase): Promise<string> {
        try {
            const seedPhrase = await this.keyringController.verifySeedPhrase(
                password
            );
            return seedPhrase;
        } catch (error) {
            log.warn(error);
            throw Error('Error verifying seed phrase');
        }
    }

    /**
     * Method to verify if the user has correctly completed the seed phrase challenge
     *
     * @param seedPhrase
     */
    private async verifySP({
        password,
        seedPhrase,
    }: RequestVerifySeedPhrase): Promise<boolean> {
        let vaultSeedPhrase = '';
        try {
            vaultSeedPhrase = await this.keyringController.verifySeedPhrase(
                password
            );
        } catch (error) {
            log.warn(error);
            throw Error('Error verifying seed phrase');
        }
        if (seedPhrase === vaultSeedPhrase) {
            this.onboardingController.isSeedPhraseBackedUp = true;
            return true;
        } else {
            throw new Error('Seed Phrase is not valid');
        }
    }

    /**
     * Method to mark setup process as complete and to fire a notification.
     *
     */
    private async completeSetup({
        sendNotification,
    }: RequestCompleteSetup): Promise<void> {
        if (!this.isSetupComplete) {
            if (sendNotification) {
                showSetUpCompleteNotification();
            }
            this.isSetupComplete = true;
        }
    }

    /**
     * State subscription method
     *
     */
    private stateSubscribe(id: string, port: chrome.runtime.Port): boolean {
        const cb = this.createSubscription<typeof Messages.STATE.SUBSCRIBE>(
            id,
            port
        );

        const sendState = () => {
            const flatState = this.UIStore.flatState;
            cb(flatState);
        };

        this.UIStore.subscribe(sendState);

        port.onDisconnect.addListener((): void => {
            this.unsubscribe(id);
            this.UIStore.unsubscribe(sendState);
        });

        return true;
    }

    /**
     * Provider event subscription method
     *
     */
    private blankProviderEventSubscribe(
        id: string,
        port: chrome.runtime.Port,
        portId: string
    ): boolean {
        const cb = this.createSubscription<
            typeof Messages.EXTERNAL.EVENT_SUBSCRIPTION
        >(id, port);

        const handleSubscription = (eventData: ExternalEventSubscription) => {
            switch (eventData.eventName) {
                case ProviderEvents.accountsChanged:
                    cb(
                        this.blankProviderController.handleAccountUpdates(
                            portId,
                            eventData
                        )
                    );
                    break;
                case ProviderEvents.message:
                    if (eventData.portId === portId) {
                        cb({
                            eventName: eventData.eventName,
                            payload: eventData.payload,
                        });
                    }
                    break;
                default:
                    cb(eventData);
                    break;
            }
        };

        this.blankProviderController.on(
            BlankProviderEvents.SUBSCRIPTION_UPDATE,
            handleSubscription
        );

        port.onDisconnect.addListener((): void => {
            this.unsubscribe(id);
            this.blankProviderController.off(
                BlankProviderEvents.SUBSCRIPTION_UPDATE,
                handleSubscription
            );
        });

        return true;
    }

    /**
     * Get all the erc20 tokens method
     *
     */
    private async getTokens({ chainId }: RequestGetTokens): Promise<ITokens> {
        return this.tokenController.getTokens(chainId);
    }

    /**
     * Get all the erc20 tokens that the user added method
     *
     */
    private async getUserTokens({
        accountAddress,
        chainId,
    }: RequestGetUserTokens): Promise<ITokens> {
        return this.tokenController.getUserTokens(accountAddress, chainId);
    }

    /**
     * get erc20 token method
     *
     * @param tokenAddress erc20 token address
     */
    private async getToken({
        tokenAddress,
        accountAddress,
        chainId,
    }: RequestGetToken): Promise<Token> {
        return this.tokenController.getToken(
            tokenAddress,
            accountAddress,
            chainId
        );
    }

    /**
     * Get balance for a single token address
     *
     * @returns token balance for that account
     */
    private async getTokenBalance({
        tokenAddress,
        account,
    }: RequestGetTokenBalance): Promise<BigNumber> {
        return this.tokenOperationsController.balanceOf(tokenAddress, account);
    }

    /**
     * Searches inside the assets list for tokens that matches the criteria
     *
     * @param query The user input query to search for (address, name, symbol)
     */
    private async searchTokenInAssetsList({
        query,
        exact,
        accountAddress,
        chainId,
    }: RequestSearchToken): Promise<SearchTokensResponse> {
        return this.tokenController.search(
            query,
            exact,
            accountAddress,
            chainId,
            false
        );
    }

    /**
     * Submits an approval transaction to setup asset allowance
     *
     * @param allowance User selected allowance
     * @param amount Exchange amount
     * @param spenderAddress The spender address
     * @param feeData Transaction gas fee data
     * @param tokenAddress Asset token address
     * @param customNonce Custom transaction nonce
     */
    private async approveAllowance({
        allowance,
        amount,
        spenderAddress,
        feeData,
        tokenAddress,
        customNonce,
    }: RequestApproveAllowance): Promise<boolean> {
        return this.tokenAllowanceController.approveAllowance(
            BigNumber.from(allowance),
            BigNumber.from(amount),
            spenderAddress,
            feeData,
            tokenAddress,
            customNonce
        );
    }

    /**
     * Add custom erc20 token method
     *
     * @param address erc20 token address
     * @param name erc20 token name
     * @param symbol erc20 token symbol
     * @param decimals erc20 token decimals
     * @param logo erc20 token logo
     * @param type erc20 token type
     */
    private async addCustomToken({
        address,
        name,
        symbol,
        decimals,
        logo,
        type,
    }: RequestAddCustomToken): Promise<void | void[]> {
        return this.tokenController.addCustomToken(
            new Token(address, name, symbol, decimals, logo, type)
        );
    }

    /**
     * Delete a custom erc20 tokens method
     *
     * @param address of the ERC20 token to delete
     */
    private async deleteCustomToken({
        address,
        accountAddress,
        chainId,
    }: RequestDeleteCustomToken): Promise<void> {
        return this.tokenController.deleteUserToken(
            address,
            accountAddress,
            chainId
        );
    }

    /**
     * Add custom erc20 tokens method
     *
     * @param tokens erc20 tokens array
     */
    private async addCustomTokens({
        tokens,
        accountAddress,
        chainId,
    }: RequestAddCustomTokens): Promise<void | void[]> {
        return this.tokenController.addCustomTokens(
            tokens,
            accountAddress,
            chainId,
            true
        );
    }

    /**
     * Send erc20 token method
     *
     * @param tokenAddress erc20 token address
     * @param to recipient
     * @param feeData gas fee data
     * @param value amount
     */
    private async sendToken({
        tokenAddress,
        to,
        value,
        feeData,
        advancedData,
    }: RequestSendToken): Promise<string> {
        /**
         * Old Method
         */
        //return this.tokenController.transfer(tokenAddress, to, value, gasPrice);

        const transferTransaction = this.getTransferTransaction();

        return transferTransaction.do(
            tokenAddress,
            to,
            value,
            feeData,
            advancedData
        );
    }

    /**
     * Search the token in the blockchain
     *
     * @param tokenAddress erc20 token address
     */
    private async populateTokenData({
        tokenAddress,
    }: RequestPopulateTokenData): Promise<FetchTokenResponse> {
        return this.tokenOperationsController.fetchTokenDataFromChain(
            tokenAddress
        );
    }

    /**
     * Remove all entries in the book
     *
     */
    private async addressBookClear({}: RequestAddressBookClear): Promise<boolean> {
        return this.addressBookController.clear();
    }

    /**
     * Remove a contract entry by address
     *
     * @param address - Recipient address to delete
     */
    private async addressBookDelete({
        address,
    }: RequestAddressBookDelete): Promise<boolean> {
        return this.addressBookController.delete(address);
    }

    /**
     * Add or update a contact entry by address
     *
     * @param address - Recipient address to add or update
     * @param name - Nickname to associate with this address
     * @param note - User's note about address
     * @returns - Boolean indicating if the address was successfully set
     */
    private async addressBookSet({
        address,
        name,
        note,
    }: RequestAddressBookSet): Promise<boolean> {
        return this.addressBookController.set(address, name, note);
    }

    /**
     * Get the contacts
     *
     * @returns - A map with the entries
     */
    private async addressBookGet({}: RequestAddressBookGet): Promise<NetworkAddressBook> {
        return this.addressBookController.get();
    }

    /**
     * Get the contacts
     *
     * @param address - Recipient address to search
     *
     * @returns - A address book entry
     */
    private async addressBookByAddress({
        address,
    }: RequestAddressBookGetByAddress): Promise<AddressBookEntry | undefined> {
        return this.addressBookController.getByAddress(address);
    }

    /**
     * Get the recent addresses with which the wallet has interacted
     *
     * @param limit - Optional. The maximun number of recent address to return.
     *
     * @returns - A map with the entries
     */
    private async addressBookGetRecentAddresses({
        limit,
    }: RequestAddressBookGetRecentAddresses): Promise<NetworkAddressBook> {
        return this.addressBookController.getRecentAddresses(limit);
    }

    /**
     * Sets user settings collection
     *
     * @param settings user settings
     */
    private async setUserSettings({
        settings,
    }: RequestUserSettings): Promise<boolean> {
        this.preferencesController.settings = settings;
        return true;
    }

    /**
     * Sets the showWelcomeMessage flag to false
     */
    private async dismissWelcomeMessage(): Promise<boolean> {
        this.preferencesController.showWelcomeMessage = false;
        return true;
    }

    /**
     * Sets the showDefaultWalletPreferences flag to false
     */
    private async dismissDefaultWalletPreferences(): Promise<boolean> {
        this.preferencesController.showDefaultWalletPreferences = false;
        return true;
    }

    /**
     * Dismisses the release notes and sets the lastVersionUserSawNews variable
     */
    private async dismissReleaseNotes(): Promise<boolean> {
        this.preferencesController.releaseNotesSettings = {
            lastVersionUserSawNews: getVersion(),
            latestReleaseNotes: [],
        };
        return true;
    }

    /**
     * Gets the next nonce for the provided address
     * @param address network address to get the nonce from
     *
     * @returns - Nonce number
     */
    private async getNextNonce({
        address,
    }: RequestNextNonce): Promise<number | undefined> {
        return this.transactionController.getNextNonce(address);
    }

    /**
     * Updates the AntiPhishingImage
     * @param antiPhishingImage base64 Image to be assigned to the user's profile
     *
     */
    private updateAntiPhishingImage({
        antiPhishingImage,
    }: RequestUpdateAntiPhishingImage): Promise<void> {
        return this.preferencesController.assignNewPhishingPreventionImage(
            antiPhishingImage
        );
    }

    /**
     * Sets whether the user wants to have the phishing protection or not
     * @param antiPhishingProtectionEnabeld flags that indicates the anti-phising feature status
     *
     */
    private toggleAntiPhishingProtection({
        antiPhishingProtectionEnabeld,
    }: RequestToggleAntiPhishingProtection) {
        this.preferencesController.updateAntiPhishingProtectionStatus(
            antiPhishingProtectionEnabeld
        );
    }

    /**
     * Sets whether the user wants to have the phishing protection or not
     * @param antiPhishingProtectionEnabeld flags that indicates the anti-phising feature status
     *
     */
    private toggleReleaseNotesSubscription({
        releaseNotesSubscriptionEnabled,
    }: RequestToggleReleaseNotesSubscription) {
        this.preferencesController.updateReleseNotesSubscriptionStatus(
            releaseNotesSubscriptionEnabled
        );
    }

    /**
     * Sets whether the user wants to have BlockWallet as the default browser
     * @param defaultBrowser flags that indicates the default browser status
     */
    private toggleDefaultBrowserWallet({
        defaultBrowserWalletEnabled,
    }: RequestToggleDefaultBrowserWallet) {
        this.preferencesController.updateDefaultBrowserWalletStatus(
            defaultBrowserWalletEnabled
        );
    }

    /**
     * Sets the default gas option preference
     * @param defaultGasOption default gas option
     */
    private setDefaultGas({ defaultGasOption }: RequestSetDefaultGas) {
        this.preferencesController.defaultGasOption = defaultGasOption;
    }

    /**
     * Updates the user's native currency preference and fires the exchange rates update
     * @param currencyCode the user selected currency
     *
     */
    private setNativeCurrency({ currencyCode }: RequestSetNativeCurrency) {
        if (!isCurrencyCodeValid(currencyCode)) {
            return Promise.reject('Invalid currency code.');
        }
        this.preferencesController.nativeCurrency = currencyCode;
        return this.exchangeRatesController.updateExchangeRates();
    }

    /**
     * Fetches all the currency options
     * @returns all the currency options sorted alphabetically
     *
     */
    private getAllCurrencies(): Currency[] {
        return getCurrencies();
    }

    private searchChainsByTerm({
        term,
    }: {
        term: string;
    }): Promise<{ chain: ChainListItem; isEnabled: boolean }[]> {
        const filteredChains = searchChainsByTerm(term);
        const networkByChainId = new Map<number, Network>();
        Object.values(this.networkController.networks).map((network) => {
            networkByChainId.set(network.chainId, network);
        });
        return Promise.resolve(
            filteredChains.map((chain: any) => {
                return {
                    chain,
                    isEnabled:
                        networkByChainId.get(chain.chainId)?.enable ?? false,
                };
            })
        );
    }

    /**
     * Adds a new hardware wallet keyring.
     *
     * @param device device type to connect
     */
    private async connectHardwareWallet({
        device,
    }: RequestConnectHardwareWallet): Promise<boolean> {
        return this.keyringController.connectHardwareKeyring(device);
    }

    /**
     * Gets a list of accounts from the connected device
     *
     * @param device device type to get accountz
     */
    private async getHardwareWalletAccounts({
        device,
        pageIndex = 0,
        pageSize = 5,
    }: RequestGetHardwareWalletAccounts): Promise<DeviceAccountInfo[]> {
        return this.accountTrackerController.getHardwareWalletAccounts(
            device,
            pageIndex,
            pageSize
        );
    }

    private async importHardwareWalletAccounts({
        deviceAccounts,
        device,
    }: RequestImportHardwareWalletAccounts): Promise<AccountInfo[]> {
        return this.accountTrackerController.importHardwareWalletAccounts(
            deviceAccounts,
            device
        );
    }

    private async setAccountFilters({
        accountFilters,
    }: RequestSetAccountFilters): Promise<void> {
        this.preferencesController.filters = {
            account: accountFilters,
        };
    }

    /**
     * isAccountDeviceLinked
     *
     * Checks if the current account device is connected.
     * This applies only to Ledger devices. Every other keyring type returns true.
     *
     * @param address The address of the account to check
     * @returns Whether the account device is connected or not
     */
    private async isAccountDeviceLinked({
        address,
    }: RequestIsDeviceConnected): Promise<boolean> {
        return this.keyringController.isAccountDeviceLinked(address);
    }

    /**
     * Removes a new hardware wallet keyring.
     *
     * @param address address to be deleted - hex
     */
    private async removeHardwareWallet({
        device,
    }: RequestRemoveHardwareWallet): Promise<boolean> {
        const accountType =
            this.accountTrackerController.getAccountTypeFromDevice(device);
        const removeAccountPromises: Promise<boolean>[] = [];

        const accounts =
            this.accountTrackerController.store.getState().accounts;
        for (const address in accounts) {
            const account = accounts[address];
            if (account.accountType === accountType) {
                removeAccountPromises.push(this.accountRemove({ address }));
            }
        }

        if (!removeAccountPromises.length) {
            return false; // no accounts
        }

        const results = await Promise.all(removeAccountPromises);
        if (results.some((r: boolean) => !r)) {
            return false; // some error
        }

        await this.keyringController.removeDeviceKeyring(device);

        return true;
    }

    private async hardwareQrSubmitCryptoHdKeyOrAccount({
        qr,
    }: SubmitQRHardwareCryptoHDKeyOrAccountMessage): Promise<boolean> {
        try {
            const decoder = new URRegistryDecoder();
            if (!decoder.receivePart(qr)) {
                return false;
            }

            if (!decoder.isSuccess() || decoder.isError()) {
                throw new Error(decoder.resultError());
            }

            const result = decoder.resultRegistryType();
            const ur = result.toUR();
            if (ur.type === 'crypto-hdkey') {
                await this.keyringController.submitQRHardwareCryptoHDKey(
                    ur.cbor.toString('hex')
                );
            } else {
                await this.keyringController.submitQRHardwareCryptoAccount(
                    ur.cbor.toString('hex')
                );
            }
            return true;
        } catch (err) {
            log.error(err);
            return false;
        }
    }

    private async hardwareQrSubmitSignature({
        requestId,
        qr,
    }: SubmitQRHardwareSignatureMessage): Promise<boolean> {
        try {
            const decoder = new URRegistryDecoder();
            if (!decoder.receivePart(qr)) {
                return false;
            }

            if (!decoder.isSuccess() || decoder.isError()) {
                throw new Error(decoder.resultError());
            }

            const ur = decoder.resultUR();

            this.keyringController.submitQRHardwareSignature(
                requestId,
                ur.cbor
            );
            return true;
        } catch (err) {
            log.error(err);
            return false;
        }
    }

    private async hardwareQrCancelSignRequest({}: CancelQRHardwareSignRequestMessage): Promise<boolean> {
        this.keyringController.cancelQRHardwareSignRequest();
        return true;
    }

    /*
     * Get the specificrelease note of a version
     * @returns the notes (if exists) of the version
     *
     */
    private generateOnDemandReleaseNotes({
        version,
    }: RequestGenerateOnDemandReleaseNotes): Promise<ReleaseNote[]> {
        return generateOnDemandReleaseNotes(version);
    }
}<|MERGE_RESOLUTION|>--- conflicted
+++ resolved
@@ -115,11 +115,8 @@
     SubmitQRHardwareSignatureMessage,
     CancelQRHardwareSignRequestMessage,
     RequestUpdateTransactionStatus,
-<<<<<<< HEAD
     RequestSwitchProvider,
-=======
     RequestIsEnrolled,
->>>>>>> 2bfcef16
 } from '../utils/types/communication';
 
 import EventEmitter from 'events';
