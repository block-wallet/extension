--- conflicted
+++ resolved
@@ -1153,11 +1153,8 @@
                 return getCurrentWindowId();
             case Messages.WALLET.SET_HOTKEYS_ENABLED:
                 return this.setHotkeysStatus(request as RequestSetHotkeys);
-<<<<<<< HEAD
             case Messages.WALLET.GET_ONRAMP_CURRENCIES:
                 return this.getOnrampCurrencies();
-=======
->>>>>>> 9c31e4fc
             default:
                 throw new Error(`Unable to handle message of type ${type}`);
         }
@@ -3475,7 +3472,6 @@
     private setHotkeysStatus({ enabled }: RequestSetHotkeys) {
         this.preferencesController.hotkeysStatus = enabled;
     }
-<<<<<<< HEAD
 
     /** Get onramp currencies
      *
@@ -3483,6 +3479,4 @@
     private getOnrampCurrencies() {
         return this.onrampController.getCurrencies();
     }
-=======
->>>>>>> 9c31e4fc
 }