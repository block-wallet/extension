/* eslint-disable @typescript-eslint/no-non-null-assertion */
/* eslint-disable @typescript-eslint/no-empty-function */
// Explicitly disabled no-empty-pattern on this file as some actions need generic param typing but receive empty objects.
/* eslint-disable no-empty-pattern */
import {
    ExternalEventSubscription,
    MessageTypes,
    RequestAccountCreate,
    RequestAccountExportJson,
    RequestAccountExportPK,
    RequestAccountImportJson,
    RequestAccountImportPK,
    RequestAccountRemove,
    RequestAccountHide,
    RequestAccountUnhide,
    RequestAccountRename,
    RequestAccountSelect,
    RequestAddNewSiteWithPermissions,
    RequestAppUnlock,
    RequestEnsResolve,
    RequestEnsLookup,
    RequestUDResolve,
    RequestConfirmPermission,
    RequestConfirmTransaction,
    RequestSendToken,
    RequestGetTokens,
    RequestGetToken,
    RequestGetTokenBalance,
    RequestAddCustomToken,
    RequestAddCustomTokens,
    RequestGetUserTokens,
    RequestPopulateTokenData,
    RequestExternalRequest,
    RequestGetAccountPermissions,
    RequestNetworkChange,
    RequestPasswordVerify,
    RequestRemoveAccountFromSite,
    RequestSeedPhrase,
    RequestSendEther,
    RequestTypes,
    RequestUpdateSitePermissions,
    RequestVerifySeedPhrase,
    RequestWalletCreate,
    RequestWalletImport,
    RequestCheckExchangeAllowance,
    RequestApproveExchange,
    RequestGetExchangeQuote,
    RequestGetExchange,
    RequestExecuteExchange,
    ResponseType,
    SubscriptionMessageTypes,
    TransportRequestMessage,
    RequestSearchToken,
    RequestShowTestNetworks,
    RequestUpdatePopupTab,
    RequestAddAsNewSendTransaction,
    RequestUpdateSendTransactionGas,
    RequestApproveSendTransaction,
    RequestSendTransactionResult,
    RequestCalculateSendTransactionGasLimit,
    RequestRejectTransaction,
    RequestSetIdleTimeout,
    RequestSetIcon,
    RequestDeleteCustomToken,
    RequestAddressBookGetByAddress,
    RequestAddressBookGet,
    RequestAddressBookSet,
    RequestAddressBookDelete,
    RequestAddressBookClear,
    RequestAddressBookGetRecentAddresses,
    RequestCompleteSetup,
    RequestAddNetwork,
    RequestConfirmDappRequest,
    RequestWalletReset,
    RequestUserSettings,
    RequestCancelTransaction,
    RequestSpeedUpTransaction,
    RequestGetCancelSpeedUpGasPriceTransaction,
    RequestNextNonce,
    RequestUpdateAntiPhishingImage,
    RequestToggleAntiPhishingProtection,
    RequestToggleReleaseNotesSubscription,
    RequestSetNativeCurrency,
    RequestToggleDefaultBrowserWallet,
    RequestConnectHardwareWallet,
    RequestGetHardwareWalletAccounts,
    RequestImportHardwareWalletAccounts,
    RequestSetAccountFilters,
    RequestWalletGetHDPath,
    RequestWalletSetHDPath,
    RequestRemoveNetwork,
    RequestGetChainData,
    RequestGetRpcChainId,
    RequestSearchChains,
    RequestIsDeviceConnected,
    RequestReconnectDevice,
    RequestRejectDappRequest,
    RequestRemoveHardwareWallet,
    RequestGenerateOnDemandReleaseNotes,
    RequestEditNetwork,
    RequestSetUserOnline,
    RequestExecuteBridge,
    RequestGetBridgeQuote,
    RequestApproveBridgeAllowance,
    RequestGetBridgeRoutes,
    RequestEditNetworksOrder,
    RequestSubscribeState,
    StateType,
    RequestGetState,
    ResponseGetState,
} from '../utils/types/communication';

import EventEmitter from 'events';
import { BigNumber } from 'ethers';
import BlankStorageStore from '../infrastructure/stores/BlankStorageStore';
import { Messages } from '../utils/types/communication';
import { TransactionMeta } from './transactions/utils/types';
import {
    ActivityListUIState,
    BlankAppState,
    BlankAppUIState,
    ExchangeRatesUIState,
    GasPricesUIState,
} from '../utils/constants/initialState';
import AppStateController, { AppStateEvents } from './AppStateController';
import OnboardingController from './OnboardingController';
import BlankProviderController, {
    BlankProviderEvents,
} from './BlankProviderController';
import NetworkController from './NetworkController';
import PermissionsController from './PermissionsController';
import { EnsController } from './EnsController';
import { UDController } from './UDController';
import TransactionController, {
    SEND_GAS_COST,
    TransactionGasEstimation,
    SpeedUpCancel,
    GasPriceValue,
    FeeMarketEIP1559Values,
} from './transactions/TransactionController';
import { GasPriceData } from './GasPricesController';
import { PreferencesController, ReleaseNote } from './PreferencesController';
import { ExchangeRatesController } from './ExchangeRatesController';
import {
    AccountInfo,
    AccountTrackerController,
    AccountType,
    DeviceAccountInfo,
} from './AccountTrackerController';

import { GasPricesController } from './GasPricesController';
import {
    TokenController,
    TokenControllerProps,
} from './erc-20/TokenController';
import SwapController, { SwapParameters, SwapQuote } from './SwapController';
import {
    FetchTokenResponse,
    IToken,
    ITokens,
    SearchTokensResponse,
    Token,
} from './erc-20/Token';
import { ImportStrategy, getAccountJson } from '../utils/account';
import { ActivityListController } from './ActivityListController';
import {
    TransferTransaction,
    TransferTransactionPopulatedTransactionParams,
} from './erc-20/transactions/TransferTransaction';
import { TokenOperationsController } from './erc-20/transactions/Transaction';
import {
    ProviderEvents,
    ProviderSetupData,
} from '@block-wallet/provider/types';
import {
    AddressBookController,
    AddressBookEntry,
    NetworkAddressBook,
} from './AddressBookController';
import { Devices } from '../utils/types/hardware';
import KeyringControllerDerivated from './KeyringControllerDerivated';

import { showSetUpCompleteNotification } from '../utils/notifications';
import { extensionInstances } from '../infrastructure/connection';
import {
    focusWindow,
    openExtensionInBrowser,
    switchToTab,
    closeTab,
    getVersion,
    getCurrentWindowId,
} from '../utils/window';
import log from 'loglevel';
import BlockUpdatesController from './block-updates/BlockUpdatesController';

import ComposedStore from '../infrastructure/stores/ComposedStore';
import BlockFetchController from './block-updates/BlockFetchController';
import {
    Currency,
    getCurrencies,
    isCurrencyCodeValid,
} from '../utils/currency';
import { AvailableNetworks } from './privacy/types';

import { toError } from '../utils/toError';

import { getCustomRpcChainId } from '../utils/ethereumChain';
import { getChainListItem, searchChainsByTerm } from '../utils/chainlist';
import { ChainListItem } from '@block-wallet/chains-assets';
import { Network } from '../utils/constants/networks';

import { generateOnDemandReleaseNotes } from '../utils/userPreferences';
import { TransactionWatcherController } from './TransactionWatcherController';
import { PrivacyAsyncController } from './privacy/PrivacyAsyncController';
import { isNativeTokenAddress } from '../utils/token';
import BridgeController, {
    GetBridgeAvailableRoutesResponse,
    GetBridgeQuoteNotFoundResponse,
    GetBridgeQuoteResponse,
} from './BridgeController';
import { IChain } from '../utils/types/chain';
import { BridgeImplementation } from '../utils/bridgeApi';
import TokenAllowanceController from './erc-20/transactions/TokenAllowanceController';
import { isOnboardingTabUrl } from '../utils/window';
import RemoteConfigsController, {
    RemoteConfigsControllerState,
} from './RemoteConfigsController';

export interface BlankControllerProps {
    initState: BlankAppState;
    blankStateStore: BlankStorageStore;
    devTools?: any;
    encryptor?: any;
}

export enum BlankControllerEvents {
    EXTERNAL_REQUESTS_AMOUNT_CHANGE = 'EXTERNAL_REQUESTS_AMOUNT_CHANGE',
}

export default class BlankController extends EventEmitter {
    // Controllers
    private readonly appStateController: AppStateController;
    private readonly onboardingController: OnboardingController;
    private readonly networkController: NetworkController;
    private readonly ensController: EnsController;
    private readonly udController: UDController;
    private readonly keyringController: KeyringControllerDerivated;
    private readonly accountTrackerController: AccountTrackerController;
    private readonly preferencesController: PreferencesController;
    private readonly transactionController: TransactionController;
    private readonly privacyController: PrivacyAsyncController;
    private readonly exchangeRatesController: ExchangeRatesController;
    private readonly gasPricesController: GasPricesController;
    private readonly blankStateStore: BlankStorageStore;
    private readonly tokenOperationsController: TokenOperationsController;
    private readonly tokenController: TokenController;
    private readonly swapController: SwapController;
    private readonly bridgeController: BridgeController;
    private readonly blankProviderController: BlankProviderController;
    private readonly activityListController: ActivityListController;
    private readonly permissionsController: PermissionsController;
    private readonly addressBookController: AddressBookController;
    private readonly blockFetchController: BlockFetchController;
    private readonly blockUpdatesController: BlockUpdatesController;
    private readonly transactionWatcherController: TransactionWatcherController;
    private readonly tokenAllowanceController: TokenAllowanceController;
    private readonly remoteConfigsController: RemoteConfigsController;

    // Stores
    private readonly store: ComposedStore<BlankAppState>;
    private readonly UIStore: ComposedStore<BlankAppUIState>;
    private readonly exchangeRatesStore: ComposedStore<ExchangeRatesUIState>;
    private readonly gasPricesStore: ComposedStore<GasPricesUIState>;
    private readonly activityListStore: ComposedStore<ActivityListUIState>;
    private readonly STORES: Record<StateType, ComposedStore<any>>;

    private readonly _devTools: any;

    private subscriptions: Record<string, chrome.runtime.Port>;
    private isSetupComplete: boolean;

    constructor(props: BlankControllerProps) {
        super();

        const initState = props.initState;

        this.subscriptions = {};

        this.isSetupComplete = false;

        this._devTools = props.devTools;

        this.blankStateStore = props.blankStateStore;

        // Controllers Initialization
        this.preferencesController = new PreferencesController({
            initState: initState.PreferencesController,
        });

        this.networkController = new NetworkController(
            initState.NetworkController
        );

        this.remoteConfigsController = new RemoteConfigsController(
            initState.RemoteConfigsController
        );

        this.blockFetchController = new BlockFetchController(
            this.networkController,
            initState.BlockFetchController
        );

        this.blockUpdatesController = new BlockUpdatesController(
            this.networkController,
            this.blockFetchController,
            initState.BlockUpdatesController
        );

        this.keyringController = new KeyringControllerDerivated({
            initState: initState.KeyringController,
            encryptor: props.encryptor || undefined,
        });

        this.ensController = new EnsController({
            networkController: this.networkController,
        });

        this.udController = new UDController({
            networkController: this.networkController,
        });

        this.permissionsController = new PermissionsController(
            initState.PermissionsController,
            this.preferencesController
        );

        this.gasPricesController = new GasPricesController(
            this.networkController,
            this.blockUpdatesController,
            initState.GasPricesController
        );

        this.tokenOperationsController = new TokenOperationsController({
            networkController: this.networkController,
        });

        this.tokenController = new TokenController(initState.TokenController, {
            tokenOperationsController: this.tokenOperationsController,
            preferencesController: this.preferencesController,
            networkController: this.networkController,
        } as TokenControllerProps);

        this.onboardingController = new OnboardingController(
            initState.OnboardingController,
            this.keyringController
        );

        this.exchangeRatesController = new ExchangeRatesController(
            initState.ExchangeRatesController,
            this.preferencesController,
            this.networkController,
            this.blockUpdatesController,
            () => {
                return this.accountTrackerController.getAccountTokens(
                    this.preferencesController.getSelectedAddress()
                );
            }
        );

        this.transactionController = new TransactionController(
            this.networkController,
            this.preferencesController,
            this.permissionsController,
            this.gasPricesController,
            this.tokenController,
            this.blockUpdatesController,
            initState.TransactionController,
            this.keyringController.signTransaction.bind(this.keyringController)
        );

        this.privacyController = new PrivacyAsyncController({
            networkController: this.networkController,
            state: initState.BlankDepositController,
        });

        this.appStateController = new AppStateController(
            initState.AppStateController,
            this.keyringController,
            this.transactionController
        );

        this.transactionWatcherController = new TransactionWatcherController(
            this.networkController,
            this.preferencesController,
            this.blockUpdatesController,
            this.tokenController,
            this.transactionController,
            initState.TransactionWatcherControllerState
        );

        this.accountTrackerController = new AccountTrackerController(
            this.keyringController,
            this.networkController,
            this.tokenController,
            this.tokenOperationsController,
            this.preferencesController,
            this.blockUpdatesController,
            this.transactionWatcherController,
            initState.AccountTrackerController
        );

        this.blankProviderController = new BlankProviderController(
            this.networkController,
            this.transactionController,
            this.permissionsController,
            this.appStateController,
            this.keyringController,
            this.tokenController,
            this.blockUpdatesController,
            this.gasPricesController
        );

        this.tokenAllowanceController = new TokenAllowanceController(
            this.networkController,
            this.preferencesController,
            this.tokenOperationsController,
            this.transactionController
        );

        this.swapController = new SwapController(
            this.networkController,
            this.transactionController,
            this.tokenController,
            this.tokenAllowanceController
        );

        this.bridgeController = new BridgeController(
            this.networkController,
            this.transactionController,
            this.tokenController,
            this.tokenAllowanceController,
            this.accountTrackerController,
            initState.BridgeController
        );

        this.activityListController = new ActivityListController(
            this.transactionController,
            this.privacyController,
            this.preferencesController,
            this.networkController,
            this.transactionWatcherController,
            this.bridgeController
        );

        this.addressBookController = new AddressBookController({
            initialState: initState.AddressBookController,
            networkController: this.networkController,
            activityListController: this.activityListController,
            preferencesController: this.preferencesController,
        });

        this.store = new ComposedStore<BlankAppState>({
            NetworkController: this.networkController.store,
            AppStateController: this.appStateController.store,
            OnboardingController: this.onboardingController.store,
            KeyringController: this.keyringController.store,
            AccountTrackerController: this.accountTrackerController.store,
            PreferencesController: this.preferencesController.store,
            TransactionController: this.transactionController.store,
            ExchangeRatesController: this.exchangeRatesController.store,
            GasPricesController: this.gasPricesController.store,
            BlankDepositController: this.privacyController.store,
            TokenController: this.tokenController.store,
            PermissionsController: this.permissionsController.store,
            AddressBookController: this.addressBookController.store,
            BlockUpdatesController: this.blockUpdatesController.store,
            BlockFetchController: this.blockFetchController.store,
            RemoteConfigsController: this.remoteConfigsController.store,
            TransactionWatcherControllerState:
                this.transactionWatcherController.store,
            BridgeController: this.bridgeController.store,
        });

        this.exchangeRatesStore = new ComposedStore<ExchangeRatesUIState>({
            ExchangeRatesController: this.exchangeRatesController.store,
        });

        this.gasPricesStore = new ComposedStore<GasPricesUIState>({
            GasPricesController: this.gasPricesController.store,
        });

        this.activityListStore = new ComposedStore<ActivityListUIState>({
            ActivityListController: this.activityListController.store,
        });

        this.UIStore = new ComposedStore<BlankAppUIState>({
            NetworkController: this.networkController.store,
            AppStateController: this.appStateController.store,
            OnboardingController: this.onboardingController.store,
            KeyringController: this.keyringController.memStore,
            AccountTrackerController: this.accountTrackerController.store,
            PreferencesController: this.preferencesController.store,
            TransactionController: this.transactionController.UIStore,
<<<<<<< HEAD
            BlankDepositController: this.blankDepositController.UIStore,
=======
            ExchangeRatesController: this.exchangeRatesController.store,
            GasPricesController: this.gasPricesController.store,
            BlankDepositController: this.privacyController.UIStore,
>>>>>>> aa0125ff
            TokenController: this.tokenController.store,
            PermissionsController: this.permissionsController.store,
            AddressBookController: this.addressBookController.store,
            BlankProviderController: this.blankProviderController.store,
            SwapController: this.swapController.UIStore,
            BridgeController: this.bridgeController.UIStore,
        });

        this.STORES = {
            [StateType.APP_STATE]: this.UIStore,
            [StateType.EXCHANGE_RATES]: this.exchangeRatesStore,
            [StateType.GAS_PRICES]: this.gasPricesStore,
            [StateType.ACTIVITY_LIST]: this.activityListStore,
        };

        // Check controllers on app lock/unlock
        this.appStateController.on(AppStateEvents.APP_LOCKED, () => {
            this.manageControllers();
        });
        this.appStateController.on(AppStateEvents.APP_UNLOCKED, () => {
            this.manageControllers();
        });

        // Trigger method to manage external requests amount on update of relevent stores
        this.blankProviderController.store.subscribe(() => {
            this.handleExternalRequestAmountChange();
        });

        this.transactionController.store.subscribe(() => {
            this.handleExternalRequestAmountChange();
        });

        this.permissionsController.store.subscribe(() => {
            this.handleExternalRequestAmountChange();
        });

        // Set storage save on state update
        this.store.subscribe(this.storeState);

        // Set devtools callback on state update
        this.store.subscribe(this.devToolSubscription);

        // mv3 auto unlock
        this.appStateController.autoUnlock();
    }

    /**
     * Locally persists the state
     */
    private storeState = (state: Record<string, unknown>) => {
        const blankState = state as BlankAppState;
        this.blankStateStore.set('blankState', blankState);
    };

    /**
     * Manages controllers updates
     */
    private manageControllers() {
        // Get active subscriptions
        const activeSubscriptions = Object.keys(this.subscriptions).length;

        // Check if app is unlocked
        const isAppUnlocked =
            this.appStateController.store.getState().isAppUnlocked;

        this.blockUpdatesController.setActiveSubscriptions(
            isAppUnlocked,
            activeSubscriptions
        );
    }

    /**
     * Subscription to state updates to send to dev tools
     */
    private devToolSubscription = (
        state: BlankAppState,
        _?: BlankAppState,
        action?: string
    ) => {
        if (action && typeof this._devTools !== 'undefined') {
            this._devTools.send(`@@BlankAppState/${action}`, state);
        }
    };

    // Emit event on dapp request change, to update extension label
    private handleExternalRequestAmountChange() {
        const dappRequestsAmount = Object.keys(
            this.blankProviderController.store.getState().dappRequests
        ).length;

        const unapprovedTransactionsAmount = Object.keys(
            this.transactionController.UIStore.getState().unapprovedTransactions
        ).length;

        const permissionRequests = Object.keys(
            this.permissionsController.store.getState().permissionRequests
        ).length;

        const totalExternalRequestsAmount =
            dappRequestsAmount +
            unapprovedTransactionsAmount +
            permissionRequests;

        this.emit(
            BlankControllerEvents.EXTERNAL_REQUESTS_AMOUNT_CHANGE,
            totalExternalRequestsAmount
        );
    }

    /**
     * Create subscription method
     */
    private createSubscription<TMessageType extends MessageTypes>(
        id: string,
        port: chrome.runtime.Port
    ): (data: SubscriptionMessageTypes[TMessageType]) => void {
        this.subscriptions[id] = port;

        // Check controllers
        this.manageControllers();

        return (subscription: unknown): void => {
            if (this.subscriptions[id]) {
                port.postMessage({ id, subscription });
            }
        };
    }

    /**
     * Unsubscribe method
     *
     * @param id subscription id
     */
    private unsubscribe(id: string): void {
        if (this.subscriptions[id]) {
            log.debug(`Unsubscribing from ${id}`);

            delete this.subscriptions[id];

            // Check controllers
            this.manageControllers();
        } else {
            log.warn(`Unable to unsubscribe from ${id}`);
        }
    }

    /**
     * Generic message handler
     *
     */
    public handler<TMessageType extends MessageTypes>(
        { id, message, request }: TransportRequestMessage<TMessageType>,
        port: chrome.runtime.Port,
        portId: string
    ): void {
        let isPortConnected = true;
        const from = port.name;
        const source = `${from}: ${id}: ${message}`;

        port.onDisconnect.addListener(() => {
            const error = chrome.runtime.lastError;
            isPortConnected = false;
            if (error) {
                log.error(error);
            }
        });

        log.trace('[in]', source);

        const promise = this.handle(id, message, request, port, portId);

        promise
            .then((response): void => {
                log.trace('[out]', source);

                if (!isPortConnected) {
                    throw new Error('Port has been disconnected');
                }

                port.postMessage({ id, response });
            })
            .catch((error: unknown): void => {
                // Always pass an error object to the client
                const safeError = toError(error);

                log.error('[err]', source, safeError.message);

                // only send message back to port if it's still connected
                if (isPortConnected) {
                    port.postMessage({
                        error: JSON.stringify(
                            safeError,
                            Object.getOwnPropertyNames(safeError)
                        ),
                        id,
                    });
                }
            });
    }

    /**
     * Request promise handler
     *
     * @param id request ID
     * @param type message Type
     * @param request request type
     * @param port connection port
     */
    private async handle(
        id: string,
        type: MessageTypes,
        request: RequestTypes[MessageTypes],
        port: chrome.runtime.Port,
        portId: string
    ): Promise<ResponseType<MessageTypes>> {
        switch (type) {
            case Messages.ACCOUNT.CREATE:
                return this.accountCreate(request as RequestAccountCreate);
            case Messages.ACCOUNT.EXPORT_JSON:
                return this.accountExportJson(
                    request as RequestAccountExportJson
                );
            case Messages.ACCOUNT.EXPORT_PRIVATE_KEY:
                return this.accountExportPrivateKey(
                    request as RequestAccountExportPK
                );
            case Messages.ACCOUNT.IMPORT_JSON:
                return this.accountImportJson(
                    request as RequestAccountImportJson
                );
            case Messages.ACCOUNT.IMPORT_PRIVATE_KEY:
                return this.accountImportPrivateKey(
                    request as RequestAccountImportPK
                );
            case Messages.ACCOUNT.REMOVE:
                return this.accountRemove(request as RequestAccountRemove);
            case Messages.ACCOUNT.HIDE:
                return this.accountHide(request as RequestAccountHide);
            case Messages.ACCOUNT.UNHIDE:
                return this.accountUnhide(request as RequestAccountUnhide);
            case Messages.ACCOUNT.RENAME:
                return this.accountRename(request as RequestAccountRename);
            case Messages.ACCOUNT.SELECT:
                return this.accountSelect(request as RequestAccountSelect);
            case Messages.ACCOUNT.GET_BALANCE:
                return this.getAccountBalance(request as string);
            case Messages.ACCOUNT.GET_NATIVE_TOKEN_BALANCE:
                return this.getAccountNativeTokenBalanceForChain(
                    request as number
                );
            case Messages.APP.GET_IDLE_TIMEOUT:
                return this.getIdleTimeout();
            case Messages.APP.SET_IDLE_TIMEOUT:
                return this.setIdleTimeout(request as RequestSetIdleTimeout);
            case Messages.APP.SET_LAST_USER_ACTIVE_TIME:
                return this.setLastUserActiveTime();
            case Messages.APP.LOCK:
                return this.lockApp();
            case Messages.APP.UNLOCK:
                return this.unlockApp(request as RequestAppUnlock);
            case Messages.APP.RETURN_TO_ONBOARDING:
                return this.returnToOnboarding();
            case Messages.APP.OPEN_RESET:
                return this.openReset();
            case Messages.APP.UPDATE_POPUP_TAB:
                return this.updatePopupTab(request as RequestUpdatePopupTab);
            case Messages.APP.REJECT_UNCONFIRMED_REQUESTS:
                return this.rejectUnconfirmedRequests();
            case Messages.APP.SET_USER_ONLINE:
                return this.setUserOnline(request as RequestSetUserOnline);
            case Messages.DAPP.CONFIRM_REQUEST:
                return this.confirmDappRequest(
                    request as RequestConfirmDappRequest
                );
            case Messages.DAPP.ATTEMPT_REJECT_REQUEST:
                return this.attemptRejectDappRequest(
                    request as RequestConfirmDappRequest
                );
            case Messages.EXCHANGE.CHECK_ALLOWANCE:
                return this.checkExchangeAllowance(
                    request as RequestCheckExchangeAllowance
                );
            case Messages.EXCHANGE.APPROVE:
                return this.approveExchange(request as RequestApproveExchange);
            case Messages.EXCHANGE.GET_QUOTE:
                return this.getExchangeQuote(
                    request as RequestGetExchangeQuote
                );
            case Messages.EXCHANGE.GET_EXCHANGE:
                return this.getExchangeParameters(
                    request as RequestGetExchange
                );
            case Messages.EXCHANGE.EXECUTE:
                return this.executeExchange(request as RequestExecuteExchange);
            case Messages.BRIDGE.GET_BRIDGE_TOKENS:
                return this.getBridgeTokens();
            case Messages.BRIDGE.GET_BRIDGE_AVAILABLE_CHAINS:
                return this.getBridgeAvailableChains();
            case Messages.BRIDGE.APPROVE_BRIDGE_ALLOWANCE:
                return this.approveBridgeAllowance(
                    request as RequestApproveBridgeAllowance
                );
            case Messages.BRIDGE.GET_BRIDGE_ROUTES:
                return this.getBridgeRoutes(request as RequestGetBridgeRoutes);
            case Messages.BRIDGE.GET_BRIDGE_QUOTE:
                return this.getBridgeQuote(request as RequestGetBridgeQuote);
            case Messages.BRIDGE.EXECUTE_BRIDGE:
                return this.executeBridge(request as RequestExecuteBridge);
            case Messages.EXTERNAL.REQUEST:
                return this.externalRequestHandle(
                    request as RequestExternalRequest,
                    portId
                );
            case Messages.EXTERNAL.SETUP_PROVIDER:
                return this.setupProvider(portId);
            case Messages.EXTERNAL.SET_ICON:
                return this.setProviderIcon(request as RequestSetIcon, portId);
            case Messages.EXTERNAL.GET_PROVIDER_CONFIG:
                return this.getProviderRemoteConfig();
            case Messages.NETWORK.CHANGE:
                return this.networkChange(request as RequestNetworkChange);
            case Messages.NETWORK.SET_SHOW_TEST_NETWORKS:
                return this.setShowTestNetworks(
                    request as RequestShowTestNetworks
                );
            case Messages.NETWORK.ADD_NETWORK:
                return this.addNetwork(request as RequestAddNetwork);
            case Messages.NETWORK.EDIT_NETWORK:
                return this.editNetwork(request as RequestEditNetwork);
            case Messages.NETWORK.EDIT_NETWORKS_ORDER:
                return this.editNetworksOrder(
                    request as RequestEditNetworksOrder
                );
            case Messages.NETWORK.REMOVE_NETWORK:
                return this.removeNetwork(request as RequestRemoveNetwork);
            case Messages.NETWORK.GET_SPECIFIC_CHAIN_DETAILS:
                return this.getChainData(request as RequestGetChainData);
            case Messages.NETWORK.GET_RPC_CHAIN_ID:
                return this.getRpcChainId(request as RequestGetRpcChainId);
            case Messages.NETWORK.SEARCH_CHAINS:
                return this.searchChainsByTerm(request as RequestSearchChains);
            case Messages.PASSWORD.VERIFY:
                return this.passwordVerify(request as RequestPasswordVerify);
            // case Messages.PASSWORD.CHANGE:
            //   return this.passwordChange(request as RequestPasswordChange)
            case Messages.PERMISSION.ADD_NEW:
                return this.addNewSiteWithPermissions(
                    request as RequestAddNewSiteWithPermissions
                );
            case Messages.PERMISSION.CONFIRM:
                return this.confirmPermission(
                    request as RequestConfirmPermission
                );
            case Messages.PERMISSION.GET_ACCOUNT_PERMISSIONS:
                return this.getAccountPermissions(
                    request as RequestGetAccountPermissions
                );
            case Messages.PERMISSION.REMOVE_ACCOUNT_FROM_SITE:
                return this.removeAccountFromSite(
                    request as RequestRemoveAccountFromSite
                );
            case Messages.PERMISSION.UPDATE_SITE_PERMISSIONS:
                return this.updateSitePermissions(
                    request as RequestUpdateSitePermissions
                );
            case Messages.STATE.GET_REMOTE_CONFIG:
                return this.getRemoteConifg();
            case Messages.STATE.GET:
                return this.getState(request as RequestGetState);
            case Messages.STATE.SUBSCRIBE:
                return this.subscribeState(
                    id,
                    port,
                    (request as RequestSubscribeState).stateType
                );
            case Messages.TRANSACTION.CONFIRM:
                return this.confirmTransaction(
                    request as RequestConfirmTransaction
                );
            case Messages.TRANSACTION.REJECT:
                return this.rejectTransaction(
                    request as RequestRejectTransaction
                );
            case Messages.TRANSACTION.REJECT_REPLACEMENT_TRANSACTION:
                return this.rejectReplacementTransaction(
                    request as RequestRejectTransaction
                );
            case Messages.ENS.RESOLVE_NAME:
                return this.ensResolve(request as RequestEnsResolve);
            case Messages.ENS.LOOKUP_ADDRESS:
                return this.ensLookup(request as RequestEnsLookup);
            case Messages.UD.RESOLVE_NAME:
                return this.udResolve(request as RequestUDResolve);
            case Messages.TRANSACTION.GET_LATEST_GAS_PRICE:
                return this.getLatestGasPrice();
            case Messages.TRANSACTION.FETCH_LATEST_GAS_PRICE:
                return this.fetchLatestGasPriceForChain(request as number);
            case Messages.TRANSACTION.SEND_ETHER:
                return this.sendEther(request as RequestSendEther);
            case Messages.TRANSACTION.ADD_NEW_SEND_TRANSACTION:
                return this.addAsNewSendTransaction(
                    request as RequestAddAsNewSendTransaction
                );
            case Messages.TRANSACTION.UPDATE_SEND_TRANSACTION_GAS:
                return this.updateSendTransactionGas(
                    request as RequestUpdateSendTransactionGas
                );
            case Messages.TRANSACTION.APPROVE_SEND_TRANSACTION:
                return this.approveSendTransaction(
                    request as RequestApproveSendTransaction
                );
            case Messages.TRANSACTION.GET_SEND_TRANSACTION_RESULT:
                return this.getSendTransactionResult(
                    request as RequestSendTransactionResult
                );
            case Messages.TRANSACTION.CALCULATE_SEND_TRANSACTION_GAS_LIMIT:
                return this.calculateSendTransactionGasLimit(
                    request as RequestCalculateSendTransactionGasLimit
                );
            case Messages.TRANSACTION.CANCEL_TRANSACTION:
                return this.cancelTransaction(
                    request as RequestCancelTransaction
                );
            case Messages.TRANSACTION.SPEED_UP_TRANSACTION:
                return this.speedUpTransaction(
                    request as RequestSpeedUpTransaction
                );
            case Messages.TRANSACTION.GET_SPEED_UP_GAS_PRICE:
                return this.getSpeedUpGasPrice(
                    request as RequestSpeedUpTransaction
                );
            case Messages.TRANSACTION.GET_CANCEL_GAS_PRICE:
                return this.getCancelGasPrice(
                    request as RequestSpeedUpTransaction
                );
            case Messages.TRANSACTION.GET_NEXT_NONCE:
                return this.getNextNonce(request as RequestNextNonce);
            case Messages.WALLET.CREATE:
                return this.walletCreate(request as RequestWalletCreate);
            case Messages.WALLET.IMPORT:
                return this.walletImport(request as RequestWalletImport);
            case Messages.WALLET.GENERATE_ON_DEMAND_RELEASE_NOTES:
                return this.generateOnDemandReleaseNotes(
                    request as RequestGenerateOnDemandReleaseNotes
                );
            case Messages.WALLET.RESET:
                return this.walletReset(request as RequestWalletReset);
            case Messages.WALLET.VERIFY_SEED_PHRASE:
                return this.verifySP(request as RequestVerifySeedPhrase);
            case Messages.WALLET.SETUP_COMPLETE:
                return this.completeSetup(request as RequestCompleteSetup);
            case Messages.WALLET.REQUEST_SEED_PHRASE:
                return this.getSeedPhrase(request as RequestSeedPhrase);
            case Messages.TOKEN.GET_BALANCE:
                return this.getTokenBalance(request as RequestGetTokenBalance);
            case Messages.TOKEN.GET_TOKENS:
                return this.getTokens(request as RequestGetTokens);
            case Messages.TOKEN.GET_USER_TOKENS:
                return this.getUserTokens(request as RequestGetUserTokens);
            case Messages.TOKEN.GET_TOKEN:
                return this.getToken(request as RequestGetToken);
            case Messages.TOKEN.ADD_CUSTOM_TOKEN:
                return this.addCustomToken(request as RequestAddCustomToken);
            case Messages.TOKEN.DELETE_CUSTOM_TOKEN:
                return this.deleteCustomToken(
                    request as RequestDeleteCustomToken
                );
            case Messages.TOKEN.ADD_CUSTOM_TOKENS:
                return this.addCustomTokens(request as RequestAddCustomTokens);
            case Messages.TOKEN.SEND_TOKEN:
                return this.sendToken(request as RequestSendToken);
            case Messages.TOKEN.POPULATE_TOKEN_DATA:
                return this.populateTokenData(
                    request as RequestPopulateTokenData
                );
            case Messages.TOKEN.SEARCH_TOKEN:
                return this.searchTokenInAssetsList(
                    request as RequestSearchToken
                );
            case Messages.EXTERNAL.EVENT_SUBSCRIPTION:
                return this.blankProviderEventSubscribe(id, port, portId);
            case Messages.ADDRESS_BOOK.CLEAR:
                return this.addressBookClear(
                    request as RequestAddressBookClear
                );
            case Messages.ADDRESS_BOOK.DELETE:
                return this.addressBookDelete(
                    request as RequestAddressBookDelete
                );
            case Messages.ADDRESS_BOOK.SET:
                return this.addressBookSet(request as RequestAddressBookSet);
            case Messages.ADDRESS_BOOK.GET:
                return this.addressBookGet(request as RequestAddressBookGet);
            case Messages.ADDRESS_BOOK.GET_BY_ADDRESS:
                return this.addressBookByAddress(
                    request as RequestAddressBookGetByAddress
                );
            case Messages.ADDRESS_BOOK.GET_RECENT_ADDRESSES:
                return this.addressBookGetRecentAddresses(
                    request as RequestAddressBookGetRecentAddresses
                );
            case Messages.APP.SET_USER_SETTINGS:
                return this.setUserSettings(request as RequestUserSettings);
            case Messages.WALLET.DISMISS_WELCOME_MESSAGE:
                return this.dismissWelcomeMessage();
            case Messages.WALLET.DISMISS_DEFAULT_WALLET_PREFERENCES:
                return this.dismissDefaultWalletPreferences();
            case Messages.WALLET.DISMISS_RELEASE_NOTES:
                return this.dismissReleaseNotes();
            case Messages.WALLET.TOGGLE_RELEASE_NOTES_SUBSCRIPTION:
                return this.toggleReleaseNotesSubscription(
                    request as RequestToggleReleaseNotesSubscription
                );
            case Messages.WALLET.TOGGLE_DEFAULT_BROWSER_WALLET:
                return this.toggleDefaultBrowserWallet(
                    request as RequestToggleDefaultBrowserWallet
                );
            case Messages.WALLET.UPDATE_ANTI_PHISHING_IMAGE:
                return this.updateAntiPhishingImage(
                    request as RequestUpdateAntiPhishingImage
                );
            case Messages.WALLET.TOGGLE_ANTI_PHISHING_PROTECTION:
                return this.toggleAntiPhishingProtection(
                    request as RequestToggleAntiPhishingProtection
                );
            case Messages.WALLET.SET_NATIVE_CURRENCY:
                return this.setNativeCurrency(
                    request as RequestSetNativeCurrency
                );
            case Messages.WALLET.GET_VALID_CURRENCIES:
                return this.getAllCurrencies();
            case Messages.WALLET.HARDWARE_CONNECT:
                return this.connectHardwareWallet(
                    request as RequestConnectHardwareWallet
                );
            case Messages.WALLET.HARDWARE_REMOVE:
                return this.removeHardwareWallet(
                    request as RequestRemoveHardwareWallet
                );
            case Messages.APP.OPEN_HW_CONNECT:
                return this.openHardwareConnect();
            case Messages.APP.OPEN_HW_REMOVE:
                return this.openHardwareRemove();
            case Messages.APP.OPEN_HW_RECONNECT:
                return this.openHardwareReconnect(
                    request as RequestReconnectDevice
                );
            case Messages.WALLET.HARDWARE_GET_ACCOUNTS:
                return this.getHardwareWalletAccounts(
                    request as RequestGetHardwareWalletAccounts
                );
            case Messages.WALLET.HARDWARE_IMPORT_ACCOUNTS:
                return this.importHardwareWalletAccounts(
                    request as RequestImportHardwareWalletAccounts
                );
            case Messages.WALLET.HARDWARE_GET_HD_PATH:
                return this.getHardwareWalletHDPath(
                    request as RequestWalletGetHDPath
                );
            case Messages.WALLET.HARDWARE_SET_HD_PATH:
                return this.setHardwareWalletHDPath(
                    request as RequestWalletSetHDPath
                );
            case Messages.WALLET.HARDWARE_IS_LINKED:
                return this.isAccountDeviceLinked(
                    request as RequestIsDeviceConnected
                );
            case Messages.FILTERS.SET_ACCOUNT_FILTERS:
                return this.setAccountFilters(
                    request as RequestSetAccountFilters
                );
            case Messages.BROWSER.GET_WINDOW_ID:
                return getCurrentWindowId();
            default:
                throw new Error(`Unable to handle message of type ${type}`);
        }
    }

    /**
     * setUserOnline
     *
     * Sets the user's current network status
     *
     * @param isUserOnline Whether the user is online or not
     */
    public async setUserOnline({
        networkStatus,
    }: RequestSetUserOnline): Promise<void> {
        this.networkController.handleUserNetworkChange(networkStatus);
    }

    /**
     * getHardwareWalletHDPath
     *
     * @param device The device to get the HD path for
     * @returns The HD path for the device
     */
    public async getHardwareWalletHDPath({
        device,
    }: RequestWalletGetHDPath): Promise<string> {
        return this.keyringController.getHDPathForDevice(device);
    }

    /**
     * setHardwareWalletHDPath
     *
     * It sets the HD path for the specified device
     *
     * @param device The device to set the HD path for
     * @param path The HD path to set for the device
     */
    public async setHardwareWalletHDPath({
        device,
        path,
    }: RequestWalletSetHDPath): Promise<void> {
        return this.keyringController.setHDPath(device, path);
    }

    /**
     * getAccountBalance
     *
     * It gets the specified account balance.
     *
     * @param account The account address
     * @returns The account balance.
     */
    public async getAccountBalance(account: string): Promise<BigNumber> {
        return this.networkController.getProvider().getBalance(account);
    }

    /**
     * getAccountNativeTokenBalanceForChain
     *
     * It gets the native token balance from the selected account in the specified network.
     *
     * @param chainId the chain id
     * @returns The native token balance.
     */
    public async getAccountNativeTokenBalanceForChain(
        chainId: number
    ): Promise<BigNumber | undefined> {
        return this.accountTrackerController.getAccountNativeTokenBalanceForChain(
            chainId
        );
    }

    /**
     * Adds a new account to the default (first) HD seed phrase Keyring.
     *
     */
    private async accountCreate({
        name,
    }: RequestAccountCreate): Promise<AccountInfo> {
        return this.accountTrackerController.createAccount(name);
    }

    /**
     * Returns account json data to export
     * Encrypted with password
     *
     * @param address account address
     * @param password Encrypting password
     * @returns Exported account info in JSON format
     */
    private async accountExportJson({
        address,
        password,
        encryptPassword,
    }: RequestAccountExportJson): Promise<string> {
        try {
            await this.keyringController.verifyPassword(password);
            const privateKey = await this.keyringController.exportAccount(
                address
            );
            return getAccountJson(privateKey, encryptPassword);
        } catch (error) {
            log.warn(error);
            throw new Error('Error exporting account');
        }
    }

    /**
     * Returns account json data to export
     * Encrypted with password
     *
     * @param address account address
     * @param password Encrypting password
     * @returns Exported account info in JSON format
     */
    private async accountExportPrivateKey({
        address,
        password,
    }: RequestAccountExportPK): Promise<string> {
        try {
            await this.keyringController.verifyPassword(password);
            return await this.keyringController.exportAccount(address);
        } catch (error) {
            log.warn(error);
            throw new Error('Error exporting account');
        }
    }

    /**
     * Imports an account using a json file
     *
     * @param importArgs Import data
     * @param name Imported account name
     * @returns Imported account info
     */
    private async accountImportJson({
        importArgs,
        name,
    }: RequestAccountImportJson): Promise<AccountInfo> {
        return this.accountTrackerController.importAccount(
            ImportStrategy.JSON_FILE,
            importArgs,
            name
        );
    }

    /**
     * Imports an account using the private key
     *
     * @param importArgs Import data
     * @param name Imported account name
     * @returns Imported account info
     */
    private async accountImportPrivateKey({
        importArgs,
        name,
    }: RequestAccountImportPK): Promise<AccountInfo> {
        return this.accountTrackerController.importAccount(
            ImportStrategy.PRIVATE_KEY,
            importArgs,
            name
        );
    }

    /**
     * Removes an external account from state / storage.
     *
     * @param address address to be deleted - hex
     */
    private async accountRemove({
        address,
    }: RequestAccountRemove): Promise<boolean> {
        await this.accountTrackerController.removeAccount(address);
        this.transactionController.wipeTransactionsByAddress(address);
        this.permissionsController.removeAllPermissionsOfAccount(address);
        await this.keyringController.removeAccount(address);
        this.transactionWatcherController.removeTransactionsByAddress(address);

        return true;
    }

    /**
     * Hides an HD-generated account
     *
     * @param address address to be hidden - hex
     */
    private async accountHide({
        address,
    }: RequestAccountRemove): Promise<boolean> {
        await this.accountTrackerController.hideAccount(address);
        this.permissionsController.removeAllPermissionsOfAccount(address);

        return true;
    }

    /**
     * Unhides an HD-generated account
     *
     * @param address address to be hidden - hex
     */
    private async accountUnhide({
        address,
    }: RequestAccountRemove): Promise<boolean> {
        await this.accountTrackerController.unhideAccount(address);
        this.permissionsController.removeAllPermissionsOfAccount(address);

        return true;
    }

    /**
     * Renames selected account
     *
     * @param address account address
     * @param name new name
     */
    private async accountRename({
        address,
        name,
    }: RequestAccountRename): Promise<boolean> {
        this.accountTrackerController.renameAccount(address, name);
        return true;
    }

    /**
     * Updates selected account
     *
     * @param address address to be selected
     */
    private async accountSelect({
        address,
    }: RequestAccountSelect): Promise<boolean> {
        this.preferencesController.setSelectedAddress(address);
        return true;
    }

    /**
     * Returns the time in minutes for the extension auto block
     *
     */
    private async getIdleTimeout(): Promise<number> {
        return this.appStateController.getIdleTimeout();
    }

    /**
     * Set a custom time in minutes for the extension auto block
     *
     * @param idleTimeout the new timeout in minutes, should be greater than zero
     */
    private async setIdleTimeout({
        idleTimeout,
    }: RequestSetIdleTimeout): Promise<void> {
        return this.appStateController.setIdleTimeout(idleTimeout);
    }

    /**
     * Update last user active time
     *
     */
    private async setLastUserActiveTime(): Promise<void> {
        return this.appStateController.setLastActiveTime();
    }

    /**
     * Locks the vault and the app
     *
     */
    private async lockApp(): Promise<boolean> {
        await this.appStateController.lock();
        return true;
    }

    /**
     * Unlocks the vault and the app
     *
     * @param password user's password
     */
    private async unlockApp({ password }: RequestAppUnlock): Promise<boolean> {
        try {
            await this.appStateController.unlock(password);
            return true;
        } catch {
            return false;
        }
    }

    /**
     * Creates a new onboarding tab or focuses the current open one
     *
     */
    private returnToOnboarding() {
        let onboardingInstance: string | null = null;

        // Check if there is any open onboarding tab
        for (const instance in extensionInstances) {
            if (
                isOnboardingTabUrl(
                    extensionInstances[instance].port.sender?.url
                )
            ) {
                onboardingInstance = instance;
            }
        }

        if (onboardingInstance) {
            const tab = extensionInstances[onboardingInstance].port.sender?.tab;
            if (tab && tab.id && tab.windowId) {
                // Focus window
                focusWindow(tab.windowId);
                // Switch to tab
                switchToTab(tab.id);
            }
        } else {
            // Open new onboarding tab
            openExtensionInBrowser();
        }
    }

    private closeInstances() {
        // Close every other extension instance tab
        for (const instance in extensionInstances) {
            if (
                instance &&
                isOnboardingTabUrl(
                    extensionInstances[instance].port.sender?.url
                )
            ) {
                const tab = extensionInstances[instance].port.sender?.tab;
                if (tab && tab.id && tab.windowId) {
                    // Focus window
                    focusWindow(tab.windowId);
                    // Close tab
                    closeTab(tab.id);
                }
            }
        }
    }

    private openExtensionTab(route: string) {
        this.closeInstances();
        // Open new onboarding tab
        openExtensionInBrowser(route);
    }

    /**
     * Opens a new reset tab and closes every other extension tab
     *
     */
    private openReset() {
        this.openExtensionTab('reset');
    }

    /**
     * Opens a new connect to hardware wallet tab and closes every other extension tab
     *
     */
    private openHardwareConnect() {
        // Test if could be a window
        this.openExtensionTab('hardware-wallet');
    }

    /**
     * Opens a new remove to hardware wallet tab and closes every other extension tab
     *
     */
    private openHardwareRemove() {
        // Test if could be a window
        this.openExtensionTab('hardware-wallet/remove-device');
    }

    /**
     * Opens a new re-connect to hardware wallet tab and closes every other extension tab
     *
     */
    private async openHardwareReconnect({ address }: RequestReconnectDevice) {
        const vendor = await this.keyringController.getKeyringDeviceFromAccount(
            address
        );
        this.openExtensionTab(`hardware-wallet/${vendor}/reconnect`);
    }

    /**
     * Method to confirm a transaction
     *
     * @param id - id of the transaction being confirmed.
     * @param feeData - fee data selected by the user. Will update transaction's data if needed.
     * @param advancedData - advanced data that can be changed by the user to apply to the transaction.
     */
    private async confirmTransaction({
        id,
        feeData,
        advancedData,
    }: RequestConfirmTransaction) {
        const meta = this.transactionController.getTransaction(id);

        if (!meta) {
            throw new Error('The specified transaction was not found');
        }

        // If found, update the transaction fee & advanced data related values
        this.transactionController.updateTransaction({
            ...meta,
            transactionParams: {
                ...meta.transactionParams,
                gasLimit: feeData.gasLimit || meta.transactionParams.gasLimit,
                gasPrice: feeData.gasPrice || meta.transactionParams.gasPrice,
                maxPriorityFeePerGas:
                    feeData.maxPriorityFeePerGas ||
                    meta.transactionParams.maxPriorityFeePerGas,
                maxFeePerGas:
                    feeData.maxFeePerGas || meta.transactionParams.maxFeePerGas,
                nonce:
                    advancedData?.customNonce || meta.transactionParams.nonce, // custom nonce update
            },
            flashbots: advancedData?.flashbots || meta.flashbots, // flashbots update
            advancedData: {
                ...meta.advancedData,
                allowance:
                    advancedData.customAllowance ||
                    meta.advancedData?.allowance,
            },
        });

        return this.transactionController.approveTransaction(id);
    }

    /**
     * Method to reject transaction proposed by external source
     *
     * @param transactionMeta - transaction data
     * @param tabId - id of the tab where the extension is opened (needed to close the window)
     */
    private rejectTransaction = async ({
        transactionId,
    }: RequestRejectTransaction) => {
        return this.transactionController.rejectTransaction(transactionId);
    };

    /**
     * Method to reject a speedUp/cancel transaction
     *
     * @param transactionId - id of the replacement transaction to be rejected.
     */
    private rejectReplacementTransaction = async ({
        transactionId,
    }: RequestRejectTransaction) => {
        return this.transactionController.rejectReplacementTransaction(
            transactionId
        );
    };

    public shouldInject(): boolean {
        return this.preferencesController.settings.defaultBrowserWallet;
    }

    /**
     * Confirms or rejects the selected dapp request
     *
     */
    private async confirmDappRequest({
        id,
        isConfirmed,
        confirmOptions,
    }: RequestConfirmDappRequest): Promise<void> {
        return this.blankProviderController.handleDappRequest(
            id,
            isConfirmed,
            confirmOptions
        );
    }

    /**
     * Rejects a DApp request by ID
     *
     */
    private async attemptRejectDappRequest({
        id,
    }: RequestRejectDappRequest): Promise<void> {
        return this.blankProviderController.attemptRejection(id);
    }

    /**
     * Checks if the given account has enough allowance to make the exchange
     *
     * @param account User account
     * @param amount Amount to be spended
     * @param exchangeType Exchange type
     * @param tokenAddress Asset to be spended address
     */
    private async checkExchangeAllowance({
        account,
        amount,
        exchangeType,
        tokenAddress,
    }: RequestCheckExchangeAllowance): Promise<boolean> {
        return this.swapController.checkSwapAllowance(
            account,
            BigNumber.from(amount),
            exchangeType,
            tokenAddress
        );
    }

    /**
     * Submits an approval transaction to setup asset allowance
     *
     * @param allowance User selected allowance
     * @param amount Exchange amount
     * @param exchangeType The exchange type
     * @param feeData Transaction gas fee data
     * @param tokenAddress Spended asset token address
     * @param customNonce Custom transaction nonce
     */
    private async approveExchange({
        allowance,
        amount,
        exchangeType,
        feeData,
        tokenAddress,
        customNonce,
    }: RequestApproveExchange): Promise<boolean> {
        return this.swapController.approveSwapExchange(
            BigNumber.from(allowance),
            BigNumber.from(amount),
            exchangeType,
            feeData,
            tokenAddress,
            customNonce
        );
    }

    /**
     * Gets a quote for the specified exchange type and parameters
     *
     * @param exchangeType Exchange type
     * @param quoteParams Quote parameters
     */
    private async getExchangeQuote({
        exchangeType,
        quoteParams,
    }: RequestGetExchangeQuote): Promise<SwapQuote> {
        return this.swapController.getExchangeQuote(exchangeType, quoteParams);
    }

    /**
     * Fetch the transaction parameters to make the exchange
     *
     * @param exchangeType Exchange type
     * @param exchangeParams Exchange parameters
     */
    private async getExchangeParameters({
        exchangeType,
        exchangeParams,
    }: RequestGetExchange): Promise<SwapParameters> {
        return this.swapController.getExchangeParameters(
            exchangeType,
            exchangeParams
        );
    }

    /**
     * Executes the exchange
     *
     * @param exchangeType Exchange type
     * @param exchangeParams Exchange parameters
     */
    private async executeExchange({
        exchangeType,
        exchangeParams,
    }: RequestExecuteExchange): Promise<string> {
        return this.swapController.executeExchange(
            exchangeType,
            exchangeParams
        );
    }

    /**
     * Submits an approval transaction to setup asset allowance
     *
     * @param allowance User selected allowance
     * @param amount Exchange amount
     * @param spenderAddress The spender address
     * @param feeData Transaction gas fee data
     * @param tokenAddress Spended asset token address
     * @param customNonce Custom transaction nonce
     */
    private async approveBridgeAllowance({
        allowance,
        amount,
        spenderAddress,
        feeData,
        tokenAddress,
        customNonce,
    }: RequestApproveBridgeAllowance): Promise<boolean> {
        return this.tokenAllowanceController.approveAllowance(
            BigNumber.from(allowance),
            BigNumber.from(amount),
            spenderAddress,
            feeData,
            tokenAddress,
            customNonce
        );
    }

    /**
     * Gets all the available tokens to bridge in the current network
     */
    private async getBridgeTokens(): Promise<IToken[]> {
        return this.bridgeController.getTokens();
    }

    /**
     * Gets all the available chains to execute a bridge
     */
    private async getBridgeAvailableChains(): Promise<IChain[]> {
        return this.bridgeController.getAvailableChains();
    }

    /**
     * Gets all the available routes for executing a bridging
     *
     * @param routesRequest Parameters that the routes should match
     */
    private async getBridgeRoutes({
        routesRequest,
    }: RequestGetBridgeRoutes): Promise<GetBridgeAvailableRoutesResponse> {
        return this.bridgeController.getAvailableRoutes(
            BridgeImplementation.LIFI_BRIDGE,
            routesRequest
        );
    }

    /**
     * Gets a quote for the specified bridge parameters
     *
     * @param checkAllowance Whether check or not the approval address allowance of the final user
     * @param quoteRequest Quote request parameters.
     */
    private async getBridgeQuote({
        checkAllowance,
        quoteRequest,
    }: RequestGetBridgeQuote): Promise<
        GetBridgeQuoteResponse | GetBridgeQuoteNotFoundResponse
    > {
        return this.bridgeController.getQuote(
            BridgeImplementation.LIFI_BRIDGE,
            quoteRequest,
            checkAllowance
        );
    }

    /**
     * Executes the bridge transaction based on the given parameters.
     *
     * @param bridgeTransaction Bridging transaction data
     */
    private async executeBridge({
        bridgeTransaction,
    }: RequestExecuteBridge): Promise<string> {
        return this.bridgeController.executeBridge(
            BridgeImplementation.LIFI_BRIDGE,
            bridgeTransaction
        );
    }

    /**
     * Handles the request sent by in-page provider from the DAPP
     *
     */
    private async externalRequestHandle(
        request: RequestExternalRequest,
        portId: string
    ): Promise<unknown> {
        return this.blankProviderController.handle(portId, request);
    }

    /**
     * Returns provider setup data
     *
     */
    private async setupProvider(portId: string): Promise<ProviderSetupData> {
        return this.blankProviderController.setupProvider(portId);
    }

    /**
     * Initialize provider site metadata
     *
     */
    private async setProviderIcon({ iconURL }: RequestSetIcon, portId: string) {
        return this.blankProviderController.setIcon(iconURL, portId);
    }

    /**
     * Change network method
     *
     * @param networkName network name
     */
    private async networkChange({
        networkName,
    }: RequestNetworkChange): Promise<boolean> {
        return this.networkController.setNetwork(networkName);
    }

    /**
     * Sets show test networks flag
     *
     * @param showTestNetworks flag value
     */
    private async setShowTestNetworks({
        showTestNetworks,
    }: RequestShowTestNetworks): Promise<boolean> {
        this.preferencesController.showTestNetworks = showTestNetworks;
        return true;
    }

    /**
     * Sets popup page tab flag
     *
     * @param popupPageTab flag value
     */
    private async updatePopupTab({
        popupTab,
    }: RequestUpdatePopupTab): Promise<void> {
        this.preferencesController.popupTab = popupTab;
    }

    /**
     * Rejects all open unconfirmed requests
     */
    private async rejectUnconfirmedRequests(): Promise<void> {
        const { unapprovedTransactions } =
            this.transactionController.UIStore.getState();

        // Reject unnaproved transactions
        for (const transaction in unapprovedTransactions) {
            this.transactionController.rejectTransaction(transaction);
        }

        // Reject permission requests
        this.permissionsController.rejectAllRequests();

        // Reject all dapp requests
        this.blankProviderController.cancelPendingDAppRequests();
        this.blankProviderController.rejectUnlocks();
    }

    /**
     * addNetwork
     *
     * @param name The name of the network
     * @param chainId The chain identifier of the network
     * @param rpcUrl The chain RPC url
     * @param currencySymbol The native currency symbol
     * @param blockExporerUrl The chain block explorer url
     */
    private async addNetwork({
        chainId,
        name,
        rpcUrl,
        blockExplorerUrl,
        currencySymbol,
        test,
    }: RequestAddNetwork): Promise<void> {
        return this.networkController.addNetwork({
            chainId: Number(chainId),
            chainName: name,
            rpcUrls: [rpcUrl],
            blockExplorerUrls: [blockExplorerUrl],
            nativeCurrency: {
                symbol: currencySymbol,
            },
            test: test,
        });
    }

    /**
     * editNetwork
     *
     * @param chainId The chain identifier of the network
     * @param updates.rpcUrl The chain RPC url
     * @param updates.blockExplorerUrl  The chain block explorer url (Optional)
     */
    private async editNetwork(request: RequestEditNetwork): Promise<void> {
        return this.networkController.editNetwork(Number(request.chainId), {
            blockExplorerUrls: [request.updates.blockExplorerUrl || ''],
            rpcUrls: [request.updates.rpcUrl],
            name: request.updates.name,
            test: request.updates.test,
        });
    }

    /**
     * editNetworksOrder
     *
     * @param chainId The chain identifier of the network
     * @param order Order of network
     */
    private async editNetworksOrder({
        networksOrder,
    }: RequestEditNetworksOrder): Promise<void> {
        return this.networkController.editNetworksOrder(networksOrder);
    }

    /**
     * removeNetwork
     *
     * @param chainId chain identifier of the network
     */
    private async removeNetwork({ chainId }: RequestRemoveNetwork) {
        return this.networkController.removeNetwork(chainId);
    }

    /**
     * getChainData
     *
     * @param chainId chain identifier of the network
     */
    private async getChainData({ chainId }: RequestGetChainData) {
        return getChainListItem(chainId);
    }

    /**
     * getRpcChainId
     *
     * @param rpcUrl rpc url of the network
     */
    private async getRpcChainId({ rpcUrl }: RequestGetRpcChainId) {
        return getCustomRpcChainId(rpcUrl);
    }

    /**
     * Password validation method
     *
     * @param password
     */
    private async passwordVerify({
        password,
    }: RequestPasswordVerify): Promise<boolean> {
        try {
            await this.keyringController.verifyPassword(password);
            return true;
        } catch {
            return false;
        }
    }

    // Permissions

    private async addNewSiteWithPermissions({
        accounts,
        origin,
        siteMetadata,
    }: RequestAddNewSiteWithPermissions) {
        return this.permissionsController.addNewSite(
            origin,
            siteMetadata,
            accounts
        );
    }

    private async confirmPermission({
        id,
        accounts,
    }: RequestConfirmPermission) {
        return this.permissionsController.handlePermissionRequest(id, accounts);
    }

    private async getAccountPermissions({
        account,
    }: RequestGetAccountPermissions) {
        return this.permissionsController.getAccountPermissions(account);
    }

    private async removeAccountFromSite({
        origin,
        account,
    }: RequestRemoveAccountFromSite) {
        return this.permissionsController.removeAccount(origin, account);
    }

    private async updateSitePermissions({
        origin,
        accounts,
    }: RequestUpdateSitePermissions) {
        return this.permissionsController.updateSite(origin, accounts);
    }

    /**
     * Get UI State
     *
     */
    private getState(r: RequestGetState): ResponseGetState {
        return this.STORES[r.stateType].flatState;
    }

    private getRemoteConifg(): RemoteConfigsControllerState {
        return this.remoteConfigsController.config;
    }

    private getProviderRemoteConfig(): RemoteConfigsControllerState['provider'] {
        return this.remoteConfigsController.providerConfig;
    }

    /**
     * Resolve ENS name
     *
     * @param name to resolve
     */
    private async ensResolve({
        name,
    }: RequestEnsResolve): Promise<string | null> {
        return this.ensController.resolveName(name);
    }

    /**
     * Lookup address for ENS
     *
     * @param address to lookup
     */
    private async ensLookup({
        address,
    }: RequestEnsLookup): Promise<string | null> {
        return this.ensController.lookupAddress(address);
    }

    /**
     * Resolve UD name
     *
     * @param name to resolve
     */
    private async udResolve({
        name,
    }: RequestUDResolve): Promise<string | null> {
        return this.udController.resolveName(name);
    }

    /**
     * Send ethereum method
     *
     * @param to recipient
     * @param feeData gas fee data
     * @param value amount
     */
    private async sendEther({
        to,
        value,
        feeData,
        advancedData,
    }: RequestSendEther): Promise<string> {
        // Add unapproved trasaction
        const {
            transactionMeta: { id },
            result,
        } = await this.transactionController.addTransaction({
            transaction: {
                to,
                from: this.preferencesController.getSelectedAddress(),
                value,
                ...feeData,
                nonce: advancedData.customNonce,
            },
            origin: 'blank',
        });

        // As we don't care about the result here, ignore errors in transaction result
        result.catch(() => {});

        // Approve it
        try {
            await this.transactionController.approveTransaction(id);
        } catch (e: any) {
            // If we detect a backend error, we parse it and throw the proper error
            if ('error' in e) {
                throw new Error(
                    (e.error?.body
                        ? JSON.parse(e.error?.body).error?.message
                        : e.reason) ?? e.message
                );
            }

            throw e;
        }

        // Return transaction hash
        const transaction = this.transactionController.getTransaction(id);
        return transaction!.transactionParams.hash!;
    }

    /**
     * Generate an unaproved transfer transaction
     *
     * @param tokenAddress erc20 token address
     * @param to recipient
     * @param feeData gas fee Data
     * @param value amount
     */
    private async addAsNewSendTransaction({
        address,
        to,
        value,
        feeData,
    }: RequestAddAsNewSendTransaction): Promise<TransactionMeta> {
        if (isNativeTokenAddress(address)) {
            const { transactionMeta, result } =
                await this.transactionController.addTransaction({
                    transaction: {
                        to,
                        from: this.preferencesController.getSelectedAddress(),
                        value: BigNumber.from(value),
                        ...feeData,
                    },
                    origin: 'blank',
                });

            // As we don't care about the result here, ignore errors in transaction result
            result.catch(() => {});

            const { nativeCurrency, iconUrls } = this.networkController.network;
            const logo = iconUrls ? iconUrls[0] : '';

            // Set native currency meta for displaying purposes
            transactionMeta.transferType = {
                amount: transactionMeta.transactionParams.value!,
                currency: nativeCurrency.symbol,
                decimals: nativeCurrency.decimals,
                logo,
                to,
            };
            this.transactionController.updateTransaction(transactionMeta);

            return transactionMeta;
        } else {
            const transferTransaction = this.getTransferTransaction();

            return transferTransaction.addAsNewTransaction(
                {
                    tokenAddress: address,
                    to,
                    amount: value,
                } as TransferTransactionPopulatedTransactionParams,
                feeData
            );
        }
    }

    /**
     * Update the gas for a send transaction
     *
     * @param transactionId of the transaction meta to update
     * @param feeData gas fee data
     */
    private async updateSendTransactionGas({
        transactionId,
        feeData,
    }: RequestUpdateSendTransactionGas): Promise<void> {
        const transferTransaction = this.getTransferTransaction();

        return transferTransaction.updateTransactionGas(transactionId, feeData);
    }

    /**
     * Approve a send transaction
     *
     * @param transactionId of the transaction to approve
     */
    private async approveSendTransaction({
        transactionId,
    }: RequestApproveSendTransaction): Promise<void> {
        const transferTransaction = this.getTransferTransaction();

        return transferTransaction.approveTransaction(transactionId);
    }

    /**
     * Get the result of a send transaction
     *
     * @param transactionId to get result
     */
    private async getSendTransactionResult({
        transactionId,
    }: RequestSendTransactionResult): Promise<string> {
        const transferTransaction = this.getTransferTransaction();

        return transferTransaction.getTransactionResult(transactionId);
    }

    /**
     * It returns the current network latest gas price
     */
    private async getLatestGasPrice(): Promise<BigNumber> {
        return BigNumber.from(this.gasPricesController.getFeeData().gasPrice!);
    }

    /**
     * It returns the current network latest gas price by fetching it from the Fee service or network
     */
    private async fetchLatestGasPriceForChain(
        chainId: number
    ): Promise<GasPriceData | undefined> {
        return this.gasPricesController.fetchGasPriceData(chainId);
    }

    private cancelTransaction({
        transactionId,
        gasValues,
        gasLimit,
    }: RequestCancelTransaction): Promise<void> {
        // Needed in order to make sure BigNumber are correctly passed
        const values = {};

        Object.keys(gasValues as any).forEach((key) => {
            (values as any)[key] = BigNumber.from((gasValues as any)[key]);
        });

        return this.transactionController.cancelTransaction(
            transactionId,
            values as GasPriceValue,
            gasLimit ? BigNumber.from(gasLimit) : undefined
        );
    }

    private speedUpTransaction({
        transactionId,
        gasValues,
        gasLimit,
    }: RequestSpeedUpTransaction): Promise<void> {
        // Needed in order to make sure BigNumber are correctly passed
        const values = {};

        Object.keys(gasValues as any).forEach((key) => {
            (values as any)[key] = BigNumber.from((gasValues as any)[key]);
        });

        return this.transactionController.speedUpTransaction(
            transactionId,
            values as GasPriceValue,
            gasLimit ? BigNumber.from(gasLimit) : undefined
        );
    }

    private getCancelGasPrice({
        transactionId,
    }: RequestGetCancelSpeedUpGasPriceTransaction):
        | GasPriceValue
        | FeeMarketEIP1559Values {
        const tx = this.transactionController.getTransaction(transactionId);

        if (!tx)
            throw new Error(
                `Invalid transaction id, couldn't find the transaction with ${transactionId}`
            );
        return this.transactionController.getCancelSpeedUpMinGasPrice(
            SpeedUpCancel.CANCEL,
            tx
        );
    }

    private getSpeedUpGasPrice({
        transactionId,
    }: RequestGetCancelSpeedUpGasPriceTransaction):
        | GasPriceValue
        | FeeMarketEIP1559Values {
        const tx = this.transactionController.getTransaction(transactionId);

        if (!tx)
            throw new Error(
                `Invalid transaction id, couldn't find the transaction with ${transactionId}`
            );
        return this.transactionController.getCancelSpeedUpMinGasPrice(
            SpeedUpCancel.SPEED_UP,
            tx
        );
    }

    /**
     * Calculate the gas limit for a send transaction
     */
    private async calculateSendTransactionGasLimit({
        address,
        to,
        value,
    }: RequestCalculateSendTransactionGasLimit): Promise<TransactionGasEstimation> {
        const isNativeToken = isNativeTokenAddress(address);
        const { chainId } = this.networkController.network;
        const hasFixedGasCost =
            this.networkController.hasChainFixedGasCost(chainId);
        const isZeroValue = BigNumber.from(value).eq(BigNumber.from('0x00'));

        if (isNativeToken) {
            // Native Token and Not a custom network, returns SEND_GAS_COST const.
            if (hasFixedGasCost) {
                return {
                    gasLimit: BigNumber.from(SEND_GAS_COST),
                    estimationSucceeded: true,
                };
            }

            // Native token of a custom network, estimets gas with fallback price.
            return this.transactionController.estimateGas({
                transactionParams: {
                    to,
                    from: this.preferencesController.getSelectedAddress(),
                },
                chainId,
            } as TransactionMeta);
        }

        // Not native token, calculate transaction's gas limit.
        const transferTransaction = this.getTransferTransaction();

        return transferTransaction.calculateTransactionGasLimit(
            {
                tokenAddress: address,
                to,
                amount: value,
            } as TransferTransactionPopulatedTransactionParams,
            isZeroValue
        );
    }

    private getTransferTransaction(): TransferTransaction {
        return new TransferTransaction({
            transactionController: this.transactionController,
            tokenController: this.tokenController,
            preferencesController: this.preferencesController,
            networkController: this.networkController,
        });
    }

    /**
     * Account creation method
     *
     * @param password
     * @returns String - seed phrase
     */
    private async walletCreate({
        password,
        antiPhishingImage,
    }: RequestWalletCreate): Promise<void> {
        // Create keyring
        await this.keyringController.createNewVaultAndKeychain(password);

        // Get account
        const account = (await this.keyringController.getAccounts())[0];

        // Set selected address
        this.preferencesController.setSelectedAddress(account);

        // Show the welcome to the wallet message
        this.preferencesController.setShowWelcomeMessage(true);

        // Show the default wallet preferences
        this.preferencesController.setShowDefaultWalletPreferences(true);

        // Get manifest version and init the release notes settings
        const appVersion = getVersion();
        this.preferencesController.initReleaseNotesSettings(appVersion);

        // Set account tracker
        this.accountTrackerController.addPrimaryAccount(account);

        // Create and assign to the Wallet an anti phishing image
        this.preferencesController.assignNewPhishingPreventionImage(
            antiPhishingImage
        );

        // Unlock when account is created so vault will be ready after onboarding
        return this.appStateController.unlock(password);
    }

    /**
     * Imports an existing account
     *
     * @param password
     * @param seedPhrase imported wallet seed phrase
     */
    private async walletImport({
        password,
        seedPhrase,
        antiPhishingImage,
        reImport,
        defaultNetwork,
    }: RequestWalletImport): Promise<boolean> {
        // Clear accounts in accountTracker
        this.accountTrackerController.clearAccounts();

        // Clear unapproved transactions
        this.transactionController.clearUnapprovedTransactions();

        // Clear all activities
        this.activityListController.clearActivities();

        // Clear all tokens
        this.tokenController.clearTokens();

        // BIP44 seed phrase are always lowercase
        seedPhrase = seedPhrase.toLowerCase();

        // Create new vault
        await this.keyringController.createNewVaultAndRestore(
            password,
            seedPhrase
        );

        if (!reImport) {
            // Show the welcome to the wallet message
            this.preferencesController.setShowWelcomeMessage(true);

            // Show the default wallet preferences
            this.preferencesController.setShowDefaultWalletPreferences(true);
        }

        // Set Seed Phrase Backed up
        this.onboardingController.isSeedPhraseBackedUp = true;

        // Get account
        const account = (await this.keyringController.getAccounts())[0];

        // Set selected address
        this.preferencesController.setSelectedAddress(account);

        // Show the welcome to the wallet message
        this.preferencesController.setShowWelcomeMessage(true);

        // Show the default wallet preferences
        this.preferencesController.setShowDefaultWalletPreferences(true);

        // Get manifest version and init the release notes settings
        const appVersion = getVersion();
        this.preferencesController.initReleaseNotesSettings(appVersion);

        // Set account tracker
        this.accountTrackerController.addPrimaryAccount(account);

        // Unlock when account is created so vault will be ready after onboarding
        await this.appStateController.unlock(password);

        // Force network to be mainnet if it is not provided
        let network: string = AvailableNetworks.MAINNET;

        if (defaultNetwork) {
            const fullNetwork =
                this.networkController.searchNetworkByName(defaultNetwork);
            //only allow test networks
            if (fullNetwork && fullNetwork.test) {
                network = defaultNetwork;
            }
        }
        await this.networkController.setNetwork(network);

        // reconstruct past erc20 transfers
        this.transactionWatcherController.fetchTransactions();

        // Create and assign to the Wallet an anti phishing image
        this.preferencesController.assignNewPhishingPreventionImage(
            antiPhishingImage
        );

        return true;
    }

    /**
     * Resets wallet with seed phrase
     *
     * @param password
     * @param seedPhrase imported wallet seed phrase
     */
    private async walletReset({
        password,
        seedPhrase,
        antiPhishingImage,
    }: RequestWalletReset): Promise<boolean> {
        return this.walletImport({
            password,
            seedPhrase,
            reImport: true,
            antiPhishingImage,
        });
    }

    /**
     * It returns the user seed phrase if the password provided is correct
     *
     * @param password The user password
     * @throws If password is invalid
     * @returns The wallet seed phrase
     */
    private async getSeedPhrase({
        password,
    }: RequestSeedPhrase): Promise<string> {
        try {
            const seedPhrase = await this.keyringController.verifySeedPhrase(
                password
            );
            return seedPhrase;
        } catch (error) {
            log.warn(error);
            throw Error('Error verifying seed phrase');
        }
    }

    /**
     * Method to verify if the user has correctly completed the seed phrase challenge
     *
     * @param seedPhrase
     */
    private async verifySP({
        password,
        seedPhrase,
    }: RequestVerifySeedPhrase): Promise<boolean> {
        let vaultSeedPhrase = '';
        try {
            vaultSeedPhrase = await this.keyringController.verifySeedPhrase(
                password
            );
        } catch (error) {
            log.warn(error);
            throw Error('Error verifying seed phrase');
        }
        if (seedPhrase === vaultSeedPhrase) {
            this.onboardingController.isSeedPhraseBackedUp = true;
            return true;
        } else {
            throw new Error('Seed Phrase is not valid');
        }
    }

    /**
     * Method to mark setup process as complete and to fire a notification.
     *
     */
    private async completeSetup({
        sendNotification,
    }: RequestCompleteSetup): Promise<void> {
        if (!this.isSetupComplete) {
            if (sendNotification) {
                showSetUpCompleteNotification();
            }
            this.isSetupComplete = true;
        }
    }

    /**
     * State subscription method
     *
     */
    private subscribeState(
        id: string,
        port: chrome.runtime.Port,
        stateType: StateType
    ): boolean {
        const store = this.STORES[stateType];

        const cb = this.createSubscription<typeof Messages.STATE.SUBSCRIBE>(
            id,
            port
        );

        const sendState = () => {
            const flatState = store.flatState;
            cb(flatState);
        };

        store.subscribe(sendState);

        port.onDisconnect.addListener((): void => {
            this.unsubscribe(id);
            store.unsubscribe(sendState);
        });

        return true;
    }

    /**
     * Provider event subscription method
     *
     */
    private blankProviderEventSubscribe(
        id: string,
        port: chrome.runtime.Port,
        portId: string
    ): boolean {
        const cb = this.createSubscription<
            typeof Messages.EXTERNAL.EVENT_SUBSCRIPTION
        >(id, port);

        const handleSubscription = (eventData: ExternalEventSubscription) => {
            switch (eventData.eventName) {
                case ProviderEvents.accountsChanged:
                    cb(
                        this.blankProviderController.handleAccountUpdates(
                            portId,
                            eventData
                        )
                    );
                    break;
                case ProviderEvents.message:
                    if (eventData.portId === portId) {
                        cb({
                            eventName: eventData.eventName,
                            payload: eventData.payload,
                        });
                    }
                    break;
                default:
                    cb(eventData);
                    break;
            }
        };

        this.blankProviderController.on(
            BlankProviderEvents.SUBSCRIPTION_UPDATE,
            handleSubscription
        );

        port.onDisconnect.addListener((): void => {
            this.unsubscribe(id);
            this.blankProviderController.off(
                BlankProviderEvents.SUBSCRIPTION_UPDATE,
                handleSubscription
            );
        });

        return true;
    }

    /**
     * Get all the erc20 tokens method
     *
     */
    private async getTokens({ chainId }: RequestGetTokens): Promise<ITokens> {
        return this.tokenController.getTokens(chainId);
    }

    /**
     * Get all the erc20 tokens that the user added method
     *
     */
    private async getUserTokens({
        accountAddress,
        chainId,
    }: RequestGetUserTokens): Promise<ITokens> {
        return this.tokenController.getUserTokens(accountAddress, chainId);
    }

    /**
     * get erc20 token method
     *
     * @param tokenAddress erc20 token address
     */
    private async getToken({
        tokenAddress,
        accountAddress,
        chainId,
    }: RequestGetToken): Promise<Token> {
        return this.tokenController.getToken(
            tokenAddress,
            accountAddress,
            chainId
        );
    }

    /**
     * Get balance for a single token address
     *
     * @returns token balance for that account
     */
    private async getTokenBalance({
        tokenAddress,
        account,
    }: RequestGetTokenBalance): Promise<BigNumber> {
        return this.tokenOperationsController.balanceOf(tokenAddress, account);
    }

    /**
     * Searches inside the assets list for tokens that matches the criteria
     *
     * @param query The user input query to search for (address, name, symbol)
     */
    private async searchTokenInAssetsList({
        query,
        exact,
        accountAddress,
        chainId,
    }: RequestSearchToken): Promise<SearchTokensResponse> {
        return this.tokenController.search(
            query,
            exact,
            accountAddress,
            chainId,
            false
        );
    }

    /**
     * Add custom erc20 token method
     *
     * @param address erc20 token address
     * @param name erc20 token name
     * @param symbol erc20 token symbol
     * @param decimals erc20 token decimals
     * @param logo erc20 token logo
     * @param type erc20 token type
     */
    private async addCustomToken({
        address,
        name,
        symbol,
        decimals,
        logo,
        type,
    }: RequestAddCustomToken): Promise<void | void[]> {
        return this.tokenController.addCustomToken(
            new Token(address, name, symbol, decimals, logo, type)
        );
    }

    /**
     * Delete a custom erc20 tokens method
     *
     * @param address of the ERC20 token to delete
     */
    private async deleteCustomToken({
        address,
        accountAddress,
        chainId,
    }: RequestDeleteCustomToken): Promise<void> {
        return this.tokenController.deleteUserToken(
            address,
            accountAddress,
            chainId
        );
    }

    /**
     * Add custom erc20 tokens method
     *
     * @param tokens erc20 tokens array
     */
    private async addCustomTokens({
        tokens,
        accountAddress,
        chainId,
    }: RequestAddCustomTokens): Promise<void | void[]> {
        return this.tokenController.addCustomTokens(
            tokens,
            accountAddress,
            chainId
        );
    }

    /**
     * Send erc20 token method
     *
     * @param tokenAddress erc20 token address
     * @param to recipient
     * @param feeData gas fee data
     * @param value amount
     */
    private async sendToken({
        tokenAddress,
        to,
        value,
        feeData,
        advancedData,
    }: RequestSendToken): Promise<string> {
        /**
         * Old Method
         */
        //return this.tokenController.transfer(tokenAddress, to, value, gasPrice);

        const transferTransaction = this.getTransferTransaction();

        return transferTransaction.do(
            tokenAddress,
            to,
            value,
            feeData,
            advancedData
        );
    }

    /**
     * Search the token in the blockchain
     *
     * @param tokenAddress erc20 token address
     */
    private async populateTokenData({
        tokenAddress,
    }: RequestPopulateTokenData): Promise<FetchTokenResponse> {
        return this.tokenOperationsController.fetchTokenDataFromChain(
            tokenAddress
        );
    }

    /**
     * Remove all entries in the book
     *
     */
    private async addressBookClear({}: RequestAddressBookClear): Promise<boolean> {
        return this.addressBookController.clear();
    }

    /**
     * Remove a contract entry by address
     *
     * @param address - Recipient address to delete
     */
    private async addressBookDelete({
        address,
    }: RequestAddressBookDelete): Promise<boolean> {
        return this.addressBookController.delete(address);
    }

    /**
     * Add or update a contact entry by address
     *
     * @param address - Recipient address to add or update
     * @param name - Nickname to associate with this address
     * @param note - User's note about address
     * @returns - Boolean indicating if the address was successfully set
     */
    private async addressBookSet({
        address,
        name,
        note,
    }: RequestAddressBookSet): Promise<boolean> {
        return this.addressBookController.set(address, name, note);
    }

    /**
     * Get the contacts
     *
     * @returns - A map with the entries
     */
    private async addressBookGet({}: RequestAddressBookGet): Promise<NetworkAddressBook> {
        return this.addressBookController.get();
    }

    /**
     * Get the contacts
     *
     * @param address - Recipient address to search
     *
     * @returns - A address book entry
     */
    private async addressBookByAddress({
        address,
    }: RequestAddressBookGetByAddress): Promise<AddressBookEntry | undefined> {
        return this.addressBookController.getByAddress(address);
    }

    /**
     * Get the recent addresses with which the wallet has interacted
     *
     * @param limit - Optional. The maximun number of recent address to return.
     *
     * @returns - A map with the entries
     */
    private async addressBookGetRecentAddresses({
        limit,
    }: RequestAddressBookGetRecentAddresses): Promise<NetworkAddressBook> {
        return this.addressBookController.getRecentAddresses(limit);
    }

    /**
     * Sets user settings collection
     *
     * @param settings user settings
     */
    private async setUserSettings({
        settings,
    }: RequestUserSettings): Promise<boolean> {
        this.preferencesController.settings = settings;
        return true;
    }

    /**
     * Sets the showWelcomeMessage flag to false
     */
    private async dismissWelcomeMessage(): Promise<boolean> {
        this.preferencesController.showWelcomeMessage = false;
        return true;
    }

    /**
     * Sets the showDefaultWalletPreferences flag to false
     */
    private async dismissDefaultWalletPreferences(): Promise<boolean> {
        this.preferencesController.showDefaultWalletPreferences = false;
        return true;
    }

    /**
     * Dismisses the release notes and sets the lastVersionUserSawNews variable
     */
    private async dismissReleaseNotes(): Promise<boolean> {
        this.preferencesController.releaseNotesSettings = {
            lastVersionUserSawNews: getVersion(),
            latestReleaseNotes: [],
        };
        return true;
    }

    /**
     * Gets the next nonce for the provided address
     * @param address network address to get the nonce from
     *
     * @returns - Nonce number
     */
    private async getNextNonce({
        address,
    }: RequestNextNonce): Promise<number | undefined> {
        return this.transactionController.getNextNonce(address);
    }

    /**
     * Updates the AntiPhishingImage
     * @param antiPhishingImage base64 Image to be assigned to the user's profile
     *
     */
    private updateAntiPhishingImage({
        antiPhishingImage,
    }: RequestUpdateAntiPhishingImage): Promise<void> {
        return this.preferencesController.assignNewPhishingPreventionImage(
            antiPhishingImage
        );
    }

    /**
     * Sets whether the user wants to have the phishing protection or not
     * @param antiPhishingProtectionEnabeld flags that indicates the anti-phising feature status
     *
     */
    private toggleAntiPhishingProtection({
        antiPhishingProtectionEnabeld,
    }: RequestToggleAntiPhishingProtection) {
        this.preferencesController.updateAntiPhishingProtectionStatus(
            antiPhishingProtectionEnabeld
        );
    }

    /**
     * Sets whether the user wants to have the phishing protection or not
     * @param antiPhishingProtectionEnabeld flags that indicates the anti-phising feature status
     *
     */
    private toggleReleaseNotesSubscription({
        releaseNotesSubscriptionEnabled,
    }: RequestToggleReleaseNotesSubscription) {
        this.preferencesController.updateReleseNotesSubscriptionStatus(
            releaseNotesSubscriptionEnabled
        );
    }

    /**
     * Sets whether the user wants to have BlockWallet as the default browser
     * @param defaultBrowser flags that indicates the default browser status
     */
    private toggleDefaultBrowserWallet({
        defaultBrowserWalletEnabled,
    }: RequestToggleDefaultBrowserWallet) {
        this.preferencesController.updateDefaultBrowserWalletStatus(
            defaultBrowserWalletEnabled
        );
    }

    /**
     * Updates the user's native currency preference and fires the exchange rates update
     * @param currencyCode the user selected currency
     *
     */
    private setNativeCurrency({ currencyCode }: RequestSetNativeCurrency) {
        if (!isCurrencyCodeValid(currencyCode)) {
            return Promise.reject('Invalid currency code.');
        }
        this.preferencesController.nativeCurrency = currencyCode;
        return this.exchangeRatesController.updateExchangeRates();
    }

    /**
     * Fetches all the currency options
     * @returns all the currency options sorted alphabetically
     *
     */
    private getAllCurrencies(): Currency[] {
        return getCurrencies();
    }

    private searchChainsByTerm({
        term,
    }: {
        term: string;
    }): Promise<{ chain: ChainListItem; isEnabled: boolean }[]> {
        const filteredChains = searchChainsByTerm(term);
        const networkByChainId = new Map<number, Network>();
        Object.values(this.networkController.networks).map((network) => {
            networkByChainId.set(network.chainId, network);
        });
        return Promise.resolve(
            filteredChains.map((chain) => {
                return {
                    chain,
                    isEnabled:
                        networkByChainId.get(chain.chainId)?.enable ?? false,
                };
            })
        );
    }

    /**
     * Adds a new hardware wallet keyring.
     *
     * @param device device type to connect
     */
    private async connectHardwareWallet({
        device,
    }: RequestConnectHardwareWallet): Promise<boolean> {
        return this.keyringController.connectHardwareKeyring(device);
    }

    /**
     * Gets a list of accounts from the connected device
     *
     * @param device device type to get accountz
     */
    private async getHardwareWalletAccounts({
        device,
        pageIndex = 0,
        pageSize = 5,
    }: RequestGetHardwareWalletAccounts): Promise<DeviceAccountInfo[]> {
        return this.accountTrackerController.getHardwareWalletAccounts(
            device,
            pageIndex,
            pageSize
        );
    }

    private async importHardwareWalletAccounts({
        deviceAccounts,
        device,
    }: RequestImportHardwareWalletAccounts): Promise<AccountInfo[]> {
        return this.accountTrackerController.importHardwareWalletAccounts(
            deviceAccounts,
            device
        );
    }

    private async setAccountFilters({
        accountFilters,
    }: RequestSetAccountFilters): Promise<void> {
        this.preferencesController.filters = {
            account: accountFilters,
        };
    }

    /**
     * isAccountDeviceLinked
     *
     * Checks if the current account device is connected.
     * This applies only to Ledger devices. Every other keyring type returns true.
     *
     * @param address The address of the account to check
     * @returns Whether the account device is connected or not
     */
    private async isAccountDeviceLinked({
        address,
    }: RequestIsDeviceConnected): Promise<boolean> {
        return this.keyringController.isAccountDeviceLinked(address);
    }

    /**
     * Removes a new hardware wallet keyring.
     *
     * @param address address to be deleted - hex
     */
    private async removeHardwareWallet({
        device,
    }: RequestRemoveHardwareWallet): Promise<boolean> {
        const accountType =
            device === Devices.LEDGER ? AccountType.LEDGER : AccountType.TREZOR;
        const removeAccountPromises: Promise<boolean>[] = [];

        const accounts =
            this.accountTrackerController.store.getState().accounts;
        for (const address in accounts) {
            const account = accounts[address];
            if (account.accountType === accountType) {
                removeAccountPromises.push(this.accountRemove({ address }));
            }
        }

        if (!removeAccountPromises.length) {
            return false; // no accounts
        }

        const results = await Promise.all(removeAccountPromises);
        if (results.some((r: boolean) => !r)) {
            return false; // some error
        }

        await this.keyringController.removeDeviceKeyring(device);

        return true;
    }

    /*
     * Get the specificrelease note of a version
     * @returns the notes (if exists) of the version
     *
     */
    private generateOnDemandReleaseNotes({
        version,
    }: RequestGenerateOnDemandReleaseNotes): Promise<ReleaseNote[]> {
        return generateOnDemandReleaseNotes(version);
    }
}<|MERGE_RESOLUTION|>--- conflicted
+++ resolved
@@ -495,19 +495,13 @@
 
         this.UIStore = new ComposedStore<BlankAppUIState>({
             NetworkController: this.networkController.store,
-            AppStateController: this.appStateController.store,
+            AppStateController: this.appStateController.UIStore,
             OnboardingController: this.onboardingController.store,
             KeyringController: this.keyringController.memStore,
             AccountTrackerController: this.accountTrackerController.store,
             PreferencesController: this.preferencesController.store,
             TransactionController: this.transactionController.UIStore,
-<<<<<<< HEAD
-            BlankDepositController: this.blankDepositController.UIStore,
-=======
-            ExchangeRatesController: this.exchangeRatesController.store,
-            GasPricesController: this.gasPricesController.store,
             BlankDepositController: this.privacyController.UIStore,
->>>>>>> aa0125ff
             TokenController: this.tokenController.store,
             PermissionsController: this.permissionsController.store,
             AddressBookController: this.addressBookController.store,
