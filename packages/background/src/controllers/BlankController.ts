/* eslint-disable @typescript-eslint/no-non-null-assertion */
/* eslint-disable @typescript-eslint/no-empty-function */
// Explicitly disabled no-empty-pattern on this file as some actions need generic param typing but receive empty objects.
/* eslint-disable no-empty-pattern */
import {
    ExternalEventSubscription,
    MessageTypes,
    RequestAccountCreate,
    RequestAccountExportJson,
    RequestAccountExportPK,
    RequestAccountImportJson,
    RequestAccountImportPK,
    RequestAccountRemove,
    RequestAccountHide,
    RequestAccountUnhide,
    RequestAccountRename,
    RequestAccountSelect,
    RequestAddNewSiteWithPermissions,
    RequestAppUnlock,
    RequestEnsResolve,
    RequestEnsLookup,
    RequestUDResolve,
    RequestConfirmPermission,
    RequestConfirmTransaction,
    RequestSendToken,
    RequestGetTokens,
    RequestGetToken,
    RequestGetTokenBalance,
    RequestAddCustomToken,
    RequestAddCustomTokens,
    RequestGetUserTokens,
    RequestPopulateTokenData,
    RequestExternalRequest,
    RequestGetAccountPermissions,
    RequestNetworkChange,
    RequestPasswordVerify,
    RequestRemoveAccountFromSite,
    RequestSeedPhrase,
    RequestSendEther,
    RequestTypes,
    RequestUpdateSitePermissions,
    RequestVerifySeedPhrase,
    RequestWalletCreate,
    RequestWalletImport,
    RequestCheckExchangeAllowance,
    RequestApproveExchange,
    RequestGetExchangeQuote,
    RequestGetExchange,
    RequestExecuteExchange,
    ResponseType,
    SubscriptionMessageTypes,
    TransportRequestMessage,
    RequestSearchToken,
    RequestShowTestNetworks,
    RequestUpdatePopupTab,
    RequestAddAsNewSendTransaction,
    RequestUpdateSendTransactionGas,
    RequestApproveSendTransaction,
    RequestSendTransactionResult,
    RequestCalculateSendTransactionGasLimit,
    RequestRejectTransaction,
    RequestSetIdleTimeout,
    RequestSetIcon,
    RequestDeleteCustomToken,
    RequestAddressBookGetByAddress,
    RequestAddressBookGet,
    RequestAddressBookSet,
    RequestAddressBookDelete,
    RequestAddressBookClear,
    RequestAddressBookGetRecentAddresses,
    RequestCompleteSetup,
    RequestAddNetwork,
    RequestConfirmDappRequest,
    RequestWalletReset,
    RequestUserSettings,
    RequestCancelTransaction,
    RequestSpeedUpTransaction,
    RequestGetCancelSpeedUpGasPriceTransaction,
    RequestNextNonce,
    RequestUpdateAntiPhishingImage,
    RequestToggleAntiPhishingProtection,
    RequestToggleReleaseNotesSubscription,
    RequestSetNativeCurrency,
    RequestToggleDefaultBrowserWallet,
    RequestConnectHardwareWallet,
    RequestGetHardwareWalletAccounts,
    RequestImportHardwareWalletAccounts,
    RequestSetAccountFilters,
    RequestWalletGetHDPath,
    RequestWalletSetHDPath,
    RequestRemoveNetwork,
    RequestGetChainData,
    RequestGetRpcChainId,
    RequestSearchChains,
    RequestIsDeviceConnected,
    RequestReconnectDevice,
    RequestRejectDappRequest,
    RequestRemoveHardwareWallet,
    RequestGenerateOnDemandReleaseNotes,
    RequestEditNetwork,
    RequestSetUserOnline,
    RequestExecuteBridge,
    RequestGetBridgeQuote,
    RequestApproveBridgeAllowance,
    RequestGetBridgeRoutes,
    RequestEditNetworksOrder,
    RequestAccountReset,
    RequestSetDefaultGas,
    RequestCalculateApproveTransactionGasLimit,
<<<<<<< HEAD
    SubmitQRHardwareCryptoHDKeyOrAccountMessage,
    SubmitQRHardwareSignatureMessage,
    CancelQRHardwareSignRequestMessage,
=======
    Origin,
>>>>>>> 91b646b7
} from '../utils/types/communication';

import EventEmitter from 'events';
import { BigNumber } from '@ethersproject/bignumber';
import BlankStorageStore from '../infrastructure/stores/BlankStorageStore';
import { Flatten } from '../utils/types/helpers';
import { Messages } from '../utils/types/communication';
import { TransactionMeta } from './transactions/utils/types';
import {
    BlankAppState,
    BlankAppUIState,
} from '../utils/constants/initialState';
import AppStateController, { AppStateEvents } from './AppStateController';
import OnboardingController from './OnboardingController';
import BlankProviderController, {
    BlankProviderEvents,
} from './BlankProviderController';
import NetworkController from './NetworkController';
import PermissionsController from './PermissionsController';
import { EnsController } from './EnsController';
import { UDController } from './UDController';
import TransactionController, {
    SEND_GAS_COST,
    TransactionGasEstimation,
    SpeedUpCancel,
    GasPriceValue,
    FeeMarketEIP1559Values,
} from './transactions/TransactionController';
import { GasPriceData } from './GasPricesController';
import { PreferencesController, ReleaseNote } from './PreferencesController';
import { ExchangeRatesController } from './ExchangeRatesController';
import {
    AccountInfo,
    AccountTrackerController,
    DeviceAccountInfo,
} from './AccountTrackerController';

import { GasPricesController } from './GasPricesController';
import {
    TokenController,
    TokenControllerProps,
    NATIVE_TOKEN_ADDRESS,
} from './erc-20/TokenController';
import SwapController, { SwapParameters, SwapQuote } from './SwapController';
import {
    FetchTokenResponse,
    IToken,
    ITokens,
    SearchTokensResponse,
    Token,
} from './erc-20/Token';
import { ImportStrategy, getAccountJson } from '../utils/account';
import { ActivityListController } from './ActivityListController';
import {
    TransferTransaction,
    TransferTransactionPopulatedTransactionParams,
} from './erc-20/transactions/TransferTransaction';
import { TokenOperationsController } from './erc-20/transactions/Transaction';
import {
    ProviderEvents,
    ProviderSetupData,
} from '@block-wallet/provider/types';
import {
    AddressBookController,
    AddressBookEntry,
    NetworkAddressBook,
} from './AddressBookController';
import KeyringControllerDerivated from './KeyringControllerDerivated';

import { showSetUpCompleteNotification } from '../utils/notifications';
import { extensionInstances } from '../infrastructure/connection';
import {
    focusWindow,
    openExtensionInBrowser,
    switchToTab,
    closeTab,
    getVersion,
    getCurrentWindowId,
} from '../utils/window';
import log from 'loglevel';
import BlockUpdatesController from './block-updates/BlockUpdatesController';

import ComposedStore from '../infrastructure/stores/ComposedStore';
import BlockFetchController from './block-updates/BlockFetchController';
import {
    Currency,
    getCurrencies,
    isCurrencyCodeValid,
} from '../utils/currency';
import { AvailableNetworks } from './privacy/types';

import { toError } from '../utils/toError';

import { getCustomRpcChainId } from '../utils/ethereumChain';
import { getChainListItem, searchChainsByTerm } from '../utils/chainlist';
import { ChainListItem } from '@block-wallet/chains-assets';
import { Network } from '../utils/constants/networks';

import { generateOnDemandReleaseNotes } from '../utils/userPreferences';
import { TransactionWatcherController } from './TransactionWatcherController';
import { PrivacyAsyncController } from './privacy/PrivacyAsyncController';
import { isNativeTokenAddress } from '../utils/token';
import BridgeController, {
    GetBridgeAvailableRoutesResponse,
    GetBridgeQuoteNotFoundResponse,
    GetBridgeQuoteResponse,
} from './BridgeController';
import { IChain } from '../utils/types/chain';
import { BridgeImplementation } from '../utils/bridgeApi';
import TokenAllowanceController from './erc-20/transactions/TokenAllowanceController';
import { isOnboardingTabUrl } from '../utils/window';
import RemoteConfigsController, {
    RemoteConfigsControllerState,
} from './RemoteConfigsController';
import { ApproveTransaction } from './erc-20/transactions/ApproveTransaction';
import { URRegistryDecoder } from '@keystonehq/bc-ur-registry-eth';

export interface BlankControllerProps {
    initState: BlankAppState;
    blankStateStore: BlankStorageStore;
    devTools?: any;
    encryptor?: any;
}

export enum BlankControllerEvents {
    EXTERNAL_REQUESTS_AMOUNT_CHANGE = 'EXTERNAL_REQUESTS_AMOUNT_CHANGE',
}

export default class BlankController extends EventEmitter {
    // Controllers
    private readonly appStateController: AppStateController;
    private readonly onboardingController: OnboardingController;
    private readonly networkController: NetworkController;
    private readonly ensController: EnsController;
    private readonly udController: UDController;
    private readonly keyringController: KeyringControllerDerivated;
    private readonly accountTrackerController: AccountTrackerController;
    private readonly preferencesController: PreferencesController;
    private readonly transactionController: TransactionController;
    private readonly privacyController: PrivacyAsyncController;
    private readonly exchangeRatesController: ExchangeRatesController;
    private readonly gasPricesController: GasPricesController;
    private readonly blankStateStore: BlankStorageStore;
    private readonly tokenOperationsController: TokenOperationsController;
    private readonly tokenController: TokenController;
    private readonly swapController: SwapController;
    private readonly bridgeController: BridgeController;
    private readonly blankProviderController: BlankProviderController;
    private readonly activityListController: ActivityListController;
    private readonly permissionsController: PermissionsController;
    private readonly addressBookController: AddressBookController;
    private readonly blockFetchController: BlockFetchController;
    private readonly blockUpdatesController: BlockUpdatesController;
    private readonly transactionWatcherController: TransactionWatcherController;
    private readonly tokenAllowanceController: TokenAllowanceController;
    private readonly remoteConfigsController: RemoteConfigsController;

    // Stores
    private readonly store: ComposedStore<BlankAppState>;
    private readonly UIStore: ComposedStore<BlankAppUIState>;

    private readonly _devTools: any;

    private subscriptions: Record<string, chrome.runtime.Port>;
    private isSetupComplete: boolean;

    constructor(props: BlankControllerProps) {
        super();

        const initState = props.initState;

        this.subscriptions = {};

        this.isSetupComplete = false;

        this._devTools = props.devTools;

        this.blankStateStore = props.blankStateStore;

        // Controllers Initialization
        this.preferencesController = new PreferencesController({
            initState: initState.PreferencesController,
        });

        this.networkController = new NetworkController(
            initState.NetworkController
        );

        this.remoteConfigsController = new RemoteConfigsController(
            initState.RemoteConfigsController
        );

        this.blockFetchController = new BlockFetchController(
            this.networkController,
            initState.BlockFetchController
        );

        this.blockUpdatesController = new BlockUpdatesController(
            this.networkController,
            this.blockFetchController,
            initState.BlockUpdatesController
        );

        this.keyringController = new KeyringControllerDerivated({
            initState: initState.KeyringController,
            encryptor: props.encryptor || undefined,
        });

        this.ensController = new EnsController({
            networkController: this.networkController,
        });

        this.udController = new UDController({
            networkController: this.networkController,
        });

        this.permissionsController = new PermissionsController(
            initState.PermissionsController,
            this.preferencesController
        );

        this.gasPricesController = new GasPricesController(
            this.networkController,
            this.blockUpdatesController,
            initState.GasPricesController
        );

        this.tokenOperationsController = new TokenOperationsController({
            networkController: this.networkController,
        });

        this.tokenController = new TokenController(initState.TokenController, {
            tokenOperationsController: this.tokenOperationsController,
            preferencesController: this.preferencesController,
            networkController: this.networkController,
        } as TokenControllerProps);

        this.onboardingController = new OnboardingController(
            initState.OnboardingController,
            this.keyringController
        );

        this.exchangeRatesController = new ExchangeRatesController(
            initState.ExchangeRatesController,
            this.preferencesController,
            this.networkController,
            this.blockUpdatesController,
            () => {
                return this.accountTrackerController.getAccountTokens(
                    this.preferencesController.getSelectedAddress()
                );
            }
        );

        this.transactionController = new TransactionController(
            this.networkController,
            this.preferencesController,
            this.permissionsController,
            this.gasPricesController,
            this.tokenController,
            this.blockUpdatesController,
            this.keyringController,
            initState.TransactionController,
            this.keyringController.signEthTransaction.bind(
                this.keyringController
            )
        );

        this.privacyController = new PrivacyAsyncController({
            networkController: this.networkController,
            state: initState.BlankDepositController,
        });

        this.appStateController = new AppStateController(
            initState.AppStateController,
            this.keyringController,
            this.transactionController
        );

        this.transactionWatcherController = new TransactionWatcherController(
            this.networkController,
            this.preferencesController,
            this.blockUpdatesController,
            this.tokenController,
            this.transactionController,
            initState.TransactionWatcherControllerState
        );

        this.accountTrackerController = new AccountTrackerController(
            this.keyringController,
            this.networkController,
            this.tokenController,
            this.tokenOperationsController,
            this.preferencesController,
            this.blockUpdatesController,
            this.transactionWatcherController,
            this.transactionController,
            initState.AccountTrackerController
        );

        this.blankProviderController = new BlankProviderController(
            this.networkController,
            this.transactionController,
            this.permissionsController,
            this.appStateController,
            this.keyringController,
            this.tokenController,
            this.blockUpdatesController,
            this.gasPricesController
        );

        this.tokenAllowanceController = new TokenAllowanceController(
            this.networkController,
            this.preferencesController,
            this.tokenOperationsController,
            this.transactionController
        );

        this.swapController = new SwapController(
            this.networkController,
            this.transactionController,
            this.tokenController,
            this.tokenAllowanceController
        );

        this.bridgeController = new BridgeController(
            this.networkController,
            this.transactionController,
            this.tokenController,
            this.tokenAllowanceController,
            this.accountTrackerController,
            initState.BridgeController
        );

        this.activityListController = new ActivityListController(
            this.transactionController,
            this.privacyController,
            this.preferencesController,
            this.networkController,
            this.transactionWatcherController,
            this.bridgeController
        );

        this.addressBookController = new AddressBookController({
            initialState: initState.AddressBookController,
            networkController: this.networkController,
            activityListController: this.activityListController,
            preferencesController: this.preferencesController,
        });

        this.store = new ComposedStore<BlankAppState>({
            NetworkController: this.networkController.store,
            AppStateController: this.appStateController.store,
            OnboardingController: this.onboardingController.store,
            KeyringController: this.keyringController.store,
            AccountTrackerController: this.accountTrackerController.store,
            PreferencesController: this.preferencesController.store,
            TransactionController: this.transactionController.store,
            ExchangeRatesController: this.exchangeRatesController.store,
            GasPricesController: this.gasPricesController.store,
            BlankDepositController: this.privacyController.store,
            TokenController: this.tokenController.store,
            PermissionsController: this.permissionsController.store,
            AddressBookController: this.addressBookController.store,
            BlockUpdatesController: this.blockUpdatesController.store,
            BlockFetchController: this.blockFetchController.store,
            RemoteConfigsController: this.remoteConfigsController.store,
            TransactionWatcherControllerState:
                this.transactionWatcherController.store,
            BridgeController: this.bridgeController.store,
        });

        this.UIStore = new ComposedStore<BlankAppUIState>({
            NetworkController: this.networkController.store,
            AppStateController: this.appStateController.store,
            OnboardingController: this.onboardingController.store,
            KeyringController: this.keyringController.memStore,
            AccountTrackerController: this.accountTrackerController.store,
            PreferencesController: this.preferencesController.store,
            TransactionController: this.transactionController.UIStore,
            ExchangeRatesController: this.exchangeRatesController.store,
            GasPricesController: this.gasPricesController.store,
            BlankDepositController: this.privacyController.UIStore,
            TokenController: this.tokenController.store,
            ActivityListController: this.activityListController.store,
            PermissionsController: this.permissionsController.store,
            AddressBookController: this.addressBookController.store,
            BlankProviderController: this.blankProviderController.store,
            SwapController: this.swapController.UIStore,
            BridgeController: this.bridgeController.UIStore,
        });

        // Check controllers on app lock/unlock
        this.appStateController.on(AppStateEvents.APP_LOCKED, () => {
            this.manageControllers();
        });
        this.appStateController.on(AppStateEvents.APP_UNLOCKED, () => {
            this.manageControllers();
        });

        // Trigger method to manage external requests amount on update of relevent stores
        this.blankProviderController.store.subscribe(() => {
            this.handleExternalRequestAmountChange();
        });

        this.transactionController.store.subscribe(() => {
            this.handleExternalRequestAmountChange();
        });

        this.permissionsController.store.subscribe(() => {
            this.handleExternalRequestAmountChange();
        });

        // Set storage save on state update
        this.store.subscribe(this.storeState);

        // Set devtools callback on state update
        this.store.subscribe(this.devToolSubscription);

        // mv3 auto unlock
        this.appStateController.autoUnlock();
    }

    /**
     * Locally persists the state
     */
    private storeState = (state: Record<string, unknown>) => {
        const blankState = state as BlankAppState;
        this.blankStateStore.set('blankState', blankState);
    };

    /**
     * Manages controllers updates
     */
    private manageControllers() {
        // Get active subscription
        let activeSubscription = false;
        for (const key in this.subscriptions) {
            if (this.subscriptions[key].name === Origin.EXTENSION) {
                activeSubscription = true;
                break;
            }
        }

        // Check if app is unlocked
        const isAppUnlocked =
            this.appStateController.store.getState().isAppUnlocked;

        this.blockUpdatesController.setActiveSubscriptions(
            isAppUnlocked,
            activeSubscription
        );
    }

    /**
     * Subscription to state updates to send to dev tools
     */
    private devToolSubscription = (
        state: BlankAppState,
        _?: BlankAppState,
        action?: string
    ) => {
        if (action && typeof this._devTools !== 'undefined') {
            this._devTools.send(`@@BlankAppState/${action}`, state);
        }
    };

    // Emit event on dapp request change, to update extension label
    private handleExternalRequestAmountChange() {
        const dappRequestsAmount = Object.keys(
            this.blankProviderController.store.getState().dappRequests
        ).length;

        const unapprovedTransactionsAmount = Object.keys(
            this.transactionController.UIStore.getState().unapprovedTransactions
        ).length;

        const permissionRequests = Object.keys(
            this.permissionsController.store.getState().permissionRequests
        ).length;

        const totalExternalRequestsAmount =
            dappRequestsAmount +
            unapprovedTransactionsAmount +
            permissionRequests;

        this.emit(
            BlankControllerEvents.EXTERNAL_REQUESTS_AMOUNT_CHANGE,
            totalExternalRequestsAmount
        );
    }

    /**
     * Create subscription method
     */
    private createSubscription<TMessageType extends MessageTypes>(
        id: string,
        port: chrome.runtime.Port
    ): (data: SubscriptionMessageTypes[TMessageType]) => void {
        this.subscriptions[id] = port;

        // Check controllers
        this.manageControllers();

        return (subscription: unknown): void => {
            if (this.subscriptions[id]) {
                port.postMessage({ id, subscription });
            }
        };
    }

    /**
     * Unsubscribe method
     *
     * @param id subscription id
     */
    private unsubscribe(id: string): void {
        if (this.subscriptions[id]) {
            log.debug(`Unsubscribing from ${id}`);

            delete this.subscriptions[id];

            // Check controllers
            this.manageControllers();
        } else {
            log.warn(`Unable to unsubscribe from ${id}`);
        }
    }

    /**
     * Generic message handler
     *
     */
    public handler<TMessageType extends MessageTypes>(
        { id, message, request }: TransportRequestMessage<TMessageType>,
        port: chrome.runtime.Port,
        portId: string
    ): void {
        let isPortConnected = true;
        const from = port.name;
        const source = `${from}: ${id}: ${message}`;

        port.onDisconnect.addListener(() => {
            const error = chrome.runtime.lastError;
            isPortConnected = false;
            if (error) {
                log.error(error);
            }
        });

        log.trace('[in]', source);

        const promise = this.handle(id, message, request, port, portId);

        promise
            .then((response): void => {
                log.trace('[out]', source);

                if (!isPortConnected) {
                    throw new Error('Port has been disconnected');
                }

                port.postMessage({ id, response });
            })
            .catch((error: unknown): void => {
                // Always pass an error object to the client
                const safeError = toError(error);

                log.error('[err]', source, safeError.message);

                // only send message back to port if it's still connected
                if (isPortConnected) {
                    port.postMessage({
                        error: JSON.stringify(
                            safeError,
                            Object.getOwnPropertyNames(safeError)
                        ),
                        id,
                    });
                }
            });
    }

    /**
     * Request promise handler
     *
     * @param id request ID
     * @param type message Type
     * @param request request type
     * @param port connection port
     */
    private async handle(
        id: string,
        type: MessageTypes,
        request: RequestTypes[MessageTypes],
        port: chrome.runtime.Port,
        portId: string
    ): Promise<ResponseType<MessageTypes>> {
        switch (type) {
            case Messages.ACCOUNT.CREATE:
                return this.accountCreate(request as RequestAccountCreate);
            case Messages.ACCOUNT.EXPORT_JSON:
                return this.accountExportJson(
                    request as RequestAccountExportJson
                );
            case Messages.ACCOUNT.EXPORT_PRIVATE_KEY:
                return this.accountExportPrivateKey(
                    request as RequestAccountExportPK
                );
            case Messages.ACCOUNT.IMPORT_JSON:
                return this.accountImportJson(
                    request as RequestAccountImportJson
                );
            case Messages.ACCOUNT.IMPORT_PRIVATE_KEY:
                return this.accountImportPrivateKey(
                    request as RequestAccountImportPK
                );
            case Messages.ACCOUNT.REMOVE:
                return this.accountRemove(request as RequestAccountRemove);
            case Messages.ACCOUNT.RESET:
                return this.accountReset(request as RequestAccountReset);
            case Messages.ACCOUNT.HIDE:
                return this.accountHide(request as RequestAccountHide);
            case Messages.ACCOUNT.UNHIDE:
                return this.accountUnhide(request as RequestAccountUnhide);
            case Messages.ACCOUNT.RENAME:
                return this.accountRename(request as RequestAccountRename);
            case Messages.ACCOUNT.SELECT:
                return this.accountSelect(request as RequestAccountSelect);
            case Messages.ACCOUNT.GET_BALANCE:
                return this.getAccountBalance(request as string);
            case Messages.ACCOUNT.GET_NATIVE_TOKEN_BALANCE:
                return this.getAccountNativeTokenBalanceForChain(
                    request as number
                );
            case Messages.APP.GET_IDLE_TIMEOUT:
                return this.getIdleTimeout();
            case Messages.APP.SET_IDLE_TIMEOUT:
                return this.setIdleTimeout(request as RequestSetIdleTimeout);
            case Messages.APP.SET_LAST_USER_ACTIVE_TIME:
                return this.setLastUserActiveTime();
            case Messages.APP.LOCK:
                return this.lockApp();
            case Messages.APP.UNLOCK:
                return this.unlockApp(request as RequestAppUnlock);
            case Messages.APP.RETURN_TO_ONBOARDING:
                return this.returnToOnboarding();
            case Messages.APP.OPEN_RESET:
                return this.openReset();
            case Messages.APP.UPDATE_POPUP_TAB:
                return this.updatePopupTab(request as RequestUpdatePopupTab);
            case Messages.APP.REJECT_UNCONFIRMED_REQUESTS:
                return this.rejectUnconfirmedRequests();
            case Messages.APP.SET_USER_ONLINE:
                return this.setUserOnline(request as RequestSetUserOnline);
            case Messages.DAPP.CONFIRM_REQUEST:
                return this.confirmDappRequest(
                    request as RequestConfirmDappRequest
                );
            case Messages.DAPP.ATTEMPT_REJECT_REQUEST:
                return this.attemptRejectDappRequest(
                    request as RequestConfirmDappRequest
                );
            case Messages.EXCHANGE.CHECK_ALLOWANCE:
                return this.checkExchangeAllowance(
                    request as RequestCheckExchangeAllowance
                );
            case Messages.EXCHANGE.APPROVE:
                return this.approveExchange(request as RequestApproveExchange);
            case Messages.EXCHANGE.GET_QUOTE:
                return this.getExchangeQuote(
                    request as RequestGetExchangeQuote
                );
            case Messages.EXCHANGE.GET_EXCHANGE:
                return this.getExchangeParameters(
                    request as RequestGetExchange
                );
            case Messages.EXCHANGE.EXECUTE:
                return this.executeExchange(request as RequestExecuteExchange);
            case Messages.BRIDGE.GET_BRIDGE_TOKENS:
                return this.getBridgeTokens();
            case Messages.BRIDGE.GET_BRIDGE_AVAILABLE_CHAINS:
                return this.getBridgeAvailableChains();
            case Messages.BRIDGE.APPROVE_BRIDGE_ALLOWANCE:
                return this.approveBridgeAllowance(
                    request as RequestApproveBridgeAllowance
                );
            case Messages.BRIDGE.GET_BRIDGE_ROUTES:
                return this.getBridgeRoutes(request as RequestGetBridgeRoutes);
            case Messages.BRIDGE.GET_BRIDGE_QUOTE:
                return this.getBridgeQuote(request as RequestGetBridgeQuote);
            case Messages.BRIDGE.EXECUTE_BRIDGE:
                return this.executeBridge(request as RequestExecuteBridge);
            case Messages.EXTERNAL.REQUEST:
                return this.externalRequestHandle(
                    request as RequestExternalRequest,
                    portId
                );
            case Messages.EXTERNAL.SETUP_PROVIDER:
                return this.setupProvider(portId);
            case Messages.EXTERNAL.SET_ICON:
                return this.setProviderIcon(request as RequestSetIcon, portId);
            case Messages.EXTERNAL.GET_PROVIDER_CONFIG:
                return this.getProviderRemoteConfig();
            case Messages.NETWORK.CHANGE:
                return this.networkChange(request as RequestNetworkChange);
            case Messages.NETWORK.SET_SHOW_TEST_NETWORKS:
                return this.setShowTestNetworks(
                    request as RequestShowTestNetworks
                );
            case Messages.NETWORK.ADD_NETWORK:
                return this.addNetwork(request as RequestAddNetwork);
            case Messages.NETWORK.EDIT_NETWORK:
                return this.editNetwork(request as RequestEditNetwork);
            case Messages.NETWORK.EDIT_NETWORKS_ORDER:
                return this.editNetworksOrder(
                    request as RequestEditNetworksOrder
                );
            case Messages.NETWORK.REMOVE_NETWORK:
                return this.removeNetwork(request as RequestRemoveNetwork);
            case Messages.NETWORK.GET_SPECIFIC_CHAIN_DETAILS:
                return this.getChainData(request as RequestGetChainData);
            case Messages.NETWORK.GET_RPC_CHAIN_ID:
                return this.getRpcChainId(request as RequestGetRpcChainId);
            case Messages.NETWORK.SEARCH_CHAINS:
                return this.searchChainsByTerm(request as RequestSearchChains);
            case Messages.PASSWORD.VERIFY:
                return this.passwordVerify(request as RequestPasswordVerify);
            // case Messages.PASSWORD.CHANGE:
            //   return this.passwordChange(request as RequestPasswordChange)
            case Messages.PERMISSION.ADD_NEW:
                return this.addNewSiteWithPermissions(
                    request as RequestAddNewSiteWithPermissions
                );
            case Messages.PERMISSION.CONFIRM:
                return this.confirmPermission(
                    request as RequestConfirmPermission
                );
            case Messages.PERMISSION.GET_ACCOUNT_PERMISSIONS:
                return this.getAccountPermissions(
                    request as RequestGetAccountPermissions
                );
            case Messages.PERMISSION.REMOVE_ACCOUNT_FROM_SITE:
                return this.removeAccountFromSite(
                    request as RequestRemoveAccountFromSite
                );
            case Messages.PERMISSION.UPDATE_SITE_PERMISSIONS:
                return this.updateSitePermissions(
                    request as RequestUpdateSitePermissions
                );
            case Messages.STATE.GET_REMOTE_CONFIG:
                return this.getRemoteConifg();
            case Messages.STATE.GET:
                return this.getState();
            case Messages.TRANSACTION.CONFIRM:
                return this.confirmTransaction(
                    request as RequestConfirmTransaction
                );
            case Messages.TRANSACTION.REJECT:
                return this.rejectTransaction(
                    request as RequestRejectTransaction
                );
            case Messages.TRANSACTION.REJECT_REPLACEMENT_TRANSACTION:
                return this.rejectReplacementTransaction(
                    request as RequestRejectTransaction
                );
            case Messages.ENS.RESOLVE_NAME:
                return this.ensResolve(request as RequestEnsResolve);
            case Messages.ENS.LOOKUP_ADDRESS:
                return this.ensLookup(request as RequestEnsLookup);
            case Messages.UD.RESOLVE_NAME:
                return this.udResolve(request as RequestUDResolve);
            case Messages.TRANSACTION.GET_LATEST_GAS_PRICE:
                return this.getLatestGasPrice();
            case Messages.TRANSACTION.FETCH_LATEST_GAS_PRICE:
                return this.fetchLatestGasPriceForChain(request as number);
            case Messages.TRANSACTION.SEND_ETHER:
                return this.sendEther(request as RequestSendEther);
            case Messages.TRANSACTION.ADD_NEW_SEND_TRANSACTION:
                return this.addAsNewSendTransaction(
                    request as RequestAddAsNewSendTransaction
                );
            case Messages.TRANSACTION.UPDATE_SEND_TRANSACTION_GAS:
                return this.updateSendTransactionGas(
                    request as RequestUpdateSendTransactionGas
                );
            case Messages.TRANSACTION.APPROVE_SEND_TRANSACTION:
                return this.approveSendTransaction(
                    request as RequestApproveSendTransaction
                );
            case Messages.TRANSACTION.GET_SEND_TRANSACTION_RESULT:
                return this.getSendTransactionResult(
                    request as RequestSendTransactionResult
                );
            case Messages.TRANSACTION.CALCULATE_APPROVE_TRANSACTION_GAS_LIMIT:
                return this.calculateApproveTransactionGasLimit(
                    request as RequestCalculateApproveTransactionGasLimit
                );
            case Messages.TRANSACTION.CALCULATE_SEND_TRANSACTION_GAS_LIMIT:
                return this.calculateSendTransactionGasLimit(
                    request as RequestCalculateSendTransactionGasLimit
                );
            case Messages.TRANSACTION.CANCEL_TRANSACTION:
                return this.cancelTransaction(
                    request as RequestCancelTransaction
                );
            case Messages.TRANSACTION.SPEED_UP_TRANSACTION:
                return this.speedUpTransaction(
                    request as RequestSpeedUpTransaction
                );
            case Messages.TRANSACTION.GET_SPEED_UP_GAS_PRICE:
                return this.getSpeedUpGasPrice(
                    request as RequestSpeedUpTransaction
                );
            case Messages.TRANSACTION.GET_CANCEL_GAS_PRICE:
                return this.getCancelGasPrice(
                    request as RequestSpeedUpTransaction
                );
            case Messages.TRANSACTION.GET_NEXT_NONCE:
                return this.getNextNonce(request as RequestNextNonce);
            case Messages.WALLET.CREATE:
                return this.walletCreate(request as RequestWalletCreate);
            case Messages.WALLET.IMPORT:
                return this.walletImport(request as RequestWalletImport);
            case Messages.WALLET.GENERATE_ON_DEMAND_RELEASE_NOTES:
                return this.generateOnDemandReleaseNotes(
                    request as RequestGenerateOnDemandReleaseNotes
                );
            case Messages.WALLET.RESET:
                return this.walletReset(request as RequestWalletReset);
            case Messages.WALLET.VERIFY_SEED_PHRASE:
                return this.verifySP(request as RequestVerifySeedPhrase);
            case Messages.WALLET.SETUP_COMPLETE:
                return this.completeSetup(request as RequestCompleteSetup);
            case Messages.WALLET.REQUEST_SEED_PHRASE:
                return this.getSeedPhrase(request as RequestSeedPhrase);
            case Messages.STATE.SUBSCRIBE:
                return this.stateSubscribe(id, port);
            case Messages.TOKEN.GET_BALANCE:
                return this.getTokenBalance(request as RequestGetTokenBalance);
            case Messages.TOKEN.GET_TOKENS:
                return this.getTokens(request as RequestGetTokens);
            case Messages.TOKEN.GET_USER_TOKENS:
                return this.getUserTokens(request as RequestGetUserTokens);
            case Messages.TOKEN.GET_TOKEN:
                return this.getToken(request as RequestGetToken);
            case Messages.TOKEN.ADD_CUSTOM_TOKEN:
                return this.addCustomToken(request as RequestAddCustomToken);
            case Messages.TOKEN.DELETE_CUSTOM_TOKEN:
                return this.deleteCustomToken(
                    request as RequestDeleteCustomToken
                );
            case Messages.TOKEN.ADD_CUSTOM_TOKENS:
                return this.addCustomTokens(request as RequestAddCustomTokens);
            case Messages.TOKEN.SEND_TOKEN:
                return this.sendToken(request as RequestSendToken);
            case Messages.TOKEN.POPULATE_TOKEN_DATA:
                return this.populateTokenData(
                    request as RequestPopulateTokenData
                );
            case Messages.TOKEN.SEARCH_TOKEN:
                return this.searchTokenInAssetsList(
                    request as RequestSearchToken
                );
            case Messages.EXTERNAL.EVENT_SUBSCRIPTION:
                return this.blankProviderEventSubscribe(id, port, portId);
            case Messages.ADDRESS_BOOK.CLEAR:
                return this.addressBookClear(
                    request as RequestAddressBookClear
                );
            case Messages.ADDRESS_BOOK.DELETE:
                return this.addressBookDelete(
                    request as RequestAddressBookDelete
                );
            case Messages.ADDRESS_BOOK.SET:
                return this.addressBookSet(request as RequestAddressBookSet);
            case Messages.ADDRESS_BOOK.GET:
                return this.addressBookGet(request as RequestAddressBookGet);
            case Messages.ADDRESS_BOOK.GET_BY_ADDRESS:
                return this.addressBookByAddress(
                    request as RequestAddressBookGetByAddress
                );
            case Messages.ADDRESS_BOOK.GET_RECENT_ADDRESSES:
                return this.addressBookGetRecentAddresses(
                    request as RequestAddressBookGetRecentAddresses
                );
            case Messages.APP.SET_USER_SETTINGS:
                return this.setUserSettings(request as RequestUserSettings);
            case Messages.WALLET.DISMISS_WELCOME_MESSAGE:
                return this.dismissWelcomeMessage();
            case Messages.WALLET.DISMISS_DEFAULT_WALLET_PREFERENCES:
                return this.dismissDefaultWalletPreferences();
            case Messages.WALLET.DISMISS_RELEASE_NOTES:
                return this.dismissReleaseNotes();
            case Messages.WALLET.TOGGLE_RELEASE_NOTES_SUBSCRIPTION:
                return this.toggleReleaseNotesSubscription(
                    request as RequestToggleReleaseNotesSubscription
                );
            case Messages.WALLET.TOGGLE_DEFAULT_BROWSER_WALLET:
                return this.toggleDefaultBrowserWallet(
                    request as RequestToggleDefaultBrowserWallet
                );
            case Messages.WALLET.SET_DEFAULT_GAS:
                return this.setDefaultGas(request as RequestSetDefaultGas);
            case Messages.WALLET.UPDATE_ANTI_PHISHING_IMAGE:
                return this.updateAntiPhishingImage(
                    request as RequestUpdateAntiPhishingImage
                );
            case Messages.WALLET.TOGGLE_ANTI_PHISHING_PROTECTION:
                return this.toggleAntiPhishingProtection(
                    request as RequestToggleAntiPhishingProtection
                );
            case Messages.WALLET.SET_NATIVE_CURRENCY:
                return this.setNativeCurrency(
                    request as RequestSetNativeCurrency
                );
            case Messages.WALLET.GET_VALID_CURRENCIES:
                return this.getAllCurrencies();
            case Messages.WALLET.HARDWARE_CONNECT:
                return this.connectHardwareWallet(
                    request as RequestConnectHardwareWallet
                );
            case Messages.WALLET.HARDWARE_REMOVE:
                return this.removeHardwareWallet(
                    request as RequestRemoveHardwareWallet
                );
            case Messages.WALLET.HARDWARE_QR_SUBMIT_CRYPTO_HD_KEY_OR_ACCOUNT:
                return this.hardwareQrSubmitCryptoHdKeyOrAccount(
                    request as SubmitQRHardwareCryptoHDKeyOrAccountMessage
                );
            case Messages.WALLET.HARDWARE_QR_SUBMIT_SIGNATURE:
                return this.hardwareQrSubmitSignature(
                    request as SubmitQRHardwareSignatureMessage
                );
            case Messages.WALLET.HARDWARE_QR_CANCEL_SIGN_REQUEST:
                return this.hardwareQrCancelSignRequest(
                    request as CancelQRHardwareSignRequestMessage
                );
            case Messages.APP.OPEN_HW_CONNECT:
                return this.openHardwareConnect();
            case Messages.APP.OPEN_HW_REMOVE:
                return this.openHardwareRemove();
            case Messages.APP.OPEN_HW_RECONNECT:
                return this.openHardwareReconnect(
                    request as RequestReconnectDevice
                );
            case Messages.WALLET.HARDWARE_GET_ACCOUNTS:
                return this.getHardwareWalletAccounts(
                    request as RequestGetHardwareWalletAccounts
                );
            case Messages.WALLET.HARDWARE_IMPORT_ACCOUNTS:
                return this.importHardwareWalletAccounts(
                    request as RequestImportHardwareWalletAccounts
                );
            case Messages.WALLET.HARDWARE_GET_HD_PATH:
                return this.getHardwareWalletHDPath(
                    request as RequestWalletGetHDPath
                );
            case Messages.WALLET.HARDWARE_SET_HD_PATH:
                return this.setHardwareWalletHDPath(
                    request as RequestWalletSetHDPath
                );
            case Messages.WALLET.HARDWARE_IS_LINKED:
                return this.isAccountDeviceLinked(
                    request as RequestIsDeviceConnected
                );
            case Messages.FILTERS.SET_ACCOUNT_FILTERS:
                return this.setAccountFilters(
                    request as RequestSetAccountFilters
                );
            case Messages.BROWSER.GET_WINDOW_ID:
                return getCurrentWindowId();
            default:
                throw new Error(`Unable to handle message of type ${type}`);
        }
    }

    /**
     * setUserOnline
     *
     * Sets the user's current network status
     *
     * @param isUserOnline Whether the user is online or not
     */
    public async setUserOnline({
        networkStatus,
    }: RequestSetUserOnline): Promise<void> {
        this.networkController.handleUserNetworkChange(networkStatus);
    }

    /**
     * getHardwareWalletHDPath
     *
     * @param device The device to get the HD path for
     * @returns The HD path for the device
     */
    public async getHardwareWalletHDPath({
        device,
    }: RequestWalletGetHDPath): Promise<string> {
        return this.keyringController.getHDPathForDevice(device);
    }

    /**
     * setHardwareWalletHDPath
     *
     * It sets the HD path for the specified device
     *
     * @param device The device to set the HD path for
     * @param path The HD path to set for the device
     */
    public async setHardwareWalletHDPath({
        device,
        path,
    }: RequestWalletSetHDPath): Promise<void> {
        return this.keyringController.setHDPath(device, path);
    }

    /**
     * getAccountBalance
     *
     * It gets the specified account balance.
     *
     * @param account The account address
     * @returns The account balance.
     */
    public async getAccountBalance(account: string): Promise<BigNumber> {
        return this.networkController.getProvider().getBalance(account);
    }

    /**
     * getAccountNativeTokenBalanceForChain
     *
     * It gets the native token balance from the selected account in the specified network.
     *
     * @param chainId the chain id
     * @returns The native token balance.
     */
    public async getAccountNativeTokenBalanceForChain(
        chainId: number
    ): Promise<BigNumber | undefined> {
        return this.accountTrackerController.getAccountNativeTokenBalanceForChain(
            chainId
        );
    }

    /**
     * Adds a new account to the default (first) HD seed phrase Keyring.
     *
     */
    private async accountCreate({
        name,
    }: RequestAccountCreate): Promise<AccountInfo> {
        return this.accountTrackerController.createAccount(name);
    }

    /**
     * Returns account json data to export
     * Encrypted with password
     *
     * @param address account address
     * @param password Encrypting password
     * @returns Exported account info in JSON format
     */
    private async accountExportJson({
        address,
        password,
        encryptPassword,
    }: RequestAccountExportJson): Promise<string> {
        try {
            await this.keyringController.verifyPassword(password);
            const privateKey = await this.keyringController.exportAccount(
                address
            );
            return getAccountJson(privateKey, encryptPassword);
        } catch (error) {
            log.warn(error);
            throw new Error('Error exporting account');
        }
    }

    /**
     * Returns account json data to export
     * Encrypted with password
     *
     * @param address account address
     * @param password Encrypting password
     * @returns Exported account info in JSON format
     */
    private async accountExportPrivateKey({
        address,
        password,
    }: RequestAccountExportPK): Promise<string> {
        try {
            await this.keyringController.verifyPassword(password);
            return await this.keyringController.exportAccount(address);
        } catch (error) {
            log.warn(error);
            throw new Error('Error exporting account');
        }
    }

    /**
     * Imports an account using a json file
     *
     * @param importArgs Import data
     * @param name Imported account name
     * @returns Imported account info
     */
    private async accountImportJson({
        importArgs,
        name,
    }: RequestAccountImportJson): Promise<AccountInfo> {
        return this.accountTrackerController.importAccount(
            ImportStrategy.JSON_FILE,
            importArgs,
            name
        );
    }

    /**
     * Imports an account using the private key
     *
     * @param importArgs Import data
     * @param name Imported account name
     * @returns Imported account info
     */
    private async accountImportPrivateKey({
        importArgs,
        name,
    }: RequestAccountImportPK): Promise<AccountInfo> {
        return this.accountTrackerController.importAccount(
            ImportStrategy.PRIVATE_KEY,
            importArgs,
            name
        );
    }

    /**
     * Removes an external account from state / storage.
     *
     * @param address address to be deleted - hex
     */
    private async accountRemove({
        address,
    }: RequestAccountRemove): Promise<boolean> {
        await this.accountTrackerController.removeAccount(address);
        this.transactionController.resetTransactionsByAddress(address);
        this.permissionsController.revokeAllPermissionsOfAccount(address);
        await this.keyringController.removeAccount(address);
        this.transactionWatcherController.resetTransactionsByAddress(address);
        this.bridgeController.resetBridgeTransactionsByAddress(address);
        this.tokenController.resetTokensByAccount(address);

        return true;
    }

    /**
     * Resets an account by removing its transaction history and added tokens.
     *
     * @param address address to be reset - hex
     */
    private async accountReset({
        address,
    }: RequestAccountRemove): Promise<void> {
        // Reset account
        await Promise.all([
            this.transactionController.resetTransactionsByAddress(address),
            this.transactionWatcherController.resetTransactionsByAddress(
                address
            ),
            this.tokenController.resetTokensByAccount(address),
            this.permissionsController.revokeAllPermissionsOfAccount(address),
            this.accountTrackerController.resetAccount(address),
            this.bridgeController.resetBridgeTransactionsByAddress(address),
        ]);
        // Refetch account balance
        this.accountTrackerController.updateAccounts({
            addresses: [address],
            assetAddresses: [NATIVE_TOKEN_ADDRESS],
        });
        // Refetch transactions
        this.transactionWatcherController.fetchTransactions();
    }

    /**
     * Hides an HD-generated account
     *
     * @param address address to be hidden - hex
     */
    private async accountHide({
        address,
    }: RequestAccountRemove): Promise<boolean> {
        await this.accountTrackerController.hideAccount(address);
        this.permissionsController.revokeAllPermissionsOfAccount(address);

        return true;
    }

    /**
     * Unhides an HD-generated account
     *
     * @param address address to be hidden - hex
     */
    private async accountUnhide({
        address,
    }: RequestAccountRemove): Promise<boolean> {
        await this.accountTrackerController.unhideAccount(address);
        this.permissionsController.revokeAllPermissionsOfAccount(address);

        return true;
    }

    /**
     * Renames selected account
     *
     * @param address account address
     * @param name new name
     */
    private async accountRename({
        address,
        name,
    }: RequestAccountRename): Promise<boolean> {
        this.accountTrackerController.renameAccount(address, name);
        return true;
    }

    /**
     * Updates selected account
     *
     * @param address address to be selected
     */
    private async accountSelect({
        address,
    }: RequestAccountSelect): Promise<boolean> {
        this.preferencesController.setSelectedAddress(address);
        return true;
    }

    /**
     * Returns the time in minutes for the extension auto block
     *
     */
    private async getIdleTimeout(): Promise<number> {
        return this.appStateController.getIdleTimeout();
    }

    /**
     * Set a custom time in minutes for the extension auto block
     *
     * @param idleTimeout the new timeout in minutes, should be greater than zero
     */
    private async setIdleTimeout({
        idleTimeout,
    }: RequestSetIdleTimeout): Promise<void> {
        return this.appStateController.setIdleTimeout(idleTimeout);
    }

    /**
     * Update last user active time
     *
     */
    private async setLastUserActiveTime(): Promise<void> {
        return this.appStateController.setLastActiveTime();
    }

    /**
     * Locks the vault and the app
     *
     */
    private async lockApp(): Promise<boolean> {
        await this.appStateController.lock();
        return true;
    }

    /**
     * Unlocks the vault and the app
     *
     * @param password user's password
     */
    private async unlockApp({ password }: RequestAppUnlock): Promise<boolean> {
        try {
            await this.appStateController.unlock(password);
            return true;
        } catch {
            return false;
        }
    }

    /**
     * Creates a new onboarding tab or focuses the current open one
     *
     */
    private returnToOnboarding() {
        let onboardingInstance: string | null = null;

        // Check if there is any open onboarding tab
        for (const instance in extensionInstances) {
            if (
                isOnboardingTabUrl(
                    extensionInstances[instance].port.sender?.url
                )
            ) {
                onboardingInstance = instance;
            }
        }

        if (onboardingInstance) {
            const tab = extensionInstances[onboardingInstance].port.sender?.tab;
            if (tab && tab.id && tab.windowId) {
                // Focus window
                focusWindow(tab.windowId);
                // Switch to tab
                switchToTab(tab.id);
            }
        } else {
            // Open new onboarding tab
            openExtensionInBrowser();
        }
    }

    private closeInstances() {
        // Close every other extension instance tab
        for (const instance in extensionInstances) {
            if (
                instance &&
                isOnboardingTabUrl(
                    extensionInstances[instance].port.sender?.url
                )
            ) {
                const tab = extensionInstances[instance].port.sender?.tab;
                if (tab && tab.id && tab.windowId) {
                    // Focus window
                    focusWindow(tab.windowId);
                    // Close tab
                    closeTab(tab.id);
                }
            }
        }
    }

    private openExtensionTab(route: string) {
        this.closeInstances();
        // Open new onboarding tab
        openExtensionInBrowser(route);
    }

    /**
     * Opens a new reset tab and closes every other extension tab
     *
     */
    private openReset() {
        this.openExtensionTab('reset');
    }

    /**
     * Opens a new connect to hardware wallet tab and closes every other extension tab
     *
     */
    private openHardwareConnect() {
        // Test if could be a window
        this.openExtensionTab('hardware-wallet');
    }

    /**
     * Opens a new remove to hardware wallet tab and closes every other extension tab
     *
     */
    private openHardwareRemove() {
        // Test if could be a window
        this.openExtensionTab('hardware-wallet/remove-device');
    }

    /**
     * Opens a new re-connect to hardware wallet tab and closes every other extension tab
     *
     */
    private async openHardwareReconnect({ address }: RequestReconnectDevice) {
        const vendor = await this.keyringController.getKeyringDeviceFromAccount(
            address
        );
        this.openExtensionTab(`hardware-wallet/${vendor}/reconnect`);
    }

    /**
     * Method to confirm a transaction
     *
     * @param id - id of the transaction being confirmed.
     * @param feeData - fee data selected by the user. Will update transaction's data if needed.
     * @param advancedData - advanced data that can be changed by the user to apply to the transaction.
     */
    private async confirmTransaction({
        id,
        feeData,
        advancedData,
    }: RequestConfirmTransaction) {
        const meta = this.transactionController.getTransaction(id);

        if (!meta) {
            throw new Error('The specified transaction was not found');
        }

        // If found, update the transaction fee & advanced data related values
        this.transactionController.updateTransaction({
            ...meta,
            transactionParams: {
                ...meta.transactionParams,
                gasLimit: feeData.gasLimit || meta.transactionParams.gasLimit,
                gasPrice: feeData.gasPrice || meta.transactionParams.gasPrice,
                maxPriorityFeePerGas:
                    feeData.maxPriorityFeePerGas ||
                    meta.transactionParams.maxPriorityFeePerGas,
                maxFeePerGas:
                    feeData.maxFeePerGas || meta.transactionParams.maxFeePerGas,
                nonce:
                    advancedData?.customNonce || meta.transactionParams.nonce, // custom nonce update
            },
            flashbots: advancedData?.flashbots || meta.flashbots, // flashbots update
            advancedData: {
                ...meta.advancedData,
                allowance:
                    advancedData.customAllowance ||
                    meta.advancedData?.allowance,
            },
        });

        return this.transactionController.approveTransaction(id);
    }

    /**
     * Method to reject transaction proposed by external source
     *
     * @param transactionMeta - transaction data
     * @param tabId - id of the tab where the extension is opened (needed to close the window)
     */
    private rejectTransaction = async ({
        transactionId,
    }: RequestRejectTransaction) => {
        return this.transactionController.rejectTransaction(transactionId);
    };

    /**
     * Method to reject a speedUp/cancel transaction
     *
     * @param transactionId - id of the replacement transaction to be rejected.
     */
    private rejectReplacementTransaction = async ({
        transactionId,
    }: RequestRejectTransaction) => {
        return this.transactionController.rejectReplacementTransaction(
            transactionId
        );
    };

    public shouldInject(): boolean {
        return this.preferencesController.settings.defaultBrowserWallet;
    }

    /**
     * Confirms or rejects the selected dapp request
     *
     */
    private async confirmDappRequest({
        id,
        isConfirmed,
        confirmOptions,
    }: RequestConfirmDappRequest): Promise<void> {
        return this.blankProviderController.handleDappRequest(
            id,
            isConfirmed,
            confirmOptions
        );
    }

    /**
     * Rejects a DApp request by ID
     *
     */
    private async attemptRejectDappRequest({
        id,
    }: RequestRejectDappRequest): Promise<void> {
        return this.blankProviderController.attemptRejection(id);
    }

    /**
     * Checks if the given account has enough allowance to make the exchange
     *
     * @param account User account
     * @param amount Amount to be spended
     * @param exchangeType Exchange type
     * @param tokenAddress Asset to be spended address
     */
    private async checkExchangeAllowance({
        account,
        amount,
        exchangeType,
        tokenAddress,
    }: RequestCheckExchangeAllowance): Promise<boolean> {
        return this.swapController.checkSwapAllowance(
            account,
            BigNumber.from(amount),
            exchangeType,
            tokenAddress
        );
    }

    /**
     * Submits an approval transaction to setup asset allowance
     *
     * @param allowance User selected allowance
     * @param amount Exchange amount
     * @param exchangeType The exchange type
     * @param feeData Transaction gas fee data
     * @param tokenAddress Spended asset token address
     * @param customNonce Custom transaction nonce
     */
    private async approveExchange({
        allowance,
        amount,
        exchangeType,
        feeData,
        tokenAddress,
        customNonce,
    }: RequestApproveExchange): Promise<boolean> {
        return this.swapController.approveSwapExchange(
            BigNumber.from(allowance),
            BigNumber.from(amount),
            exchangeType,
            feeData,
            tokenAddress,
            customNonce
        );
    }

    /**
     * Gets a quote for the specified exchange type and parameters
     *
     * @param exchangeType Exchange type
     * @param quoteParams Quote parameters
     */
    private async getExchangeQuote({
        exchangeType,
        quoteParams,
    }: RequestGetExchangeQuote): Promise<SwapQuote> {
        return this.swapController.getExchangeQuote(exchangeType, quoteParams);
    }

    /**
     * Fetch the transaction parameters to make the exchange
     *
     * @param exchangeType Exchange type
     * @param exchangeParams Exchange parameters
     */
    private async getExchangeParameters({
        exchangeType,
        exchangeParams,
    }: RequestGetExchange): Promise<SwapParameters> {
        return this.swapController.getExchangeParameters(
            exchangeType,
            exchangeParams
        );
    }

    /**
     * Executes the exchange
     *
     * @param exchangeType Exchange type
     * @param exchangeParams Exchange parameters
     */
    private async executeExchange({
        exchangeType,
        exchangeParams,
    }: RequestExecuteExchange): Promise<string> {
        return this.swapController.executeExchange(
            exchangeType,
            exchangeParams
        );
    }

    /**
     * Submits an approval transaction to setup asset allowance
     *
     * @param allowance User selected allowance
     * @param amount Exchange amount
     * @param spenderAddress The spender address
     * @param feeData Transaction gas fee data
     * @param tokenAddress Spended asset token address
     * @param customNonce Custom transaction nonce
     */
    private async approveBridgeAllowance({
        allowance,
        amount,
        spenderAddress,
        feeData,
        tokenAddress,
        customNonce,
    }: RequestApproveBridgeAllowance): Promise<boolean> {
        return this.tokenAllowanceController.approveAllowance(
            BigNumber.from(allowance),
            BigNumber.from(amount),
            spenderAddress,
            feeData,
            tokenAddress,
            customNonce
        );
    }

    /**
     * Gets all the available tokens to bridge in the current network
     */
    private async getBridgeTokens(): Promise<IToken[]> {
        return this.bridgeController.getTokens();
    }

    /**
     * Gets all the available chains to execute a bridge
     */
    private async getBridgeAvailableChains(): Promise<IChain[]> {
        return this.bridgeController.getAvailableChains();
    }

    /**
     * Gets all the available routes for executing a bridging
     *
     * @param routesRequest Parameters that the routes should match
     */
    private async getBridgeRoutes({
        routesRequest,
    }: RequestGetBridgeRoutes): Promise<GetBridgeAvailableRoutesResponse> {
        return this.bridgeController.getAvailableRoutes(
            BridgeImplementation.LIFI_BRIDGE,
            routesRequest
        );
    }

    /**
     * Gets a quote for the specified bridge parameters
     *
     * @param checkAllowance Whether check or not the approval address allowance of the final user
     * @param quoteRequest Quote request parameters.
     */
    private async getBridgeQuote({
        checkAllowance,
        quoteRequest,
    }: RequestGetBridgeQuote): Promise<
        GetBridgeQuoteResponse | GetBridgeQuoteNotFoundResponse
    > {
        return this.bridgeController.getQuote(
            BridgeImplementation.LIFI_BRIDGE,
            quoteRequest,
            checkAllowance
        );
    }

    /**
     * Executes the bridge transaction based on the given parameters.
     *
     * @param bridgeTransaction Bridging transaction data
     */
    private async executeBridge({
        bridgeTransaction,
    }: RequestExecuteBridge): Promise<string> {
        return this.bridgeController.executeBridge(
            BridgeImplementation.LIFI_BRIDGE,
            bridgeTransaction
        );
    }

    /**
     * Handles the request sent by in-page provider from the DAPP
     *
     */
    private async externalRequestHandle(
        request: RequestExternalRequest,
        portId: string
    ): Promise<unknown> {
        return this.blankProviderController.handle(portId, request);
    }

    /**
     * Returns provider setup data
     *
     */
    private async setupProvider(portId: string): Promise<ProviderSetupData> {
        return this.blankProviderController.setupProvider(portId);
    }

    /**
     * Initialize provider site metadata
     *
     */
    private async setProviderIcon({ iconURL }: RequestSetIcon, portId: string) {
        return this.blankProviderController.setIcon(iconURL, portId);
    }

    /**
     * Change network method
     *
     * @param networkName network name
     */
    private async networkChange({
        networkName,
    }: RequestNetworkChange): Promise<boolean> {
        return this.networkController.setNetwork(networkName);
    }

    /**
     * Sets show test networks flag
     *
     * @param showTestNetworks flag value
     */
    private async setShowTestNetworks({
        showTestNetworks,
    }: RequestShowTestNetworks): Promise<boolean> {
        this.preferencesController.showTestNetworks = showTestNetworks;
        return true;
    }

    /**
     * Sets popup page tab flag
     *
     * @param popupPageTab flag value
     */
    private async updatePopupTab({
        popupTab,
    }: RequestUpdatePopupTab): Promise<void> {
        this.preferencesController.popupTab = popupTab;
    }

    /**
     * Rejects all open unconfirmed requests
     */
    private async rejectUnconfirmedRequests(): Promise<void> {
        const { unapprovedTransactions } =
            this.transactionController.UIStore.getState();

        // Reject unnaproved transactions
        for (const transaction in unapprovedTransactions) {
            this.transactionController.rejectTransaction(transaction);
        }

        // Reject permission requests
        this.permissionsController.rejectAllRequests();

        // Reject all dapp requests
        this.blankProviderController.cancelPendingDAppRequests();
        this.blankProviderController.rejectUnlocks();
    }

    /**
     * addNetwork
     *
     * @param name The name of the network
     * @param chainId The chain identifier of the network
     * @param rpcUrl The chain RPC url
     * @param currencySymbol The native currency symbol
     * @param blockExporerUrl The chain block explorer url
     */
    private async addNetwork({
        chainId,
        name,
        rpcUrl,
        blockExplorerUrl,
        currencySymbol,
        test,
    }: RequestAddNetwork): Promise<void> {
        return this.networkController.addNetwork({
            chainId: Number(chainId),
            chainName: name,
            rpcUrls: [rpcUrl],
            blockExplorerUrls: [blockExplorerUrl],
            nativeCurrency: {
                symbol: currencySymbol,
            },
            test: test,
        });
    }

    /**
     * editNetwork
     *
     * @param chainId The chain identifier of the network
     * @param updates.rpcUrl The chain RPC url
     * @param updates.blockExplorerUrl  The chain block explorer url (Optional)
     */
    private async editNetwork(request: RequestEditNetwork): Promise<void> {
        return this.networkController.editNetwork(Number(request.chainId), {
            blockExplorerUrls: [request.updates.blockExplorerUrl || ''],
            rpcUrls: [request.updates.rpcUrl],
            name: request.updates.name,
            test: request.updates.test,
        });
    }

    /**
     * editNetworksOrder
     *
     * @param chainId The chain identifier of the network
     * @param order Order of network
     */
    private async editNetworksOrder({
        networksOrder,
    }: RequestEditNetworksOrder): Promise<void> {
        return this.networkController.editNetworksOrder(networksOrder);
    }

    /**
     * removeNetwork
     *
     * @param chainId chain identifier of the network
     */
    private async removeNetwork({ chainId }: RequestRemoveNetwork) {
        return this.networkController.removeNetwork(chainId);
    }

    /**
     * getChainData
     *
     * @param chainId chain identifier of the network
     */
    private async getChainData({ chainId }: RequestGetChainData) {
        return getChainListItem(chainId);
    }

    /**
     * getRpcChainId
     *
     * @param rpcUrl rpc url of the network
     */
    private async getRpcChainId({ rpcUrl }: RequestGetRpcChainId) {
        return getCustomRpcChainId(rpcUrl);
    }

    /**
     * Password validation method
     *
     * @param password
     */
    private async passwordVerify({
        password,
    }: RequestPasswordVerify): Promise<boolean> {
        try {
            await this.keyringController.verifyPassword(password);
            return true;
        } catch {
            return false;
        }
    }

    // Permissions

    private async addNewSiteWithPermissions({
        accounts,
        origin,
        siteMetadata,
    }: RequestAddNewSiteWithPermissions) {
        return this.permissionsController.addNewSite(
            origin,
            siteMetadata,
            accounts
        );
    }

    private async confirmPermission({
        id,
        accounts,
    }: RequestConfirmPermission) {
        return this.permissionsController.handlePermissionRequest(id, accounts);
    }

    private async getAccountPermissions({
        account,
    }: RequestGetAccountPermissions) {
        return this.permissionsController.getAccountPermissions(account);
    }

    private async removeAccountFromSite({
        origin,
        account,
    }: RequestRemoveAccountFromSite) {
        return this.permissionsController.removeAccount(origin, account);
    }

    private async updateSitePermissions({
        origin,
        accounts,
    }: RequestUpdateSitePermissions) {
        return this.permissionsController.updateSite(origin, accounts);
    }

    /**
     * Get UI State
     *
     */
    private getState(): Flatten<BlankAppUIState> {
        return this.UIStore.flatState;
    }

    private getRemoteConifg(): RemoteConfigsControllerState {
        return this.remoteConfigsController.config;
    }

    private getProviderRemoteConfig(): RemoteConfigsControllerState['provider'] {
        return this.remoteConfigsController.providerConfig;
    }

    /**
     * Resolve ENS name
     *
     * @param name to resolve
     */
    private async ensResolve({
        name,
    }: RequestEnsResolve): Promise<string | null> {
        return this.ensController.resolveName(name);
    }

    /**
     * Lookup address for ENS
     *
     * @param address to lookup
     */
    private async ensLookup({
        address,
    }: RequestEnsLookup): Promise<string | null> {
        return this.ensController.lookupAddress(address);
    }

    /**
     * Resolve UD name
     *
     * @param name to resolve
     */
    private async udResolve({
        name,
    }: RequestUDResolve): Promise<string | null> {
        return this.udController.resolveName(name);
    }

    /**
     * Send ethereum method
     *
     * @param to recipient
     * @param feeData gas fee data
     * @param value amount
     */
    private async sendEther({
        to,
        value,
        feeData,
        advancedData,
    }: RequestSendEther): Promise<string> {
        // Add unapproved trasaction
        const {
            transactionMeta: { id },
            result,
        } = await this.transactionController.addTransaction({
            transaction: {
                to,
                from: this.preferencesController.getSelectedAddress(),
                value,
                ...feeData,
                nonce: advancedData.customNonce,
            },
            origin: 'blank',
        });

        // As we don't care about the result here, ignore errors in transaction result
        result.catch(() => {});

        // Approve it
        try {
            await this.transactionController.approveTransaction(id);
        } catch (e: any) {
            // If we detect a backend error, we parse it and throw the proper error
            if ('error' in e) {
                throw new Error(
                    (e.error?.body
                        ? JSON.parse(e.error?.body).error?.message
                        : e.reason) ?? e.message
                );
            }

            throw e;
        }

        // Return transaction hash
        const transaction = this.transactionController.getTransaction(id);
        return transaction!.transactionParams.hash!;
    }

    /**
     * Generate an unaproved transfer transaction
     *
     * @param tokenAddress erc20 token address
     * @param to recipient
     * @param feeData gas fee Data
     * @param value amount
     */
    private async addAsNewSendTransaction({
        address,
        to,
        value,
        feeData,
    }: RequestAddAsNewSendTransaction): Promise<TransactionMeta> {
        if (isNativeTokenAddress(address)) {
            const { transactionMeta, result } =
                await this.transactionController.addTransaction({
                    transaction: {
                        to,
                        from: this.preferencesController.getSelectedAddress(),
                        value: BigNumber.from(value),
                        ...feeData,
                    },
                    origin: 'blank',
                });

            // As we don't care about the result here, ignore errors in transaction result
            result.catch(() => {});

            const { nativeCurrency, iconUrls } = this.networkController.network;
            const logo = iconUrls ? iconUrls[0] : '';

            // Set native currency meta for displaying purposes
            transactionMeta.transferType = {
                amount: transactionMeta.transactionParams.value!,
                currency: nativeCurrency.symbol,
                decimals: nativeCurrency.decimals,
                logo,
                to,
            };
            this.transactionController.updateTransaction(transactionMeta);

            return transactionMeta;
        } else {
            const transferTransaction = this.getTransferTransaction();

            return transferTransaction.addAsNewTransaction(
                {
                    tokenAddress: address,
                    to,
                    amount: value,
                } as TransferTransactionPopulatedTransactionParams,
                feeData
            );
        }
    }

    /**
     * Update the gas for a send transaction
     *
     * @param transactionId of the transaction meta to update
     * @param feeData gas fee data
     */
    private async updateSendTransactionGas({
        transactionId,
        feeData,
    }: RequestUpdateSendTransactionGas): Promise<void> {
        const transferTransaction = this.getTransferTransaction();

        return transferTransaction.updateTransactionGas(transactionId, feeData);
    }

    /**
     * Approve a send transaction
     *
     * @param transactionId of the transaction to approve
     */
    private async approveSendTransaction({
        transactionId,
    }: RequestApproveSendTransaction): Promise<void> {
        const transferTransaction = this.getTransferTransaction();

        return transferTransaction.approveTransaction(transactionId);
    }

    /**
     * Get the result of a send transaction
     *
     * @param transactionId to get result
     */
    private async getSendTransactionResult({
        transactionId,
    }: RequestSendTransactionResult): Promise<string> {
        const transferTransaction = this.getTransferTransaction();

        return transferTransaction.getTransactionResult(transactionId);
    }

    /**
     * It returns the current network latest gas price
     */
    private async getLatestGasPrice(): Promise<BigNumber> {
        return BigNumber.from(this.gasPricesController.getFeeData().gasPrice!);
    }

    /**
     * It returns the current network latest gas price by fetching it from the Fee service or network
     */
    private async fetchLatestGasPriceForChain(
        chainId: number
    ): Promise<GasPriceData | undefined> {
        return this.gasPricesController.fetchGasPriceData(chainId);
    }
    /**
     * Calculate the gas limit for an approve transaction
     */
    private async calculateApproveTransactionGasLimit({
        tokenAddress,
        spender,
        amount,
    }: RequestCalculateApproveTransactionGasLimit): Promise<TransactionGasEstimation> {
        const approveTransaction = new ApproveTransaction({
            transactionController: this.transactionController,
            preferencesController: this.preferencesController,
            networkController: this.networkController,
        });
        return approveTransaction.calculateTransactionGasLimit({
            tokenAddress,
            spender,
            amount,
        });
    }

    private cancelTransaction({
        transactionId,
        gasValues,
        gasLimit,
    }: RequestCancelTransaction): Promise<void> {
        // Needed in order to make sure BigNumber are correctly passed
        const values = {};

        Object.keys(gasValues as any).forEach((key) => {
            (values as any)[key] = BigNumber.from((gasValues as any)[key]);
        });

        return this.transactionController.cancelTransaction(
            transactionId,
            values as GasPriceValue,
            gasLimit ? BigNumber.from(gasLimit) : undefined
        );
    }

    private speedUpTransaction({
        transactionId,
        gasValues,
        gasLimit,
    }: RequestSpeedUpTransaction): Promise<void> {
        // Needed in order to make sure BigNumber are correctly passed
        const values = {};

        Object.keys(gasValues as any).forEach((key) => {
            (values as any)[key] = BigNumber.from((gasValues as any)[key]);
        });

        return this.transactionController.speedUpTransaction(
            transactionId,
            values as GasPriceValue,
            gasLimit ? BigNumber.from(gasLimit) : undefined
        );
    }

    private getCancelGasPrice({
        transactionId,
    }: RequestGetCancelSpeedUpGasPriceTransaction):
        | GasPriceValue
        | FeeMarketEIP1559Values {
        const tx = this.transactionController.getTransaction(transactionId);

        if (!tx)
            throw new Error(
                `Invalid transaction id, couldn't find the transaction with ${transactionId}`
            );
        return this.transactionController.getCancelSpeedUpMinGasPrice(
            SpeedUpCancel.CANCEL,
            tx
        );
    }

    private getSpeedUpGasPrice({
        transactionId,
    }: RequestGetCancelSpeedUpGasPriceTransaction):
        | GasPriceValue
        | FeeMarketEIP1559Values {
        const tx = this.transactionController.getTransaction(transactionId);

        if (!tx)
            throw new Error(
                `Invalid transaction id, couldn't find the transaction with ${transactionId}`
            );
        return this.transactionController.getCancelSpeedUpMinGasPrice(
            SpeedUpCancel.SPEED_UP,
            tx
        );
    }

    /**
     * Calculate the gas limit for a send transaction
     */
    private async calculateSendTransactionGasLimit({
        address,
        to,
        value,
    }: RequestCalculateSendTransactionGasLimit): Promise<TransactionGasEstimation> {
        const isNativeToken = isNativeTokenAddress(address);
        const { chainId } = this.networkController.network;
        const hasFixedGasCost =
            this.networkController.hasChainFixedGasCost(chainId);
        const isZeroValue = BigNumber.from(value).eq(BigNumber.from('0x00'));

        if (isNativeToken) {
            // Native Token and Not a custom network, returns SEND_GAS_COST const.
            if (hasFixedGasCost) {
                return {
                    gasLimit: BigNumber.from(SEND_GAS_COST),
                    estimationSucceeded: true,
                };
            }

            // Native token of a custom network, estimets gas with fallback price.
            return this.transactionController.estimateGas({
                transactionParams: {
                    to,
                    from: this.preferencesController.getSelectedAddress(),
                },
                chainId,
            } as TransactionMeta);
        }

        // Not native token, calculate transaction's gas limit.
        const transferTransaction = this.getTransferTransaction();

        return transferTransaction.calculateTransactionGasLimit(
            {
                tokenAddress: address,
                to,
                amount: value,
            } as TransferTransactionPopulatedTransactionParams,
            isZeroValue
        );
    }

    private getTransferTransaction(): TransferTransaction {
        return new TransferTransaction({
            transactionController: this.transactionController,
            tokenController: this.tokenController,
            preferencesController: this.preferencesController,
            networkController: this.networkController,
        });
    }

    /**
     * Account creation method
     *
     * @param password
     * @returns String - seed phrase
     */
    private async walletCreate({
        password,
        antiPhishingImage,
    }: RequestWalletCreate): Promise<void> {
        // Create keyring
        await this.keyringController.createNewVaultAndKeychain(password);

        // Get account
        const account = (await this.keyringController.getAccounts())[0];

        // Set selected address
        this.preferencesController.setSelectedAddress(account);

        // Show the welcome to the wallet message
        this.preferencesController.setShowWelcomeMessage(true);

        // Show the default wallet preferences
        this.preferencesController.setShowDefaultWalletPreferences(true);

        // Get manifest version and init the release notes settings
        const appVersion = getVersion();
        this.preferencesController.initReleaseNotesSettings(appVersion);

        // Set account tracker
        this.accountTrackerController.addPrimaryAccount(account);

        // Create and assign to the Wallet an anti phishing image
        this.preferencesController.assignNewPhishingPreventionImage(
            antiPhishingImage
        );

        // Unlock when account is created so vault will be ready after onboarding
        return this.appStateController.unlock(password);
    }

    /**
     * Imports an existing account
     *
     * @param password
     * @param seedPhrase imported wallet seed phrase
     */
    private async walletImport({
        password,
        seedPhrase,
        antiPhishingImage,
        reImport,
        defaultNetwork,
    }: RequestWalletImport): Promise<boolean> {
        // Clear accounts in accountTracker
        this.accountTrackerController.clearAccounts();

        // Clear unapproved transactions
        this.transactionController.clearUnapprovedTransactions();

        // Clear all activities
        this.activityListController.clearActivities();

        // Clear all tokens
        this.tokenController.clearTokens();

        // BIP44 seed phrase are always lowercase
        seedPhrase = seedPhrase.toLowerCase();

        // Create new vault
        await this.keyringController.createNewVaultAndRestore(
            password,
            seedPhrase
        );

        if (!reImport) {
            // Show the welcome to the wallet message
            this.preferencesController.setShowWelcomeMessage(true);

            // Show the default wallet preferences
            this.preferencesController.setShowDefaultWalletPreferences(true);
        }

        // Set Seed Phrase Backed up
        this.onboardingController.isSeedPhraseBackedUp = true;

        // Get account
        const account = (await this.keyringController.getAccounts())[0];

        // Set selected address
        this.preferencesController.setSelectedAddress(account);

        // Show the welcome to the wallet message
        this.preferencesController.setShowWelcomeMessage(true);

        // Show the default wallet preferences
        this.preferencesController.setShowDefaultWalletPreferences(true);

        // Get manifest version and init the release notes settings
        const appVersion = getVersion();
        this.preferencesController.initReleaseNotesSettings(appVersion);

        // Set account tracker
        this.accountTrackerController.addPrimaryAccount(account);

        // Unlock when account is created so vault will be ready after onboarding
        await this.appStateController.unlock(password);

        // Force network to be mainnet if it is not provided
        let network: string = AvailableNetworks.MAINNET;

        if (defaultNetwork) {
            const fullNetwork =
                this.networkController.searchNetworkByName(defaultNetwork);
            //only allow test networks
            if (fullNetwork && fullNetwork.test) {
                network = defaultNetwork;
            }
        }
        await this.networkController.setNetwork(network);

        // reconstruct past erc20 transfers
        this.transactionWatcherController.fetchTransactions();

        // Create and assign to the Wallet an anti phishing image
        this.preferencesController.assignNewPhishingPreventionImage(
            antiPhishingImage
        );

        return true;
    }

    /**
     * Resets wallet with seed phrase
     *
     * @param password
     * @param seedPhrase imported wallet seed phrase
     */
    private async walletReset({
        password,
        seedPhrase,
        antiPhishingImage,
    }: RequestWalletReset): Promise<boolean> {
        return this.walletImport({
            password,
            seedPhrase,
            reImport: true,
            antiPhishingImage,
        });
    }

    /**
     * It returns the user seed phrase if the password provided is correct
     *
     * @param password The user password
     * @throws If password is invalid
     * @returns The wallet seed phrase
     */
    private async getSeedPhrase({
        password,
    }: RequestSeedPhrase): Promise<string> {
        try {
            const seedPhrase = await this.keyringController.verifySeedPhrase(
                password
            );
            return seedPhrase;
        } catch (error) {
            log.warn(error);
            throw Error('Error verifying seed phrase');
        }
    }

    /**
     * Method to verify if the user has correctly completed the seed phrase challenge
     *
     * @param seedPhrase
     */
    private async verifySP({
        password,
        seedPhrase,
    }: RequestVerifySeedPhrase): Promise<boolean> {
        let vaultSeedPhrase = '';
        try {
            vaultSeedPhrase = await this.keyringController.verifySeedPhrase(
                password
            );
        } catch (error) {
            log.warn(error);
            throw Error('Error verifying seed phrase');
        }
        if (seedPhrase === vaultSeedPhrase) {
            this.onboardingController.isSeedPhraseBackedUp = true;
            return true;
        } else {
            throw new Error('Seed Phrase is not valid');
        }
    }

    /**
     * Method to mark setup process as complete and to fire a notification.
     *
     */
    private async completeSetup({
        sendNotification,
    }: RequestCompleteSetup): Promise<void> {
        if (!this.isSetupComplete) {
            if (sendNotification) {
                showSetUpCompleteNotification();
            }
            this.isSetupComplete = true;
        }
    }

    /**
     * State subscription method
     *
     */
    private stateSubscribe(id: string, port: chrome.runtime.Port): boolean {
        const cb = this.createSubscription<typeof Messages.STATE.SUBSCRIBE>(
            id,
            port
        );

        const sendState = () => {
            const flatState = this.UIStore.flatState;
            cb(flatState);
        };

        this.UIStore.subscribe(sendState);

        port.onDisconnect.addListener((): void => {
            this.unsubscribe(id);
            this.UIStore.unsubscribe(sendState);
        });

        return true;
    }

    /**
     * Provider event subscription method
     *
     */
    private blankProviderEventSubscribe(
        id: string,
        port: chrome.runtime.Port,
        portId: string
    ): boolean {
        const cb = this.createSubscription<
            typeof Messages.EXTERNAL.EVENT_SUBSCRIPTION
        >(id, port);

        const handleSubscription = (eventData: ExternalEventSubscription) => {
            switch (eventData.eventName) {
                case ProviderEvents.accountsChanged:
                    cb(
                        this.blankProviderController.handleAccountUpdates(
                            portId,
                            eventData
                        )
                    );
                    break;
                case ProviderEvents.message:
                    if (eventData.portId === portId) {
                        cb({
                            eventName: eventData.eventName,
                            payload: eventData.payload,
                        });
                    }
                    break;
                default:
                    cb(eventData);
                    break;
            }
        };

        this.blankProviderController.on(
            BlankProviderEvents.SUBSCRIPTION_UPDATE,
            handleSubscription
        );

        port.onDisconnect.addListener((): void => {
            this.unsubscribe(id);
            this.blankProviderController.off(
                BlankProviderEvents.SUBSCRIPTION_UPDATE,
                handleSubscription
            );
        });

        return true;
    }

    /**
     * Get all the erc20 tokens method
     *
     */
    private async getTokens({ chainId }: RequestGetTokens): Promise<ITokens> {
        return this.tokenController.getTokens(chainId);
    }

    /**
     * Get all the erc20 tokens that the user added method
     *
     */
    private async getUserTokens({
        accountAddress,
        chainId,
    }: RequestGetUserTokens): Promise<ITokens> {
        return this.tokenController.getUserTokens(accountAddress, chainId);
    }

    /**
     * get erc20 token method
     *
     * @param tokenAddress erc20 token address
     */
    private async getToken({
        tokenAddress,
        accountAddress,
        chainId,
    }: RequestGetToken): Promise<Token> {
        return this.tokenController.getToken(
            tokenAddress,
            accountAddress,
            chainId
        );
    }

    /**
     * Get balance for a single token address
     *
     * @returns token balance for that account
     */
    private async getTokenBalance({
        tokenAddress,
        account,
    }: RequestGetTokenBalance): Promise<BigNumber> {
        return this.tokenOperationsController.balanceOf(tokenAddress, account);
    }

    /**
     * Searches inside the assets list for tokens that matches the criteria
     *
     * @param query The user input query to search for (address, name, symbol)
     */
    private async searchTokenInAssetsList({
        query,
        exact,
        accountAddress,
        chainId,
    }: RequestSearchToken): Promise<SearchTokensResponse> {
        return this.tokenController.search(
            query,
            exact,
            accountAddress,
            chainId,
            false
        );
    }

    /**
     * Add custom erc20 token method
     *
     * @param address erc20 token address
     * @param name erc20 token name
     * @param symbol erc20 token symbol
     * @param decimals erc20 token decimals
     * @param logo erc20 token logo
     * @param type erc20 token type
     */
    private async addCustomToken({
        address,
        name,
        symbol,
        decimals,
        logo,
        type,
    }: RequestAddCustomToken): Promise<void | void[]> {
        return this.tokenController.addCustomToken(
            new Token(address, name, symbol, decimals, logo, type)
        );
    }

    /**
     * Delete a custom erc20 tokens method
     *
     * @param address of the ERC20 token to delete
     */
    private async deleteCustomToken({
        address,
        accountAddress,
        chainId,
    }: RequestDeleteCustomToken): Promise<void> {
        return this.tokenController.deleteUserToken(
            address,
            accountAddress,
            chainId
        );
    }

    /**
     * Add custom erc20 tokens method
     *
     * @param tokens erc20 tokens array
     */
    private async addCustomTokens({
        tokens,
        accountAddress,
        chainId,
    }: RequestAddCustomTokens): Promise<void | void[]> {
        return this.tokenController.addCustomTokens(
            tokens,
            accountAddress,
            chainId,
            true
        );
    }

    /**
     * Send erc20 token method
     *
     * @param tokenAddress erc20 token address
     * @param to recipient
     * @param feeData gas fee data
     * @param value amount
     */
    private async sendToken({
        tokenAddress,
        to,
        value,
        feeData,
        advancedData,
    }: RequestSendToken): Promise<string> {
        /**
         * Old Method
         */
        //return this.tokenController.transfer(tokenAddress, to, value, gasPrice);

        const transferTransaction = this.getTransferTransaction();

        return transferTransaction.do(
            tokenAddress,
            to,
            value,
            feeData,
            advancedData
        );
    }

    /**
     * Search the token in the blockchain
     *
     * @param tokenAddress erc20 token address
     */
    private async populateTokenData({
        tokenAddress,
    }: RequestPopulateTokenData): Promise<FetchTokenResponse> {
        return this.tokenOperationsController.fetchTokenDataFromChain(
            tokenAddress
        );
    }

    /**
     * Remove all entries in the book
     *
     */
    private async addressBookClear({}: RequestAddressBookClear): Promise<boolean> {
        return this.addressBookController.clear();
    }

    /**
     * Remove a contract entry by address
     *
     * @param address - Recipient address to delete
     */
    private async addressBookDelete({
        address,
    }: RequestAddressBookDelete): Promise<boolean> {
        return this.addressBookController.delete(address);
    }

    /**
     * Add or update a contact entry by address
     *
     * @param address - Recipient address to add or update
     * @param name - Nickname to associate with this address
     * @param note - User's note about address
     * @returns - Boolean indicating if the address was successfully set
     */
    private async addressBookSet({
        address,
        name,
        note,
    }: RequestAddressBookSet): Promise<boolean> {
        return this.addressBookController.set(address, name, note);
    }

    /**
     * Get the contacts
     *
     * @returns - A map with the entries
     */
    private async addressBookGet({}: RequestAddressBookGet): Promise<NetworkAddressBook> {
        return this.addressBookController.get();
    }

    /**
     * Get the contacts
     *
     * @param address - Recipient address to search
     *
     * @returns - A address book entry
     */
    private async addressBookByAddress({
        address,
    }: RequestAddressBookGetByAddress): Promise<AddressBookEntry | undefined> {
        return this.addressBookController.getByAddress(address);
    }

    /**
     * Get the recent addresses with which the wallet has interacted
     *
     * @param limit - Optional. The maximun number of recent address to return.
     *
     * @returns - A map with the entries
     */
    private async addressBookGetRecentAddresses({
        limit,
    }: RequestAddressBookGetRecentAddresses): Promise<NetworkAddressBook> {
        return this.addressBookController.getRecentAddresses(limit);
    }

    /**
     * Sets user settings collection
     *
     * @param settings user settings
     */
    private async setUserSettings({
        settings,
    }: RequestUserSettings): Promise<boolean> {
        this.preferencesController.settings = settings;
        return true;
    }

    /**
     * Sets the showWelcomeMessage flag to false
     */
    private async dismissWelcomeMessage(): Promise<boolean> {
        this.preferencesController.showWelcomeMessage = false;
        return true;
    }

    /**
     * Sets the showDefaultWalletPreferences flag to false
     */
    private async dismissDefaultWalletPreferences(): Promise<boolean> {
        this.preferencesController.showDefaultWalletPreferences = false;
        return true;
    }

    /**
     * Dismisses the release notes and sets the lastVersionUserSawNews variable
     */
    private async dismissReleaseNotes(): Promise<boolean> {
        this.preferencesController.releaseNotesSettings = {
            lastVersionUserSawNews: getVersion(),
            latestReleaseNotes: [],
        };
        return true;
    }

    /**
     * Gets the next nonce for the provided address
     * @param address network address to get the nonce from
     *
     * @returns - Nonce number
     */
    private async getNextNonce({
        address,
    }: RequestNextNonce): Promise<number | undefined> {
        return this.transactionController.getNextNonce(address);
    }

    /**
     * Updates the AntiPhishingImage
     * @param antiPhishingImage base64 Image to be assigned to the user's profile
     *
     */
    private updateAntiPhishingImage({
        antiPhishingImage,
    }: RequestUpdateAntiPhishingImage): Promise<void> {
        return this.preferencesController.assignNewPhishingPreventionImage(
            antiPhishingImage
        );
    }

    /**
     * Sets whether the user wants to have the phishing protection or not
     * @param antiPhishingProtectionEnabeld flags that indicates the anti-phising feature status
     *
     */
    private toggleAntiPhishingProtection({
        antiPhishingProtectionEnabeld,
    }: RequestToggleAntiPhishingProtection) {
        this.preferencesController.updateAntiPhishingProtectionStatus(
            antiPhishingProtectionEnabeld
        );
    }

    /**
     * Sets whether the user wants to have the phishing protection or not
     * @param antiPhishingProtectionEnabeld flags that indicates the anti-phising feature status
     *
     */
    private toggleReleaseNotesSubscription({
        releaseNotesSubscriptionEnabled,
    }: RequestToggleReleaseNotesSubscription) {
        this.preferencesController.updateReleseNotesSubscriptionStatus(
            releaseNotesSubscriptionEnabled
        );
    }

    /**
     * Sets whether the user wants to have BlockWallet as the default browser
     * @param defaultBrowser flags that indicates the default browser status
     */
    private toggleDefaultBrowserWallet({
        defaultBrowserWalletEnabled,
    }: RequestToggleDefaultBrowserWallet) {
        this.preferencesController.updateDefaultBrowserWalletStatus(
            defaultBrowserWalletEnabled
        );
    }

    /**
     * Sets the default gas option preference
     * @param defaultGasOption default gas option
     */
    private setDefaultGas({ defaultGasOption }: RequestSetDefaultGas) {
        this.preferencesController.defaultGasOption = defaultGasOption;
    }

    /**
     * Updates the user's native currency preference and fires the exchange rates update
     * @param currencyCode the user selected currency
     *
     */
    private setNativeCurrency({ currencyCode }: RequestSetNativeCurrency) {
        if (!isCurrencyCodeValid(currencyCode)) {
            return Promise.reject('Invalid currency code.');
        }
        this.preferencesController.nativeCurrency = currencyCode;
        return this.exchangeRatesController.updateExchangeRates();
    }

    /**
     * Fetches all the currency options
     * @returns all the currency options sorted alphabetically
     *
     */
    private getAllCurrencies(): Currency[] {
        return getCurrencies();
    }

    private searchChainsByTerm({
        term,
    }: {
        term: string;
    }): Promise<{ chain: ChainListItem; isEnabled: boolean }[]> {
        const filteredChains = searchChainsByTerm(term);
        const networkByChainId = new Map<number, Network>();
        Object.values(this.networkController.networks).map((network) => {
            networkByChainId.set(network.chainId, network);
        });
        return Promise.resolve(
            filteredChains.map((chain: any) => {
                return {
                    chain,
                    isEnabled:
                        networkByChainId.get(chain.chainId)?.enable ?? false,
                };
            })
        );
    }

    /**
     * Adds a new hardware wallet keyring.
     *
     * @param device device type to connect
     */
    private async connectHardwareWallet({
        device,
    }: RequestConnectHardwareWallet): Promise<boolean> {
        return this.keyringController.connectHardwareKeyring(device);
    }

    /**
     * Gets a list of accounts from the connected device
     *
     * @param device device type to get accountz
     */
    private async getHardwareWalletAccounts({
        device,
        pageIndex = 0,
        pageSize = 5,
    }: RequestGetHardwareWalletAccounts): Promise<DeviceAccountInfo[]> {
        return this.accountTrackerController.getHardwareWalletAccounts(
            device,
            pageIndex,
            pageSize
        );
    }

    private async importHardwareWalletAccounts({
        deviceAccounts,
        device,
    }: RequestImportHardwareWalletAccounts): Promise<AccountInfo[]> {
        return this.accountTrackerController.importHardwareWalletAccounts(
            deviceAccounts,
            device
        );
    }

    private async setAccountFilters({
        accountFilters,
    }: RequestSetAccountFilters): Promise<void> {
        this.preferencesController.filters = {
            account: accountFilters,
        };
    }

    /**
     * isAccountDeviceLinked
     *
     * Checks if the current account device is connected.
     * This applies only to Ledger devices. Every other keyring type returns true.
     *
     * @param address The address of the account to check
     * @returns Whether the account device is connected or not
     */
    private async isAccountDeviceLinked({
        address,
    }: RequestIsDeviceConnected): Promise<boolean> {
        return this.keyringController.isAccountDeviceLinked(address);
    }

    /**
     * Removes a new hardware wallet keyring.
     *
     * @param address address to be deleted - hex
     */
    private async removeHardwareWallet({
        device,
    }: RequestRemoveHardwareWallet): Promise<boolean> {
        const accountType =
            this.accountTrackerController.getAccountTypeFromDevice(device);
        const removeAccountPromises: Promise<boolean>[] = [];

        const accounts =
            this.accountTrackerController.store.getState().accounts;
        for (const address in accounts) {
            const account = accounts[address];
            if (account.accountType === accountType) {
                removeAccountPromises.push(this.accountRemove({ address }));
            }
        }

        if (!removeAccountPromises.length) {
            return false; // no accounts
        }

        const results = await Promise.all(removeAccountPromises);
        if (results.some((r: boolean) => !r)) {
            return false; // some error
        }

        await this.keyringController.removeDeviceKeyring(device);

        return true;
    }

    private async hardwareQrSubmitCryptoHdKeyOrAccount({
        qr,
    }: SubmitQRHardwareCryptoHDKeyOrAccountMessage): Promise<boolean> {
        console.log('hardwareQrSubmitCryptoHdKeyOrAccount', { qr });
        try {
            const decoder = new URRegistryDecoder();
            if (!decoder.receivePart(qr)) {
                return false;
            }

            if (!decoder.isSuccess() || decoder.isError()) {
                console.log(decoder.resultError());
                return false;
            }

            const result = decoder.resultRegistryType();
            const ur = result.toUR();
            if (ur.type === 'crypto-hdkey') {
                await this.keyringController.submitQRHardwareCryptoHDKey(
                    ur.cbor.toString('hex')
                );
            } else {
                await this.keyringController.submitQRHardwareCryptoAccount(
                    ur.cbor.toString('hex')
                );
            }
            return true;
        } catch (err) {
            log.error(err);
            return false;
        }
    }

    private async hardwareQrSubmitSignature({
        requestId,
        qr,
    }: SubmitQRHardwareSignatureMessage): Promise<boolean> {
        console.log('hardwareQrSubmitSignature', { qr });
        try {
            const decoder = new URRegistryDecoder();
            if (!decoder.receivePart(qr)) {
                return false;
            }

            if (!decoder.isSuccess() || decoder.isError()) {
                console.log(decoder.resultError());
                return false;
            }

            const ur = decoder.resultUR();

            this.keyringController.submitQRHardwareSignature(
                requestId,
                ur.cbor
            );
            return true;
        } catch (err) {
            log.error(err);
            return false;
        }
    }

    private async hardwareQrCancelSignRequest({}: CancelQRHardwareSignRequestMessage): Promise<boolean> {
        this.keyringController.cancelQRHardwareSignRequest();
        return true;
    }

    /*
     * Get the specificrelease note of a version
     * @returns the notes (if exists) of the version
     *
     */
    private generateOnDemandReleaseNotes({
        version,
    }: RequestGenerateOnDemandReleaseNotes): Promise<ReleaseNote[]> {
        return generateOnDemandReleaseNotes(version);
    }
}<|MERGE_RESOLUTION|>--- conflicted
+++ resolved
@@ -107,13 +107,10 @@
     RequestAccountReset,
     RequestSetDefaultGas,
     RequestCalculateApproveTransactionGasLimit,
-<<<<<<< HEAD
+    Origin,
     SubmitQRHardwareCryptoHDKeyOrAccountMessage,
     SubmitQRHardwareSignatureMessage,
     CancelQRHardwareSignRequestMessage,
-=======
-    Origin,
->>>>>>> 91b646b7
 } from '../utils/types/communication';
 
 import EventEmitter from 'events';
