/* eslint-disable @typescript-eslint/no-non-null-assertion */
/* eslint-disable @typescript-eslint/no-empty-function */
// Explicitly disabled no-empty-pattern on this file as some actions need generic param typing but receive empty objects.
/* eslint-disable no-empty-pattern */
import type {
    ExternalEventSubscription,
    MessageTypes,
    RequestAccountCreate,
    RequestAccountExportJson,
    RequestAccountExportPK,
    RequestAccountImportJson,
    RequestAccountImportPK,
    RequestAccountRemove,
    RequestAccountHide,
    RequestAccountUnhide,
    RequestAccountRename,
    RequestAccountSelect,
    RequestAddNewSiteWithPermissions,
    RequestAppUnlock,
    RequestEnsResolve,
    RequestEnsLookup,
    RequestUDResolve,
    RequestConfirmPermission,
    RequestConfirmTransaction,
    RequestSendToken,
    RequestGetTokens,
    RequestGetToken,
    RequestGetTokenBalance,
    RequestAddCustomToken,
    RequestAddCustomTokens,
    RequestGetUserTokens,
    RequestPopulateTokenData,
    RequestExternalRequest,
    RequestGetAccountPermissions,
    RequestNetworkChange,
    RequestPasswordVerify,
    RequestRemoveAccountFromSite,
    RequestSeedPhrase,
    RequestSendEther,
    RequestTypes,
    RequestUpdateSitePermissions,
    RequestVerifySeedPhrase,
    RequestWalletCreate,
    RequestWalletImport,
    RequestCheckExchangeAllowance,
    RequestApproveExchange,
    RequestGetExchangeQuote,
    RequestGetExchange,
    RequestExecuteExchange,
    ResponseType,
    SubscriptionMessageTypes,
    TransportRequestMessage,
    RequestSearchToken,
    RequestShowTestNetworks,
    RequestUpdatePopupTab,
    RequestAddAsNewSendTransaction,
    RequestUpdateSendTransactionGas,
    RequestApproveSendTransaction,
    RequestSendTransactionResult,
    RequestCalculateSendTransactionGasLimit,
    RequestRejectTransaction,
    RequestSetIdleTimeout,
    RequestSetIcon,
    RequestDeleteCustomToken,
    RequestAddressBookGetByAddress,
    RequestAddressBookGet,
    RequestAddressBookSet,
    RequestAddressBookDelete,
    RequestAddressBookClear,
    RequestAddressBookGetRecentAddresses,
    RequestCompleteSetup,
    RequestAddNetwork,
    RequestConfirmDappRequest,
    RequestWalletReset,
    RequestUserSettings,
    RequestCancelTransaction,
    RequestSpeedUpTransaction,
    RequestGetCancelSpeedUpGasPriceTransaction,
    RequestNextNonce,
    RequestUpdateAntiPhishingImage,
    RequestToggleAntiPhishingProtection,
    RequestToggleReleaseNotesSubscription,
    RequestSetNativeCurrency,
    RequestToggleDefaultBrowserWallet,
    RequestConnectHardwareWallet,
    RequestGetHardwareWalletAccounts,
    RequestImportHardwareWalletAccounts,
    RequestSetAccountFilters,
    RequestWalletGetHDPath,
    RequestWalletSetHDPath,
    RequestRemoveNetwork,
    RequestGetChainData,
    RequestGetRpcChainId,
    RequestSearchChains,
    RequestIsDeviceConnected,
    RequestReconnectDevice,
    RequestRejectDappRequest,
    RequestRemoveHardwareWallet,
    RequestGenerateOnDemandReleaseNotes,
    RequestEditNetwork,
    RequestSetUserOnline,
    RequestExecuteBridge,
    RequestGetBridgeQuote,
    RequestApproveBridgeAllowance,
    RequestGetBridgeRoutes,
    RequestEditNetworksOrder,
    RequestAccountReset,
    RequestSetDefaultGas,
<<<<<<< HEAD
    RequestCalculateApproveTransactionGasLimit,
=======
    RequestApproveAllowance,
>>>>>>> ad456f49
} from '../utils/types/communication';

import EventEmitter from 'events';
import { BigNumber } from '@ethersproject/bignumber';
import BlankStorageStore from '../infrastructure/stores/BlankStorageStore';
import { Flatten } from '../utils/types/helpers';
import { Messages } from '../utils/types/communication';
import { TransactionMeta } from './transactions/utils/types';
import {
    BlankAppState,
    BlankAppUIState,
} from '../utils/constants/initialState';
import AppStateController, { AppStateEvents } from './AppStateController';
import OnboardingController from './OnboardingController';
import BlankProviderController, {
    BlankProviderEvents,
} from './BlankProviderController';
import NetworkController from './NetworkController';
import PermissionsController from './PermissionsController';
import { EnsController } from './EnsController';
import { UDController } from './UDController';
import TransactionController, {
    SEND_GAS_COST,
    TransactionGasEstimation,
    SpeedUpCancel,
    GasPriceValue,
    FeeMarketEIP1559Values,
} from './transactions/TransactionController';
import { GasPriceData } from './GasPricesController';
import { PreferencesController, ReleaseNote } from './PreferencesController';
import { ExchangeRatesController } from './ExchangeRatesController';
import {
    AccountInfo,
    AccountTrackerController,
    AccountType,
    DeviceAccountInfo,
} from './AccountTrackerController';

import { GasPricesController } from './GasPricesController';
import {
    TokenController,
    TokenControllerProps,
    NATIVE_TOKEN_ADDRESS,
} from './erc-20/TokenController';
import SwapController, { SwapParameters, SwapQuote } from './SwapController';
import {
    FetchTokenResponse,
    IToken,
    ITokens,
    SearchTokensResponse,
    Token,
} from './erc-20/Token';
import { ImportStrategy, getAccountJson } from '../utils/account';
import { ActivityListController } from './ActivityListController';
import {
    TransferTransaction,
    TransferTransactionPopulatedTransactionParams,
} from './erc-20/transactions/TransferTransaction';
import { TokenOperationsController } from './erc-20/transactions/Transaction';
import {
    ProviderEvents,
    ProviderSetupData,
} from '@block-wallet/provider/types';
import {
    AddressBookController,
    AddressBookEntry,
    NetworkAddressBook,
} from './AddressBookController';
import { Devices } from '../utils/types/hardware';
import KeyringControllerDerivated from './KeyringControllerDerivated';

import { showSetUpCompleteNotification } from '../utils/notifications';
import { extensionInstances } from '../infrastructure/connection';
import {
    focusWindow,
    openExtensionInBrowser,
    switchToTab,
    closeTab,
    getVersion,
    getCurrentWindowId,
} from '../utils/window';
import log from 'loglevel';
import BlockUpdatesController from './block-updates/BlockUpdatesController';

import ComposedStore from '../infrastructure/stores/ComposedStore';
import BlockFetchController from './block-updates/BlockFetchController';
import {
    Currency,
    getCurrencies,
    isCurrencyCodeValid,
} from '../utils/currency';
import { AvailableNetworks } from './privacy/types';

import { toError } from '../utils/toError';

import { getCustomRpcChainId } from '../utils/ethereumChain';
import { getChainListItem, searchChainsByTerm } from '../utils/chainlist';
import { ChainListItem } from '@block-wallet/chains-assets';
import { Network } from '../utils/constants/networks';

import { generateOnDemandReleaseNotes } from '../utils/userPreferences';
import { TransactionWatcherController } from './TransactionWatcherController';
import { PrivacyAsyncController } from './privacy/PrivacyAsyncController';
import { isNativeTokenAddress } from '../utils/token';
import BridgeController, {
    GetBridgeAvailableRoutesResponse,
    GetBridgeQuoteNotFoundResponse,
    GetBridgeQuoteResponse,
} from './BridgeController';
import { IChain } from '../utils/types/chain';
import { BridgeImplementation } from '../utils/bridgeApi';
import TokenAllowanceController from './erc-20/transactions/TokenAllowanceController';
import { isOnboardingTabUrl } from '../utils/window';
import RemoteConfigsController, {
    RemoteConfigsControllerState,
} from './RemoteConfigsController';
import { ApproveTransaction } from './erc-20/transactions/ApproveTransaction';

export interface BlankControllerProps {
    initState: BlankAppState;
    blankStateStore: BlankStorageStore;
    devTools?: any;
    encryptor?: any;
}

export enum BlankControllerEvents {
    EXTERNAL_REQUESTS_AMOUNT_CHANGE = 'EXTERNAL_REQUESTS_AMOUNT_CHANGE',
}

export default class BlankController extends EventEmitter {
    // Controllers
    private readonly appStateController: AppStateController;
    private readonly onboardingController: OnboardingController;
    private readonly networkController: NetworkController;
    private readonly ensController: EnsController;
    private readonly udController: UDController;
    private readonly keyringController: KeyringControllerDerivated;
    private readonly accountTrackerController: AccountTrackerController;
    private readonly preferencesController: PreferencesController;
    private readonly transactionController: TransactionController;
    private readonly privacyController: PrivacyAsyncController;
    private readonly exchangeRatesController: ExchangeRatesController;
    private readonly gasPricesController: GasPricesController;
    private readonly blankStateStore: BlankStorageStore;
    private readonly tokenOperationsController: TokenOperationsController;
    private readonly tokenController: TokenController;
    private readonly swapController: SwapController;
    private readonly bridgeController: BridgeController;
    private readonly blankProviderController: BlankProviderController;
    private readonly activityListController: ActivityListController;
    private readonly permissionsController: PermissionsController;
    private readonly addressBookController: AddressBookController;
    private readonly blockFetchController: BlockFetchController;
    private readonly blockUpdatesController: BlockUpdatesController;
    private readonly transactionWatcherController: TransactionWatcherController;
    private readonly tokenAllowanceController: TokenAllowanceController;
    private readonly remoteConfigsController: RemoteConfigsController;

    // Stores
    private readonly store: ComposedStore<BlankAppState>;
    private readonly UIStore: ComposedStore<BlankAppUIState>;

    private readonly _devTools: any;

    private subscriptions: Record<string, chrome.runtime.Port>;
    private isSetupComplete: boolean;

    constructor(props: BlankControllerProps) {
        super();

        const initState = props.initState;

        this.subscriptions = {};

        this.isSetupComplete = false;

        this._devTools = props.devTools;

        this.blankStateStore = props.blankStateStore;

        // Controllers Initialization
        this.preferencesController = new PreferencesController({
            initState: initState.PreferencesController,
        });

        this.networkController = new NetworkController(
            initState.NetworkController
        );

        this.remoteConfigsController = new RemoteConfigsController(
            initState.RemoteConfigsController
        );

        this.blockFetchController = new BlockFetchController(
            this.networkController,
            initState.BlockFetchController
        );

        this.blockUpdatesController = new BlockUpdatesController(
            this.networkController,
            this.blockFetchController,
            initState.BlockUpdatesController
        );

        this.keyringController = new KeyringControllerDerivated({
            initState: initState.KeyringController,
            encryptor: props.encryptor || undefined,
        });

        this.ensController = new EnsController({
            networkController: this.networkController,
        });

        this.udController = new UDController({
            networkController: this.networkController,
        });

        this.permissionsController = new PermissionsController(
            initState.PermissionsController,
            this.preferencesController
        );

        this.gasPricesController = new GasPricesController(
            this.networkController,
            this.blockUpdatesController,
            initState.GasPricesController
        );

        this.tokenOperationsController = new TokenOperationsController({
            networkController: this.networkController,
        });

        this.tokenController = new TokenController(initState.TokenController, {
            tokenOperationsController: this.tokenOperationsController,
            preferencesController: this.preferencesController,
            networkController: this.networkController,
        } as TokenControllerProps);

        this.onboardingController = new OnboardingController(
            initState.OnboardingController,
            this.keyringController
        );

        this.exchangeRatesController = new ExchangeRatesController(
            initState.ExchangeRatesController,
            this.preferencesController,
            this.networkController,
            this.blockUpdatesController,
            () => {
                return this.accountTrackerController.getAccountTokens(
                    this.preferencesController.getSelectedAddress()
                );
            }
        );

        this.transactionController = new TransactionController(
            this.networkController,
            this.preferencesController,
            this.permissionsController,
            this.gasPricesController,
            this.tokenController,
            this.blockUpdatesController,
            initState.TransactionController,
            this.keyringController.signTransaction.bind(this.keyringController)
        );

        this.privacyController = new PrivacyAsyncController({
            networkController: this.networkController,
            state: initState.BlankDepositController,
        });

        this.appStateController = new AppStateController(
            initState.AppStateController,
            this.keyringController,
            this.transactionController
        );

        this.transactionWatcherController = new TransactionWatcherController(
            this.networkController,
            this.preferencesController,
            this.blockUpdatesController,
            this.tokenController,
            this.transactionController,
            initState.TransactionWatcherControllerState
        );

        this.accountTrackerController = new AccountTrackerController(
            this.keyringController,
            this.networkController,
            this.tokenController,
            this.tokenOperationsController,
            this.preferencesController,
            this.blockUpdatesController,
            this.transactionWatcherController,
            initState.AccountTrackerController
        );

        this.blankProviderController = new BlankProviderController(
            this.networkController,
            this.transactionController,
            this.permissionsController,
            this.appStateController,
            this.keyringController,
            this.tokenController,
            this.blockUpdatesController,
            this.gasPricesController
        );

        this.tokenAllowanceController = new TokenAllowanceController(
            this.networkController,
            this.preferencesController,
            this.tokenOperationsController,
            this.transactionController
        );

        this.swapController = new SwapController(
            this.networkController,
            this.transactionController,
            this.tokenController,
            this.tokenAllowanceController
        );

        this.bridgeController = new BridgeController(
            this.networkController,
            this.transactionController,
            this.tokenController,
            this.tokenAllowanceController,
            this.accountTrackerController,
            initState.BridgeController
        );

        this.activityListController = new ActivityListController(
            this.transactionController,
            this.privacyController,
            this.preferencesController,
            this.networkController,
            this.transactionWatcherController,
            this.bridgeController
        );

        this.addressBookController = new AddressBookController({
            initialState: initState.AddressBookController,
            networkController: this.networkController,
            activityListController: this.activityListController,
            preferencesController: this.preferencesController,
        });

        this.store = new ComposedStore<BlankAppState>({
            NetworkController: this.networkController.store,
            AppStateController: this.appStateController.store,
            OnboardingController: this.onboardingController.store,
            KeyringController: this.keyringController.store,
            AccountTrackerController: this.accountTrackerController.store,
            PreferencesController: this.preferencesController.store,
            TransactionController: this.transactionController.store,
            ExchangeRatesController: this.exchangeRatesController.store,
            GasPricesController: this.gasPricesController.store,
            BlankDepositController: this.privacyController.store,
            TokenController: this.tokenController.store,
            PermissionsController: this.permissionsController.store,
            AddressBookController: this.addressBookController.store,
            BlockUpdatesController: this.blockUpdatesController.store,
            BlockFetchController: this.blockFetchController.store,
            RemoteConfigsController: this.remoteConfigsController.store,
            TransactionWatcherControllerState:
                this.transactionWatcherController.store,
            BridgeController: this.bridgeController.store,
        });

        this.UIStore = new ComposedStore<BlankAppUIState>({
            NetworkController: this.networkController.store,
            AppStateController: this.appStateController.store,
            OnboardingController: this.onboardingController.store,
            KeyringController: this.keyringController.memStore,
            AccountTrackerController: this.accountTrackerController.store,
            PreferencesController: this.preferencesController.store,
            TransactionController: this.transactionController.UIStore,
            ExchangeRatesController: this.exchangeRatesController.store,
            GasPricesController: this.gasPricesController.store,
            BlankDepositController: this.privacyController.UIStore,
            TokenController: this.tokenController.store,
            ActivityListController: this.activityListController.store,
            PermissionsController: this.permissionsController.store,
            AddressBookController: this.addressBookController.store,
            BlankProviderController: this.blankProviderController.store,
            SwapController: this.swapController.UIStore,
            BridgeController: this.bridgeController.UIStore,
        });

        // Check controllers on app lock/unlock
        this.appStateController.on(AppStateEvents.APP_LOCKED, () => {
            this.manageControllers();
        });
        this.appStateController.on(AppStateEvents.APP_UNLOCKED, () => {
            this.manageControllers();
        });

        // Trigger method to manage external requests amount on update of relevent stores
        this.blankProviderController.store.subscribe(() => {
            this.handleExternalRequestAmountChange();
        });

        this.transactionController.store.subscribe(() => {
            this.handleExternalRequestAmountChange();
        });

        this.permissionsController.store.subscribe(() => {
            this.handleExternalRequestAmountChange();
        });

        // Set storage save on state update
        this.store.subscribe(this.storeState);

        // Set devtools callback on state update
        this.store.subscribe(this.devToolSubscription);

        // mv3 auto unlock
        this.appStateController.autoUnlock();
    }

    /**
     * Locally persists the state
     */
    private storeState = (state: Record<string, unknown>) => {
        const blankState = state as BlankAppState;
        this.blankStateStore.set('blankState', blankState);
    };

    /**
     * Manages controllers updates
     */
    private manageControllers() {
        // Get active subscriptions
        const activeSubscriptions = Object.keys(this.subscriptions).length;

        // Check if app is unlocked
        const isAppUnlocked =
            this.appStateController.store.getState().isAppUnlocked;

        this.blockUpdatesController.setActiveSubscriptions(
            isAppUnlocked,
            activeSubscriptions
        );
    }

    /**
     * Subscription to state updates to send to dev tools
     */
    private devToolSubscription = (
        state: BlankAppState,
        _?: BlankAppState,
        action?: string
    ) => {
        if (action && typeof this._devTools !== 'undefined') {
            this._devTools.send(`@@BlankAppState/${action}`, state);
        }
    };

    // Emit event on dapp request change, to update extension label
    private handleExternalRequestAmountChange() {
        const dappRequestsAmount = Object.keys(
            this.blankProviderController.store.getState().dappRequests
        ).length;

        const unapprovedTransactionsAmount = Object.keys(
            this.transactionController.UIStore.getState().unapprovedTransactions
        ).length;

        const permissionRequests = Object.keys(
            this.permissionsController.store.getState().permissionRequests
        ).length;

        const totalExternalRequestsAmount =
            dappRequestsAmount +
            unapprovedTransactionsAmount +
            permissionRequests;

        this.emit(
            BlankControllerEvents.EXTERNAL_REQUESTS_AMOUNT_CHANGE,
            totalExternalRequestsAmount
        );
    }

    /**
     * Create subscription method
     */
    private createSubscription<TMessageType extends MessageTypes>(
        id: string,
        port: chrome.runtime.Port
    ): (data: SubscriptionMessageTypes[TMessageType]) => void {
        this.subscriptions[id] = port;

        // Check controllers
        this.manageControllers();

        return (subscription: unknown): void => {
            if (this.subscriptions[id]) {
                port.postMessage({ id, subscription });
            }
        };
    }

    /**
     * Unsubscribe method
     *
     * @param id subscription id
     */
    private unsubscribe(id: string): void {
        if (this.subscriptions[id]) {
            log.debug(`Unsubscribing from ${id}`);

            delete this.subscriptions[id];

            // Check controllers
            this.manageControllers();
        } else {
            log.warn(`Unable to unsubscribe from ${id}`);
        }
    }

    /**
     * Generic message handler
     *
     */
    public handler<TMessageType extends MessageTypes>(
        { id, message, request }: TransportRequestMessage<TMessageType>,
        port: chrome.runtime.Port,
        portId: string
    ): void {
        let isPortConnected = true;
        const from = port.name;
        const source = `${from}: ${id}: ${message}`;

        port.onDisconnect.addListener(() => {
            const error = chrome.runtime.lastError;
            isPortConnected = false;
            if (error) {
                log.error(error);
            }
        });

        log.trace('[in]', source);

        const promise = this.handle(id, message, request, port, portId);

        promise
            .then((response): void => {
                log.trace('[out]', source);

                if (!isPortConnected) {
                    throw new Error('Port has been disconnected');
                }

                port.postMessage({ id, response });
            })
            .catch((error: unknown): void => {
                // Always pass an error object to the client
                const safeError = toError(error);

                log.error('[err]', source, safeError.message);

                // only send message back to port if it's still connected
                if (isPortConnected) {
                    port.postMessage({
                        error: JSON.stringify(
                            safeError,
                            Object.getOwnPropertyNames(safeError)
                        ),
                        id,
                    });
                }
            });
    }

    /**
     * Request promise handler
     *
     * @param id request ID
     * @param type message Type
     * @param request request type
     * @param port connection port
     */
    private async handle(
        id: string,
        type: MessageTypes,
        request: RequestTypes[MessageTypes],
        port: chrome.runtime.Port,
        portId: string
    ): Promise<ResponseType<MessageTypes>> {
        switch (type) {
            case Messages.ACCOUNT.CREATE:
                return this.accountCreate(request as RequestAccountCreate);
            case Messages.ACCOUNT.EXPORT_JSON:
                return this.accountExportJson(
                    request as RequestAccountExportJson
                );
            case Messages.ACCOUNT.EXPORT_PRIVATE_KEY:
                return this.accountExportPrivateKey(
                    request as RequestAccountExportPK
                );
            case Messages.ACCOUNT.IMPORT_JSON:
                return this.accountImportJson(
                    request as RequestAccountImportJson
                );
            case Messages.ACCOUNT.IMPORT_PRIVATE_KEY:
                return this.accountImportPrivateKey(
                    request as RequestAccountImportPK
                );
            case Messages.ACCOUNT.REMOVE:
                return this.accountRemove(request as RequestAccountRemove);
            case Messages.ACCOUNT.RESET:
                return this.accountReset(request as RequestAccountReset);
            case Messages.ACCOUNT.HIDE:
                return this.accountHide(request as RequestAccountHide);
            case Messages.ACCOUNT.UNHIDE:
                return this.accountUnhide(request as RequestAccountUnhide);
            case Messages.ACCOUNT.RENAME:
                return this.accountRename(request as RequestAccountRename);
            case Messages.ACCOUNT.SELECT:
                return this.accountSelect(request as RequestAccountSelect);
            case Messages.ACCOUNT.GET_BALANCE:
                return this.getAccountBalance(request as string);
            case Messages.ACCOUNT.GET_NATIVE_TOKEN_BALANCE:
                return this.getAccountNativeTokenBalanceForChain(
                    request as number
                );
            case Messages.APP.GET_IDLE_TIMEOUT:
                return this.getIdleTimeout();
            case Messages.APP.SET_IDLE_TIMEOUT:
                return this.setIdleTimeout(request as RequestSetIdleTimeout);
            case Messages.APP.SET_LAST_USER_ACTIVE_TIME:
                return this.setLastUserActiveTime();
            case Messages.APP.LOCK:
                return this.lockApp();
            case Messages.APP.UNLOCK:
                return this.unlockApp(request as RequestAppUnlock);
            case Messages.APP.RETURN_TO_ONBOARDING:
                return this.returnToOnboarding();
            case Messages.APP.OPEN_RESET:
                return this.openReset();
            case Messages.APP.UPDATE_POPUP_TAB:
                return this.updatePopupTab(request as RequestUpdatePopupTab);
            case Messages.APP.REJECT_UNCONFIRMED_REQUESTS:
                return this.rejectUnconfirmedRequests();
            case Messages.APP.SET_USER_ONLINE:
                return this.setUserOnline(request as RequestSetUserOnline);
            case Messages.DAPP.CONFIRM_REQUEST:
                return this.confirmDappRequest(
                    request as RequestConfirmDappRequest
                );
            case Messages.DAPP.ATTEMPT_REJECT_REQUEST:
                return this.attemptRejectDappRequest(
                    request as RequestConfirmDappRequest
                );
            case Messages.EXCHANGE.CHECK_ALLOWANCE:
                return this.checkExchangeAllowance(
                    request as RequestCheckExchangeAllowance
                );
            case Messages.EXCHANGE.APPROVE:
                return this.approveExchange(request as RequestApproveExchange);
            case Messages.EXCHANGE.GET_QUOTE:
                return this.getExchangeQuote(
                    request as RequestGetExchangeQuote
                );
            case Messages.EXCHANGE.GET_EXCHANGE:
                return this.getExchangeParameters(
                    request as RequestGetExchange
                );
            case Messages.EXCHANGE.EXECUTE:
                return this.executeExchange(request as RequestExecuteExchange);
            case Messages.BRIDGE.GET_BRIDGE_TOKENS:
                return this.getBridgeTokens();
            case Messages.BRIDGE.GET_BRIDGE_AVAILABLE_CHAINS:
                return this.getBridgeAvailableChains();
            case Messages.BRIDGE.APPROVE_BRIDGE_ALLOWANCE:
                return this.approveBridgeAllowance(
                    request as RequestApproveBridgeAllowance
                );
            case Messages.BRIDGE.GET_BRIDGE_ROUTES:
                return this.getBridgeRoutes(request as RequestGetBridgeRoutes);
            case Messages.BRIDGE.GET_BRIDGE_QUOTE:
                return this.getBridgeQuote(request as RequestGetBridgeQuote);
            case Messages.BRIDGE.EXECUTE_BRIDGE:
                return this.executeBridge(request as RequestExecuteBridge);
            case Messages.EXTERNAL.REQUEST:
                return this.externalRequestHandle(
                    request as RequestExternalRequest,
                    portId
                );
            case Messages.EXTERNAL.SETUP_PROVIDER:
                return this.setupProvider(portId);
            case Messages.EXTERNAL.SET_ICON:
                return this.setProviderIcon(request as RequestSetIcon, portId);
            case Messages.EXTERNAL.GET_PROVIDER_CONFIG:
                return this.getProviderRemoteConfig();
            case Messages.NETWORK.CHANGE:
                return this.networkChange(request as RequestNetworkChange);
            case Messages.NETWORK.SET_SHOW_TEST_NETWORKS:
                return this.setShowTestNetworks(
                    request as RequestShowTestNetworks
                );
            case Messages.NETWORK.ADD_NETWORK:
                return this.addNetwork(request as RequestAddNetwork);
            case Messages.NETWORK.EDIT_NETWORK:
                return this.editNetwork(request as RequestEditNetwork);
            case Messages.NETWORK.EDIT_NETWORKS_ORDER:
                return this.editNetworksOrder(
                    request as RequestEditNetworksOrder
                );
            case Messages.NETWORK.REMOVE_NETWORK:
                return this.removeNetwork(request as RequestRemoveNetwork);
            case Messages.NETWORK.GET_SPECIFIC_CHAIN_DETAILS:
                return this.getChainData(request as RequestGetChainData);
            case Messages.NETWORK.GET_RPC_CHAIN_ID:
                return this.getRpcChainId(request as RequestGetRpcChainId);
            case Messages.NETWORK.SEARCH_CHAINS:
                return this.searchChainsByTerm(request as RequestSearchChains);
            case Messages.PASSWORD.VERIFY:
                return this.passwordVerify(request as RequestPasswordVerify);
            // case Messages.PASSWORD.CHANGE:
            //   return this.passwordChange(request as RequestPasswordChange)
            case Messages.PERMISSION.ADD_NEW:
                return this.addNewSiteWithPermissions(
                    request as RequestAddNewSiteWithPermissions
                );
            case Messages.PERMISSION.CONFIRM:
                return this.confirmPermission(
                    request as RequestConfirmPermission
                );
            case Messages.PERMISSION.GET_ACCOUNT_PERMISSIONS:
                return this.getAccountPermissions(
                    request as RequestGetAccountPermissions
                );
            case Messages.PERMISSION.REMOVE_ACCOUNT_FROM_SITE:
                return this.removeAccountFromSite(
                    request as RequestRemoveAccountFromSite
                );
            case Messages.PERMISSION.UPDATE_SITE_PERMISSIONS:
                return this.updateSitePermissions(
                    request as RequestUpdateSitePermissions
                );
            case Messages.STATE.GET_REMOTE_CONFIG:
                return this.getRemoteConifg();
            case Messages.STATE.GET:
                return this.getState();
            case Messages.TRANSACTION.CONFIRM:
                return this.confirmTransaction(
                    request as RequestConfirmTransaction
                );
            case Messages.TRANSACTION.REJECT:
                return this.rejectTransaction(
                    request as RequestRejectTransaction
                );
            case Messages.TRANSACTION.REJECT_REPLACEMENT_TRANSACTION:
                return this.rejectReplacementTransaction(
                    request as RequestRejectTransaction
                );
            case Messages.ENS.RESOLVE_NAME:
                return this.ensResolve(request as RequestEnsResolve);
            case Messages.ENS.LOOKUP_ADDRESS:
                return this.ensLookup(request as RequestEnsLookup);
            case Messages.UD.RESOLVE_NAME:
                return this.udResolve(request as RequestUDResolve);
            case Messages.TRANSACTION.GET_LATEST_GAS_PRICE:
                return this.getLatestGasPrice();
            case Messages.TRANSACTION.FETCH_LATEST_GAS_PRICE:
                return this.fetchLatestGasPriceForChain(request as number);
            case Messages.TRANSACTION.SEND_ETHER:
                return this.sendEther(request as RequestSendEther);
            case Messages.TRANSACTION.ADD_NEW_SEND_TRANSACTION:
                return this.addAsNewSendTransaction(
                    request as RequestAddAsNewSendTransaction
                );
            case Messages.TRANSACTION.UPDATE_SEND_TRANSACTION_GAS:
                return this.updateSendTransactionGas(
                    request as RequestUpdateSendTransactionGas
                );
            case Messages.TRANSACTION.APPROVE_SEND_TRANSACTION:
                return this.approveSendTransaction(
                    request as RequestApproveSendTransaction
                );
            case Messages.TRANSACTION.GET_SEND_TRANSACTION_RESULT:
                return this.getSendTransactionResult(
                    request as RequestSendTransactionResult
                );
            case Messages.TRANSACTION.CALCULATE_APPROVE_TRANSACTION_GAS_LIMIT:
                return this.calculateApproveTransactionGasLimit(
                    request as RequestCalculateApproveTransactionGasLimit
                );
            case Messages.TRANSACTION.CALCULATE_SEND_TRANSACTION_GAS_LIMIT:
                return this.calculateSendTransactionGasLimit(
                    request as RequestCalculateSendTransactionGasLimit
                );
            case Messages.TRANSACTION.CANCEL_TRANSACTION:
                return this.cancelTransaction(
                    request as RequestCancelTransaction
                );
            case Messages.TRANSACTION.SPEED_UP_TRANSACTION:
                return this.speedUpTransaction(
                    request as RequestSpeedUpTransaction
                );
            case Messages.TRANSACTION.GET_SPEED_UP_GAS_PRICE:
                return this.getSpeedUpGasPrice(
                    request as RequestSpeedUpTransaction
                );
            case Messages.TRANSACTION.GET_CANCEL_GAS_PRICE:
                return this.getCancelGasPrice(
                    request as RequestSpeedUpTransaction
                );
            case Messages.TRANSACTION.GET_NEXT_NONCE:
                return this.getNextNonce(request as RequestNextNonce);
            case Messages.WALLET.CREATE:
                return this.walletCreate(request as RequestWalletCreate);
            case Messages.WALLET.IMPORT:
                return this.walletImport(request as RequestWalletImport);
            case Messages.WALLET.GENERATE_ON_DEMAND_RELEASE_NOTES:
                return this.generateOnDemandReleaseNotes(
                    request as RequestGenerateOnDemandReleaseNotes
                );
            case Messages.WALLET.RESET:
                return this.walletReset(request as RequestWalletReset);
            case Messages.WALLET.VERIFY_SEED_PHRASE:
                return this.verifySP(request as RequestVerifySeedPhrase);
            case Messages.WALLET.SETUP_COMPLETE:
                return this.completeSetup(request as RequestCompleteSetup);
            case Messages.WALLET.REQUEST_SEED_PHRASE:
                return this.getSeedPhrase(request as RequestSeedPhrase);
            case Messages.STATE.SUBSCRIBE:
                return this.stateSubscribe(id, port);
            case Messages.TOKEN.GET_BALANCE:
                return this.getTokenBalance(request as RequestGetTokenBalance);
            case Messages.TOKEN.GET_TOKENS:
                return this.getTokens(request as RequestGetTokens);
            case Messages.TOKEN.GET_USER_TOKENS:
                return this.getUserTokens(request as RequestGetUserTokens);
            case Messages.TOKEN.GET_TOKEN:
                return this.getToken(request as RequestGetToken);
            case Messages.TOKEN.ADD_CUSTOM_TOKEN:
                return this.addCustomToken(request as RequestAddCustomToken);
            case Messages.TOKEN.DELETE_CUSTOM_TOKEN:
                return this.deleteCustomToken(
                    request as RequestDeleteCustomToken
                );
            case Messages.TOKEN.ADD_CUSTOM_TOKENS:
                return this.addCustomTokens(request as RequestAddCustomTokens);
            case Messages.TOKEN.SEND_TOKEN:
                return this.sendToken(request as RequestSendToken);
            case Messages.TOKEN.POPULATE_TOKEN_DATA:
                return this.populateTokenData(
                    request as RequestPopulateTokenData
                );
            case Messages.TOKEN.SEARCH_TOKEN:
                return this.searchTokenInAssetsList(
                    request as RequestSearchToken
                );
            case Messages.TOKEN.APPROVE_ALLOWANCE:
                return this.approveAllowance(
                    request as RequestApproveAllowance
                );
            case Messages.EXTERNAL.EVENT_SUBSCRIPTION:
                return this.blankProviderEventSubscribe(id, port, portId);
            case Messages.ADDRESS_BOOK.CLEAR:
                return this.addressBookClear(
                    request as RequestAddressBookClear
                );
            case Messages.ADDRESS_BOOK.DELETE:
                return this.addressBookDelete(
                    request as RequestAddressBookDelete
                );
            case Messages.ADDRESS_BOOK.SET:
                return this.addressBookSet(request as RequestAddressBookSet);
            case Messages.ADDRESS_BOOK.GET:
                return this.addressBookGet(request as RequestAddressBookGet);
            case Messages.ADDRESS_BOOK.GET_BY_ADDRESS:
                return this.addressBookByAddress(
                    request as RequestAddressBookGetByAddress
                );
            case Messages.ADDRESS_BOOK.GET_RECENT_ADDRESSES:
                return this.addressBookGetRecentAddresses(
                    request as RequestAddressBookGetRecentAddresses
                );
            case Messages.APP.SET_USER_SETTINGS:
                return this.setUserSettings(request as RequestUserSettings);
            case Messages.WALLET.DISMISS_WELCOME_MESSAGE:
                return this.dismissWelcomeMessage();
            case Messages.WALLET.DISMISS_DEFAULT_WALLET_PREFERENCES:
                return this.dismissDefaultWalletPreferences();
            case Messages.WALLET.DISMISS_RELEASE_NOTES:
                return this.dismissReleaseNotes();
            case Messages.WALLET.TOGGLE_RELEASE_NOTES_SUBSCRIPTION:
                return this.toggleReleaseNotesSubscription(
                    request as RequestToggleReleaseNotesSubscription
                );
            case Messages.WALLET.TOGGLE_DEFAULT_BROWSER_WALLET:
                return this.toggleDefaultBrowserWallet(
                    request as RequestToggleDefaultBrowserWallet
                );
            case Messages.WALLET.SET_DEFAULT_GAS:
                return this.setDefaultGas(request as RequestSetDefaultGas);
            case Messages.WALLET.UPDATE_ANTI_PHISHING_IMAGE:
                return this.updateAntiPhishingImage(
                    request as RequestUpdateAntiPhishingImage
                );
            case Messages.WALLET.TOGGLE_ANTI_PHISHING_PROTECTION:
                return this.toggleAntiPhishingProtection(
                    request as RequestToggleAntiPhishingProtection
                );
            case Messages.WALLET.SET_NATIVE_CURRENCY:
                return this.setNativeCurrency(
                    request as RequestSetNativeCurrency
                );
            case Messages.WALLET.GET_VALID_CURRENCIES:
                return this.getAllCurrencies();
            case Messages.WALLET.HARDWARE_CONNECT:
                return this.connectHardwareWallet(
                    request as RequestConnectHardwareWallet
                );
            case Messages.WALLET.HARDWARE_REMOVE:
                return this.removeHardwareWallet(
                    request as RequestRemoveHardwareWallet
                );
            case Messages.APP.OPEN_HW_CONNECT:
                return this.openHardwareConnect();
            case Messages.APP.OPEN_HW_REMOVE:
                return this.openHardwareRemove();
            case Messages.APP.OPEN_HW_RECONNECT:
                return this.openHardwareReconnect(
                    request as RequestReconnectDevice
                );
            case Messages.WALLET.HARDWARE_GET_ACCOUNTS:
                return this.getHardwareWalletAccounts(
                    request as RequestGetHardwareWalletAccounts
                );
            case Messages.WALLET.HARDWARE_IMPORT_ACCOUNTS:
                return this.importHardwareWalletAccounts(
                    request as RequestImportHardwareWalletAccounts
                );
            case Messages.WALLET.HARDWARE_GET_HD_PATH:
                return this.getHardwareWalletHDPath(
                    request as RequestWalletGetHDPath
                );
            case Messages.WALLET.HARDWARE_SET_HD_PATH:
                return this.setHardwareWalletHDPath(
                    request as RequestWalletSetHDPath
                );
            case Messages.WALLET.HARDWARE_IS_LINKED:
                return this.isAccountDeviceLinked(
                    request as RequestIsDeviceConnected
                );
            case Messages.FILTERS.SET_ACCOUNT_FILTERS:
                return this.setAccountFilters(
                    request as RequestSetAccountFilters
                );
            case Messages.BROWSER.GET_WINDOW_ID:
                return getCurrentWindowId();
            default:
                throw new Error(`Unable to handle message of type ${type}`);
        }
    }

    /**
     * setUserOnline
     *
     * Sets the user's current network status
     *
     * @param isUserOnline Whether the user is online or not
     */
    public async setUserOnline({
        networkStatus,
    }: RequestSetUserOnline): Promise<void> {
        this.networkController.handleUserNetworkChange(networkStatus);
    }

    /**
     * getHardwareWalletHDPath
     *
     * @param device The device to get the HD path for
     * @returns The HD path for the device
     */
    public async getHardwareWalletHDPath({
        device,
    }: RequestWalletGetHDPath): Promise<string> {
        return this.keyringController.getHDPathForDevice(device);
    }

    /**
     * setHardwareWalletHDPath
     *
     * It sets the HD path for the specified device
     *
     * @param device The device to set the HD path for
     * @param path The HD path to set for the device
     */
    public async setHardwareWalletHDPath({
        device,
        path,
    }: RequestWalletSetHDPath): Promise<void> {
        return this.keyringController.setHDPath(device, path);
    }

    /**
     * getAccountBalance
     *
     * It gets the specified account balance.
     *
     * @param account The account address
     * @returns The account balance.
     */
    public async getAccountBalance(account: string): Promise<BigNumber> {
        return this.networkController.getProvider().getBalance(account);
    }

    /**
     * getAccountNativeTokenBalanceForChain
     *
     * It gets the native token balance from the selected account in the specified network.
     *
     * @param chainId the chain id
     * @returns The native token balance.
     */
    public async getAccountNativeTokenBalanceForChain(
        chainId: number
    ): Promise<BigNumber | undefined> {
        return this.accountTrackerController.getAccountNativeTokenBalanceForChain(
            chainId
        );
    }

    /**
     * Adds a new account to the default (first) HD seed phrase Keyring.
     *
     */
    private async accountCreate({
        name,
    }: RequestAccountCreate): Promise<AccountInfo> {
        return this.accountTrackerController.createAccount(name);
    }

    /**
     * Returns account json data to export
     * Encrypted with password
     *
     * @param address account address
     * @param password Encrypting password
     * @returns Exported account info in JSON format
     */
    private async accountExportJson({
        address,
        password,
        encryptPassword,
    }: RequestAccountExportJson): Promise<string> {
        try {
            await this.keyringController.verifyPassword(password);
            const privateKey = await this.keyringController.exportAccount(
                address
            );
            return getAccountJson(privateKey, encryptPassword);
        } catch (error) {
            log.warn(error);
            throw new Error('Error exporting account');
        }
    }

    /**
     * Returns account json data to export
     * Encrypted with password
     *
     * @param address account address
     * @param password Encrypting password
     * @returns Exported account info in JSON format
     */
    private async accountExportPrivateKey({
        address,
        password,
    }: RequestAccountExportPK): Promise<string> {
        try {
            await this.keyringController.verifyPassword(password);
            return await this.keyringController.exportAccount(address);
        } catch (error) {
            log.warn(error);
            throw new Error('Error exporting account');
        }
    }

    /**
     * Imports an account using a json file
     *
     * @param importArgs Import data
     * @param name Imported account name
     * @returns Imported account info
     */
    private async accountImportJson({
        importArgs,
        name,
    }: RequestAccountImportJson): Promise<AccountInfo> {
        return this.accountTrackerController.importAccount(
            ImportStrategy.JSON_FILE,
            importArgs,
            name
        );
    }

    /**
     * Imports an account using the private key
     *
     * @param importArgs Import data
     * @param name Imported account name
     * @returns Imported account info
     */
    private async accountImportPrivateKey({
        importArgs,
        name,
    }: RequestAccountImportPK): Promise<AccountInfo> {
        return this.accountTrackerController.importAccount(
            ImportStrategy.PRIVATE_KEY,
            importArgs,
            name
        );
    }

    /**
     * Removes an external account from state / storage.
     *
     * @param address address to be deleted - hex
     */
    private async accountRemove({
        address,
    }: RequestAccountRemove): Promise<boolean> {
        await this.accountTrackerController.removeAccount(address);
        this.transactionController.resetTransactionsByAddress(address);
        this.permissionsController.revokeAllPermissionsOfAccount(address);
        await this.keyringController.removeAccount(address);
        this.transactionWatcherController.resetTransactionsByAddress(address);
        this.bridgeController.resetBridgeTransactionsByAddress(address);
        this.tokenController.resetTokensByAccount(address);

        return true;
    }

    /**
     * Resets an account by removing its transaction history and added tokens.
     *
     * @param address address to be reset - hex
     */
    private async accountReset({
        address,
    }: RequestAccountRemove): Promise<void> {
        // Reset account
        await Promise.all([
            this.transactionController.resetTransactionsByAddress(address),
            this.transactionWatcherController.resetTransactionsByAddress(
                address
            ),
            this.tokenController.resetTokensByAccount(address),
            this.permissionsController.revokeAllPermissionsOfAccount(address),
            this.accountTrackerController.resetAccount(address),
            this.bridgeController.resetBridgeTransactionsByAddress(address),
        ]);
        // Refetch account balance
        this.accountTrackerController.updateAccounts({
            addresses: [address],
            assetAddresses: [NATIVE_TOKEN_ADDRESS],
        });
        // Refetch transactions
        this.transactionWatcherController.fetchTransactions();
    }

    /**
     * Hides an HD-generated account
     *
     * @param address address to be hidden - hex
     */
    private async accountHide({
        address,
    }: RequestAccountRemove): Promise<boolean> {
        await this.accountTrackerController.hideAccount(address);
        this.permissionsController.revokeAllPermissionsOfAccount(address);

        return true;
    }

    /**
     * Unhides an HD-generated account
     *
     * @param address address to be hidden - hex
     */
    private async accountUnhide({
        address,
    }: RequestAccountRemove): Promise<boolean> {
        await this.accountTrackerController.unhideAccount(address);
        this.permissionsController.revokeAllPermissionsOfAccount(address);

        return true;
    }

    /**
     * Renames selected account
     *
     * @param address account address
     * @param name new name
     */
    private async accountRename({
        address,
        name,
    }: RequestAccountRename): Promise<boolean> {
        this.accountTrackerController.renameAccount(address, name);
        return true;
    }

    /**
     * Updates selected account
     *
     * @param address address to be selected
     */
    private async accountSelect({
        address,
    }: RequestAccountSelect): Promise<boolean> {
        this.preferencesController.setSelectedAddress(address);
        return true;
    }

    /**
     * Returns the time in minutes for the extension auto block
     *
     */
    private async getIdleTimeout(): Promise<number> {
        return this.appStateController.getIdleTimeout();
    }

    /**
     * Set a custom time in minutes for the extension auto block
     *
     * @param idleTimeout the new timeout in minutes, should be greater than zero
     */
    private async setIdleTimeout({
        idleTimeout,
    }: RequestSetIdleTimeout): Promise<void> {
        return this.appStateController.setIdleTimeout(idleTimeout);
    }

    /**
     * Update last user active time
     *
     */
    private async setLastUserActiveTime(): Promise<void> {
        return this.appStateController.setLastActiveTime();
    }

    /**
     * Locks the vault and the app
     *
     */
    private async lockApp(): Promise<boolean> {
        await this.appStateController.lock();
        return true;
    }

    /**
     * Unlocks the vault and the app
     *
     * @param password user's password
     */
    private async unlockApp({ password }: RequestAppUnlock): Promise<boolean> {
        try {
            await this.appStateController.unlock(password);
            return true;
        } catch {
            return false;
        }
    }

    /**
     * Creates a new onboarding tab or focuses the current open one
     *
     */
    private returnToOnboarding() {
        let onboardingInstance: string | null = null;

        // Check if there is any open onboarding tab
        for (const instance in extensionInstances) {
            if (
                isOnboardingTabUrl(
                    extensionInstances[instance].port.sender?.url
                )
            ) {
                onboardingInstance = instance;
            }
        }

        if (onboardingInstance) {
            const tab = extensionInstances[onboardingInstance].port.sender?.tab;
            if (tab && tab.id && tab.windowId) {
                // Focus window
                focusWindow(tab.windowId);
                // Switch to tab
                switchToTab(tab.id);
            }
        } else {
            // Open new onboarding tab
            openExtensionInBrowser();
        }
    }

    private closeInstances() {
        // Close every other extension instance tab
        for (const instance in extensionInstances) {
            if (
                instance &&
                isOnboardingTabUrl(
                    extensionInstances[instance].port.sender?.url
                )
            ) {
                const tab = extensionInstances[instance].port.sender?.tab;
                if (tab && tab.id && tab.windowId) {
                    // Focus window
                    focusWindow(tab.windowId);
                    // Close tab
                    closeTab(tab.id);
                }
            }
        }
    }

    private openExtensionTab(route: string) {
        this.closeInstances();
        // Open new onboarding tab
        openExtensionInBrowser(route);
    }

    /**
     * Opens a new reset tab and closes every other extension tab
     *
     */
    private openReset() {
        this.openExtensionTab('reset');
    }

    /**
     * Opens a new connect to hardware wallet tab and closes every other extension tab
     *
     */
    private openHardwareConnect() {
        // Test if could be a window
        this.openExtensionTab('hardware-wallet');
    }

    /**
     * Opens a new remove to hardware wallet tab and closes every other extension tab
     *
     */
    private openHardwareRemove() {
        // Test if could be a window
        this.openExtensionTab('hardware-wallet/remove-device');
    }

    /**
     * Opens a new re-connect to hardware wallet tab and closes every other extension tab
     *
     */
    private async openHardwareReconnect({ address }: RequestReconnectDevice) {
        const vendor = await this.keyringController.getKeyringDeviceFromAccount(
            address
        );
        this.openExtensionTab(`hardware-wallet/${vendor}/reconnect`);
    }

    /**
     * Method to confirm a transaction
     *
     * @param id - id of the transaction being confirmed.
     * @param feeData - fee data selected by the user. Will update transaction's data if needed.
     * @param advancedData - advanced data that can be changed by the user to apply to the transaction.
     */
    private async confirmTransaction({
        id,
        feeData,
        advancedData,
    }: RequestConfirmTransaction) {
        const meta = this.transactionController.getTransaction(id);

        if (!meta) {
            throw new Error('The specified transaction was not found');
        }

        // If found, update the transaction fee & advanced data related values
        this.transactionController.updateTransaction({
            ...meta,
            transactionParams: {
                ...meta.transactionParams,
                gasLimit: feeData.gasLimit || meta.transactionParams.gasLimit,
                gasPrice: feeData.gasPrice || meta.transactionParams.gasPrice,
                maxPriorityFeePerGas:
                    feeData.maxPriorityFeePerGas ||
                    meta.transactionParams.maxPriorityFeePerGas,
                maxFeePerGas:
                    feeData.maxFeePerGas || meta.transactionParams.maxFeePerGas,
                nonce:
                    advancedData?.customNonce || meta.transactionParams.nonce, // custom nonce update
            },
            flashbots: advancedData?.flashbots || meta.flashbots, // flashbots update
            advancedData: {
                ...meta.advancedData,
                allowance:
                    advancedData.customAllowance ||
                    meta.advancedData?.allowance,
            },
        });

        return this.transactionController.approveTransaction(id);
    }

    /**
     * Method to reject transaction proposed by external source
     *
     * @param transactionMeta - transaction data
     * @param tabId - id of the tab where the extension is opened (needed to close the window)
     */
    private rejectTransaction = async ({
        transactionId,
    }: RequestRejectTransaction) => {
        return this.transactionController.rejectTransaction(transactionId);
    };

    /**
     * Method to reject a speedUp/cancel transaction
     *
     * @param transactionId - id of the replacement transaction to be rejected.
     */
    private rejectReplacementTransaction = async ({
        transactionId,
    }: RequestRejectTransaction) => {
        return this.transactionController.rejectReplacementTransaction(
            transactionId
        );
    };

    public shouldInject(): boolean {
        return this.preferencesController.settings.defaultBrowserWallet;
    }

    /**
     * Confirms or rejects the selected dapp request
     *
     */
    private async confirmDappRequest({
        id,
        isConfirmed,
        confirmOptions,
    }: RequestConfirmDappRequest): Promise<void> {
        return this.blankProviderController.handleDappRequest(
            id,
            isConfirmed,
            confirmOptions
        );
    }

    /**
     * Rejects a DApp request by ID
     *
     */
    private async attemptRejectDappRequest({
        id,
    }: RequestRejectDappRequest): Promise<void> {
        return this.blankProviderController.attemptRejection(id);
    }

    /**
     * Checks if the given account has enough allowance to make the exchange
     *
     * @param account User account
     * @param amount Amount to be spended
     * @param exchangeType Exchange type
     * @param tokenAddress Asset to be spended address
     */
    private async checkExchangeAllowance({
        account,
        amount,
        exchangeType,
        tokenAddress,
    }: RequestCheckExchangeAllowance): Promise<boolean> {
        return this.swapController.checkSwapAllowance(
            account,
            BigNumber.from(amount),
            exchangeType,
            tokenAddress
        );
    }

    /**
     * Submits an approval transaction to setup asset allowance
     *
     * @param allowance User selected allowance
     * @param amount Exchange amount
     * @param exchangeType The exchange type
     * @param feeData Transaction gas fee data
     * @param tokenAddress Spended asset token address
     * @param customNonce Custom transaction nonce
     */
    private async approveExchange({
        allowance,
        amount,
        exchangeType,
        feeData,
        tokenAddress,
        customNonce,
    }: RequestApproveExchange): Promise<boolean> {
        return this.swapController.approveSwapExchange(
            BigNumber.from(allowance),
            BigNumber.from(amount),
            exchangeType,
            feeData,
            tokenAddress,
            customNonce
        );
    }

    /**
     * Gets a quote for the specified exchange type and parameters
     *
     * @param exchangeType Exchange type
     * @param quoteParams Quote parameters
     */
    private async getExchangeQuote({
        exchangeType,
        quoteParams,
    }: RequestGetExchangeQuote): Promise<SwapQuote> {
        return this.swapController.getExchangeQuote(exchangeType, quoteParams);
    }

    /**
     * Fetch the transaction parameters to make the exchange
     *
     * @param exchangeType Exchange type
     * @param exchangeParams Exchange parameters
     */
    private async getExchangeParameters({
        exchangeType,
        exchangeParams,
    }: RequestGetExchange): Promise<SwapParameters> {
        return this.swapController.getExchangeParameters(
            exchangeType,
            exchangeParams
        );
    }

    /**
     * Executes the exchange
     *
     * @param exchangeType Exchange type
     * @param exchangeParams Exchange parameters
     */
    private async executeExchange({
        exchangeType,
        exchangeParams,
    }: RequestExecuteExchange): Promise<string> {
        return this.swapController.executeExchange(
            exchangeType,
            exchangeParams
        );
    }

    /**
     * Submits an approval transaction to setup asset allowance
     *
     * @param allowance User selected allowance
     * @param amount Exchange amount
     * @param spenderAddress The spender address
     * @param feeData Transaction gas fee data
     * @param tokenAddress Spended asset token address
     * @param customNonce Custom transaction nonce
     */
    private async approveBridgeAllowance({
        allowance,
        amount,
        spenderAddress,
        feeData,
        tokenAddress,
        customNonce,
    }: RequestApproveBridgeAllowance): Promise<boolean> {
        return this.tokenAllowanceController.approveAllowance(
            BigNumber.from(allowance),
            BigNumber.from(amount),
            spenderAddress,
            feeData,
            tokenAddress,
            customNonce
        );
    }

    /**
     * Gets all the available tokens to bridge in the current network
     */
    private async getBridgeTokens(): Promise<IToken[]> {
        return this.bridgeController.getTokens();
    }

    /**
     * Gets all the available chains to execute a bridge
     */
    private async getBridgeAvailableChains(): Promise<IChain[]> {
        return this.bridgeController.getAvailableChains();
    }

    /**
     * Gets all the available routes for executing a bridging
     *
     * @param routesRequest Parameters that the routes should match
     */
    private async getBridgeRoutes({
        routesRequest,
    }: RequestGetBridgeRoutes): Promise<GetBridgeAvailableRoutesResponse> {
        return this.bridgeController.getAvailableRoutes(
            BridgeImplementation.LIFI_BRIDGE,
            routesRequest
        );
    }

    /**
     * Gets a quote for the specified bridge parameters
     *
     * @param checkAllowance Whether check or not the approval address allowance of the final user
     * @param quoteRequest Quote request parameters.
     */
    private async getBridgeQuote({
        checkAllowance,
        quoteRequest,
    }: RequestGetBridgeQuote): Promise<
        GetBridgeQuoteResponse | GetBridgeQuoteNotFoundResponse
    > {
        return this.bridgeController.getQuote(
            BridgeImplementation.LIFI_BRIDGE,
            quoteRequest,
            checkAllowance
        );
    }

    /**
     * Executes the bridge transaction based on the given parameters.
     *
     * @param bridgeTransaction Bridging transaction data
     */
    private async executeBridge({
        bridgeTransaction,
    }: RequestExecuteBridge): Promise<string> {
        return this.bridgeController.executeBridge(
            BridgeImplementation.LIFI_BRIDGE,
            bridgeTransaction
        );
    }

    /**
     * Handles the request sent by in-page provider from the DAPP
     *
     */
    private async externalRequestHandle(
        request: RequestExternalRequest,
        portId: string
    ): Promise<unknown> {
        return this.blankProviderController.handle(portId, request);
    }

    /**
     * Returns provider setup data
     *
     */
    private async setupProvider(portId: string): Promise<ProviderSetupData> {
        return this.blankProviderController.setupProvider(portId);
    }

    /**
     * Initialize provider site metadata
     *
     */
    private async setProviderIcon({ iconURL }: RequestSetIcon, portId: string) {
        return this.blankProviderController.setIcon(iconURL, portId);
    }

    /**
     * Change network method
     *
     * @param networkName network name
     */
    private async networkChange({
        networkName,
    }: RequestNetworkChange): Promise<boolean> {
        return this.networkController.setNetwork(networkName);
    }

    /**
     * Sets show test networks flag
     *
     * @param showTestNetworks flag value
     */
    private async setShowTestNetworks({
        showTestNetworks,
    }: RequestShowTestNetworks): Promise<boolean> {
        this.preferencesController.showTestNetworks = showTestNetworks;
        return true;
    }

    /**
     * Sets popup page tab flag
     *
     * @param popupPageTab flag value
     */
    private async updatePopupTab({
        popupTab,
    }: RequestUpdatePopupTab): Promise<void> {
        this.preferencesController.popupTab = popupTab;
    }

    /**
     * Rejects all open unconfirmed requests
     */
    private async rejectUnconfirmedRequests(): Promise<void> {
        const { unapprovedTransactions } =
            this.transactionController.UIStore.getState();

        // Reject unnaproved transactions
        for (const transaction in unapprovedTransactions) {
            this.transactionController.rejectTransaction(transaction);
        }

        // Reject permission requests
        this.permissionsController.rejectAllRequests();

        // Reject all dapp requests
        this.blankProviderController.cancelPendingDAppRequests();
        this.blankProviderController.rejectUnlocks();
    }

    /**
     * addNetwork
     *
     * @param name The name of the network
     * @param chainId The chain identifier of the network
     * @param rpcUrl The chain RPC url
     * @param currencySymbol The native currency symbol
     * @param blockExporerUrl The chain block explorer url
     */
    private async addNetwork({
        chainId,
        name,
        rpcUrl,
        blockExplorerUrl,
        currencySymbol,
        test,
    }: RequestAddNetwork): Promise<void> {
        return this.networkController.addNetwork({
            chainId: Number(chainId),
            chainName: name,
            rpcUrls: [rpcUrl],
            blockExplorerUrls: [blockExplorerUrl],
            nativeCurrency: {
                symbol: currencySymbol,
            },
            test: test,
        });
    }

    /**
     * editNetwork
     *
     * @param chainId The chain identifier of the network
     * @param updates.rpcUrl The chain RPC url
     * @param updates.blockExplorerUrl  The chain block explorer url (Optional)
     */
    private async editNetwork(request: RequestEditNetwork): Promise<void> {
        return this.networkController.editNetwork(Number(request.chainId), {
            blockExplorerUrls: [request.updates.blockExplorerUrl || ''],
            rpcUrls: [request.updates.rpcUrl],
            name: request.updates.name,
            test: request.updates.test,
        });
    }

    /**
     * editNetworksOrder
     *
     * @param chainId The chain identifier of the network
     * @param order Order of network
     */
    private async editNetworksOrder({
        networksOrder,
    }: RequestEditNetworksOrder): Promise<void> {
        return this.networkController.editNetworksOrder(networksOrder);
    }

    /**
     * removeNetwork
     *
     * @param chainId chain identifier of the network
     */
    private async removeNetwork({ chainId }: RequestRemoveNetwork) {
        return this.networkController.removeNetwork(chainId);
    }

    /**
     * getChainData
     *
     * @param chainId chain identifier of the network
     */
    private async getChainData({ chainId }: RequestGetChainData) {
        return getChainListItem(chainId);
    }

    /**
     * getRpcChainId
     *
     * @param rpcUrl rpc url of the network
     */
    private async getRpcChainId({ rpcUrl }: RequestGetRpcChainId) {
        return getCustomRpcChainId(rpcUrl);
    }

    /**
     * Password validation method
     *
     * @param password
     */
    private async passwordVerify({
        password,
    }: RequestPasswordVerify): Promise<boolean> {
        try {
            await this.keyringController.verifyPassword(password);
            return true;
        } catch {
            return false;
        }
    }

    // Permissions

    private async addNewSiteWithPermissions({
        accounts,
        origin,
        siteMetadata,
    }: RequestAddNewSiteWithPermissions) {
        return this.permissionsController.addNewSite(
            origin,
            siteMetadata,
            accounts
        );
    }

    private async confirmPermission({
        id,
        accounts,
    }: RequestConfirmPermission) {
        return this.permissionsController.handlePermissionRequest(id, accounts);
    }

    private async getAccountPermissions({
        account,
    }: RequestGetAccountPermissions) {
        return this.permissionsController.getAccountPermissions(account);
    }

    private async removeAccountFromSite({
        origin,
        account,
    }: RequestRemoveAccountFromSite) {
        return this.permissionsController.removeAccount(origin, account);
    }

    private async updateSitePermissions({
        origin,
        accounts,
    }: RequestUpdateSitePermissions) {
        return this.permissionsController.updateSite(origin, accounts);
    }

    /**
     * Get UI State
     *
     */
    private getState(): Flatten<BlankAppUIState> {
        return this.UIStore.flatState;
    }

    private getRemoteConifg(): RemoteConfigsControllerState {
        return this.remoteConfigsController.config;
    }

    private getProviderRemoteConfig(): RemoteConfigsControllerState['provider'] {
        return this.remoteConfigsController.providerConfig;
    }

    /**
     * Resolve ENS name
     *
     * @param name to resolve
     */
    private async ensResolve({
        name,
    }: RequestEnsResolve): Promise<string | null> {
        return this.ensController.resolveName(name);
    }

    /**
     * Lookup address for ENS
     *
     * @param address to lookup
     */
    private async ensLookup({
        address,
    }: RequestEnsLookup): Promise<string | null> {
        return this.ensController.lookupAddress(address);
    }

    /**
     * Resolve UD name
     *
     * @param name to resolve
     */
    private async udResolve({
        name,
    }: RequestUDResolve): Promise<string | null> {
        return this.udController.resolveName(name);
    }

    /**
     * Send ethereum method
     *
     * @param to recipient
     * @param feeData gas fee data
     * @param value amount
     */
    private async sendEther({
        to,
        value,
        feeData,
        advancedData,
    }: RequestSendEther): Promise<string> {
        // Add unapproved trasaction
        const {
            transactionMeta: { id },
            result,
        } = await this.transactionController.addTransaction({
            transaction: {
                to,
                from: this.preferencesController.getSelectedAddress(),
                value,
                ...feeData,
                nonce: advancedData.customNonce,
            },
            origin: 'blank',
        });

        // As we don't care about the result here, ignore errors in transaction result
        result.catch(() => {});

        // Approve it
        try {
            await this.transactionController.approveTransaction(id);
        } catch (e: any) {
            // If we detect a backend error, we parse it and throw the proper error
            if ('error' in e) {
                throw new Error(
                    (e.error?.body
                        ? JSON.parse(e.error?.body).error?.message
                        : e.reason) ?? e.message
                );
            }

            throw e;
        }

        // Return transaction hash
        const transaction = this.transactionController.getTransaction(id);
        return transaction!.transactionParams.hash!;
    }

    /**
     * Generate an unaproved transfer transaction
     *
     * @param tokenAddress erc20 token address
     * @param to recipient
     * @param feeData gas fee Data
     * @param value amount
     */
    private async addAsNewSendTransaction({
        address,
        to,
        value,
        feeData,
    }: RequestAddAsNewSendTransaction): Promise<TransactionMeta> {
        if (isNativeTokenAddress(address)) {
            const { transactionMeta, result } =
                await this.transactionController.addTransaction({
                    transaction: {
                        to,
                        from: this.preferencesController.getSelectedAddress(),
                        value: BigNumber.from(value),
                        ...feeData,
                    },
                    origin: 'blank',
                });

            // As we don't care about the result here, ignore errors in transaction result
            result.catch(() => {});

            const { nativeCurrency, iconUrls } = this.networkController.network;
            const logo = iconUrls ? iconUrls[0] : '';

            // Set native currency meta for displaying purposes
            transactionMeta.transferType = {
                amount: transactionMeta.transactionParams.value!,
                currency: nativeCurrency.symbol,
                decimals: nativeCurrency.decimals,
                logo,
                to,
            };
            this.transactionController.updateTransaction(transactionMeta);

            return transactionMeta;
        } else {
            const transferTransaction = this.getTransferTransaction();

            return transferTransaction.addAsNewTransaction(
                {
                    tokenAddress: address,
                    to,
                    amount: value,
                } as TransferTransactionPopulatedTransactionParams,
                feeData
            );
        }
    }

    /**
     * Update the gas for a send transaction
     *
     * @param transactionId of the transaction meta to update
     * @param feeData gas fee data
     */
    private async updateSendTransactionGas({
        transactionId,
        feeData,
    }: RequestUpdateSendTransactionGas): Promise<void> {
        const transferTransaction = this.getTransferTransaction();

        return transferTransaction.updateTransactionGas(transactionId, feeData);
    }

    /**
     * Approve a send transaction
     *
     * @param transactionId of the transaction to approve
     */
    private async approveSendTransaction({
        transactionId,
    }: RequestApproveSendTransaction): Promise<void> {
        const transferTransaction = this.getTransferTransaction();

        return transferTransaction.approveTransaction(transactionId);
    }

    /**
     * Get the result of a send transaction
     *
     * @param transactionId to get result
     */
    private async getSendTransactionResult({
        transactionId,
    }: RequestSendTransactionResult): Promise<string> {
        const transferTransaction = this.getTransferTransaction();

        return transferTransaction.getTransactionResult(transactionId);
    }

    /**
     * It returns the current network latest gas price
     */
    private async getLatestGasPrice(): Promise<BigNumber> {
        return BigNumber.from(this.gasPricesController.getFeeData().gasPrice!);
    }

    /**
     * It returns the current network latest gas price by fetching it from the Fee service or network
     */
    private async fetchLatestGasPriceForChain(
        chainId: number
    ): Promise<GasPriceData | undefined> {
        return this.gasPricesController.fetchGasPriceData(chainId);
    }
    /**
     * Calculate the gas limit for an approve transaction
     */
    private async calculateApproveTransactionGasLimit({
        tokenAddress,
        spender,
        amount,
    }: RequestCalculateApproveTransactionGasLimit): Promise<TransactionGasEstimation> {
        const approveTransaction = new ApproveTransaction({
            transactionController: this.transactionController,
            preferencesController: this.preferencesController,
            networkController: this.networkController,
        });
        return approveTransaction.calculateTransactionGasLimit({
            tokenAddress,
            spender,
            amount,
        });
    }

    private cancelTransaction({
        transactionId,
        gasValues,
        gasLimit,
    }: RequestCancelTransaction): Promise<void> {
        // Needed in order to make sure BigNumber are correctly passed
        const values = {};

        Object.keys(gasValues as any).forEach((key) => {
            (values as any)[key] = BigNumber.from((gasValues as any)[key]);
        });

        return this.transactionController.cancelTransaction(
            transactionId,
            values as GasPriceValue,
            gasLimit ? BigNumber.from(gasLimit) : undefined
        );
    }

    private speedUpTransaction({
        transactionId,
        gasValues,
        gasLimit,
    }: RequestSpeedUpTransaction): Promise<void> {
        // Needed in order to make sure BigNumber are correctly passed
        const values = {};

        Object.keys(gasValues as any).forEach((key) => {
            (values as any)[key] = BigNumber.from((gasValues as any)[key]);
        });

        return this.transactionController.speedUpTransaction(
            transactionId,
            values as GasPriceValue,
            gasLimit ? BigNumber.from(gasLimit) : undefined
        );
    }

    private getCancelGasPrice({
        transactionId,
    }: RequestGetCancelSpeedUpGasPriceTransaction):
        | GasPriceValue
        | FeeMarketEIP1559Values {
        const tx = this.transactionController.getTransaction(transactionId);

        if (!tx)
            throw new Error(
                `Invalid transaction id, couldn't find the transaction with ${transactionId}`
            );
        return this.transactionController.getCancelSpeedUpMinGasPrice(
            SpeedUpCancel.CANCEL,
            tx
        );
    }

    private getSpeedUpGasPrice({
        transactionId,
    }: RequestGetCancelSpeedUpGasPriceTransaction):
        | GasPriceValue
        | FeeMarketEIP1559Values {
        const tx = this.transactionController.getTransaction(transactionId);

        if (!tx)
            throw new Error(
                `Invalid transaction id, couldn't find the transaction with ${transactionId}`
            );
        return this.transactionController.getCancelSpeedUpMinGasPrice(
            SpeedUpCancel.SPEED_UP,
            tx
        );
    }

    /**
     * Calculate the gas limit for a send transaction
     */
    private async calculateSendTransactionGasLimit({
        address,
        to,
        value,
    }: RequestCalculateSendTransactionGasLimit): Promise<TransactionGasEstimation> {
        const isNativeToken = isNativeTokenAddress(address);
        const { chainId } = this.networkController.network;
        const hasFixedGasCost =
            this.networkController.hasChainFixedGasCost(chainId);
        const isZeroValue = BigNumber.from(value).eq(BigNumber.from('0x00'));

        if (isNativeToken) {
            // Native Token and Not a custom network, returns SEND_GAS_COST const.
            if (hasFixedGasCost) {
                return {
                    gasLimit: BigNumber.from(SEND_GAS_COST),
                    estimationSucceeded: true,
                };
            }

            // Native token of a custom network, estimets gas with fallback price.
            return this.transactionController.estimateGas({
                transactionParams: {
                    to,
                    from: this.preferencesController.getSelectedAddress(),
                },
                chainId,
            } as TransactionMeta);
        }

        // Not native token, calculate transaction's gas limit.
        const transferTransaction = this.getTransferTransaction();

        return transferTransaction.calculateTransactionGasLimit(
            {
                tokenAddress: address,
                to,
                amount: value,
            } as TransferTransactionPopulatedTransactionParams,
            isZeroValue
        );
    }

    private getTransferTransaction(): TransferTransaction {
        return new TransferTransaction({
            transactionController: this.transactionController,
            tokenController: this.tokenController,
            preferencesController: this.preferencesController,
            networkController: this.networkController,
        });
    }

    /**
     * Account creation method
     *
     * @param password
     * @returns String - seed phrase
     */
    private async walletCreate({
        password,
        antiPhishingImage,
    }: RequestWalletCreate): Promise<void> {
        // Create keyring
        await this.keyringController.createNewVaultAndKeychain(password);

        // Get account
        const account = (await this.keyringController.getAccounts())[0];

        // Set selected address
        this.preferencesController.setSelectedAddress(account);

        // Show the welcome to the wallet message
        this.preferencesController.setShowWelcomeMessage(true);

        // Show the default wallet preferences
        this.preferencesController.setShowDefaultWalletPreferences(true);

        // Get manifest version and init the release notes settings
        const appVersion = getVersion();
        this.preferencesController.initReleaseNotesSettings(appVersion);

        // Set account tracker
        this.accountTrackerController.addPrimaryAccount(account);

        // Create and assign to the Wallet an anti phishing image
        this.preferencesController.assignNewPhishingPreventionImage(
            antiPhishingImage
        );

        // Unlock when account is created so vault will be ready after onboarding
        return this.appStateController.unlock(password);
    }

    /**
     * Imports an existing account
     *
     * @param password
     * @param seedPhrase imported wallet seed phrase
     */
    private async walletImport({
        password,
        seedPhrase,
        antiPhishingImage,
        reImport,
        defaultNetwork,
    }: RequestWalletImport): Promise<boolean> {
        // Clear accounts in accountTracker
        this.accountTrackerController.clearAccounts();

        // Clear unapproved transactions
        this.transactionController.clearUnapprovedTransactions();

        // Clear all activities
        this.activityListController.clearActivities();

        // Clear all tokens
        this.tokenController.clearTokens();

        // BIP44 seed phrase are always lowercase
        seedPhrase = seedPhrase.toLowerCase();

        // Create new vault
        await this.keyringController.createNewVaultAndRestore(
            password,
            seedPhrase
        );

        if (!reImport) {
            // Show the welcome to the wallet message
            this.preferencesController.setShowWelcomeMessage(true);

            // Show the default wallet preferences
            this.preferencesController.setShowDefaultWalletPreferences(true);
        }

        // Set Seed Phrase Backed up
        this.onboardingController.isSeedPhraseBackedUp = true;

        // Get account
        const account = (await this.keyringController.getAccounts())[0];

        // Set selected address
        this.preferencesController.setSelectedAddress(account);

        // Show the welcome to the wallet message
        this.preferencesController.setShowWelcomeMessage(true);

        // Show the default wallet preferences
        this.preferencesController.setShowDefaultWalletPreferences(true);

        // Get manifest version and init the release notes settings
        const appVersion = getVersion();
        this.preferencesController.initReleaseNotesSettings(appVersion);

        // Set account tracker
        this.accountTrackerController.addPrimaryAccount(account);

        // Unlock when account is created so vault will be ready after onboarding
        await this.appStateController.unlock(password);

        // Force network to be mainnet if it is not provided
        let network: string = AvailableNetworks.MAINNET;

        if (defaultNetwork) {
            const fullNetwork =
                this.networkController.searchNetworkByName(defaultNetwork);
            //only allow test networks
            if (fullNetwork && fullNetwork.test) {
                network = defaultNetwork;
            }
        }
        await this.networkController.setNetwork(network);

        // reconstruct past erc20 transfers
        this.transactionWatcherController.fetchTransactions();

        // Create and assign to the Wallet an anti phishing image
        this.preferencesController.assignNewPhishingPreventionImage(
            antiPhishingImage
        );

        return true;
    }

    /**
     * Resets wallet with seed phrase
     *
     * @param password
     * @param seedPhrase imported wallet seed phrase
     */
    private async walletReset({
        password,
        seedPhrase,
        antiPhishingImage,
    }: RequestWalletReset): Promise<boolean> {
        return this.walletImport({
            password,
            seedPhrase,
            reImport: true,
            antiPhishingImage,
        });
    }

    /**
     * It returns the user seed phrase if the password provided is correct
     *
     * @param password The user password
     * @throws If password is invalid
     * @returns The wallet seed phrase
     */
    private async getSeedPhrase({
        password,
    }: RequestSeedPhrase): Promise<string> {
        try {
            const seedPhrase = await this.keyringController.verifySeedPhrase(
                password
            );
            return seedPhrase;
        } catch (error) {
            log.warn(error);
            throw Error('Error verifying seed phrase');
        }
    }

    /**
     * Method to verify if the user has correctly completed the seed phrase challenge
     *
     * @param seedPhrase
     */
    private async verifySP({
        password,
        seedPhrase,
    }: RequestVerifySeedPhrase): Promise<boolean> {
        let vaultSeedPhrase = '';
        try {
            vaultSeedPhrase = await this.keyringController.verifySeedPhrase(
                password
            );
        } catch (error) {
            log.warn(error);
            throw Error('Error verifying seed phrase');
        }
        if (seedPhrase === vaultSeedPhrase) {
            this.onboardingController.isSeedPhraseBackedUp = true;
            return true;
        } else {
            throw new Error('Seed Phrase is not valid');
        }
    }

    /**
     * Method to mark setup process as complete and to fire a notification.
     *
     */
    private async completeSetup({
        sendNotification,
    }: RequestCompleteSetup): Promise<void> {
        if (!this.isSetupComplete) {
            if (sendNotification) {
                showSetUpCompleteNotification();
            }
            this.isSetupComplete = true;
        }
    }

    /**
     * State subscription method
     *
     */
    private stateSubscribe(id: string, port: chrome.runtime.Port): boolean {
        const cb = this.createSubscription<typeof Messages.STATE.SUBSCRIBE>(
            id,
            port
        );

        const sendState = () => {
            const flatState = this.UIStore.flatState;
            cb(flatState);
        };

        this.UIStore.subscribe(sendState);

        port.onDisconnect.addListener((): void => {
            this.unsubscribe(id);
            this.UIStore.unsubscribe(sendState);
        });

        return true;
    }

    /**
     * Provider event subscription method
     *
     */
    private blankProviderEventSubscribe(
        id: string,
        port: chrome.runtime.Port,
        portId: string
    ): boolean {
        const cb = this.createSubscription<
            typeof Messages.EXTERNAL.EVENT_SUBSCRIPTION
        >(id, port);

        const handleSubscription = (eventData: ExternalEventSubscription) => {
            switch (eventData.eventName) {
                case ProviderEvents.accountsChanged:
                    cb(
                        this.blankProviderController.handleAccountUpdates(
                            portId,
                            eventData
                        )
                    );
                    break;
                case ProviderEvents.message:
                    if (eventData.portId === portId) {
                        cb({
                            eventName: eventData.eventName,
                            payload: eventData.payload,
                        });
                    }
                    break;
                default:
                    cb(eventData);
                    break;
            }
        };

        this.blankProviderController.on(
            BlankProviderEvents.SUBSCRIPTION_UPDATE,
            handleSubscription
        );

        port.onDisconnect.addListener((): void => {
            this.unsubscribe(id);
            this.blankProviderController.off(
                BlankProviderEvents.SUBSCRIPTION_UPDATE,
                handleSubscription
            );
        });

        return true;
    }

    /**
     * Get all the erc20 tokens method
     *
     */
    private async getTokens({ chainId }: RequestGetTokens): Promise<ITokens> {
        return this.tokenController.getTokens(chainId);
    }

    /**
     * Get all the erc20 tokens that the user added method
     *
     */
    private async getUserTokens({
        accountAddress,
        chainId,
    }: RequestGetUserTokens): Promise<ITokens> {
        return this.tokenController.getUserTokens(accountAddress, chainId);
    }

    /**
     * get erc20 token method
     *
     * @param tokenAddress erc20 token address
     */
    private async getToken({
        tokenAddress,
        accountAddress,
        chainId,
    }: RequestGetToken): Promise<Token> {
        return this.tokenController.getToken(
            tokenAddress,
            accountAddress,
            chainId
        );
    }

    /**
     * Get balance for a single token address
     *
     * @returns token balance for that account
     */
    private async getTokenBalance({
        tokenAddress,
        account,
    }: RequestGetTokenBalance): Promise<BigNumber> {
        return this.tokenOperationsController.balanceOf(tokenAddress, account);
    }

    /**
     * Searches inside the assets list for tokens that matches the criteria
     *
     * @param query The user input query to search for (address, name, symbol)
     */
    private async searchTokenInAssetsList({
        query,
        exact,
        accountAddress,
        chainId,
    }: RequestSearchToken): Promise<SearchTokensResponse> {
        return this.tokenController.search(
            query,
            exact,
            accountAddress,
            chainId,
            false
        );
    }

    /**
     * Submits an approval transaction to setup asset allowance
     *
     * @param allowance User selected allowance
     * @param amount Exchange amount
     * @param spenderAddress The spender address
     * @param feeData Transaction gas fee data
     * @param tokenAddress Asset token address
     * @param customNonce Custom transaction nonce
     */
    private async approveAllowance({
        allowance,
        amount,
        spenderAddress,
        feeData,
        tokenAddress,
        customNonce,
    }: RequestApproveAllowance): Promise<boolean> {
        return this.tokenAllowanceController.approveAllowance(
            BigNumber.from(allowance),
            BigNumber.from(amount),
            spenderAddress,
            feeData,
            tokenAddress,
            customNonce
        );
    }

    /**
     * Add custom erc20 token method
     *
     * @param address erc20 token address
     * @param name erc20 token name
     * @param symbol erc20 token symbol
     * @param decimals erc20 token decimals
     * @param logo erc20 token logo
     * @param type erc20 token type
     */
    private async addCustomToken({
        address,
        name,
        symbol,
        decimals,
        logo,
        type,
    }: RequestAddCustomToken): Promise<void | void[]> {
        return this.tokenController.addCustomToken(
            new Token(address, name, symbol, decimals, logo, type)
        );
    }

    /**
     * Delete a custom erc20 tokens method
     *
     * @param address of the ERC20 token to delete
     */
    private async deleteCustomToken({
        address,
        accountAddress,
        chainId,
    }: RequestDeleteCustomToken): Promise<void> {
        return this.tokenController.deleteUserToken(
            address,
            accountAddress,
            chainId
        );
    }

    /**
     * Add custom erc20 tokens method
     *
     * @param tokens erc20 tokens array
     */
    private async addCustomTokens({
        tokens,
        accountAddress,
        chainId,
    }: RequestAddCustomTokens): Promise<void | void[]> {
        return this.tokenController.addCustomTokens(
            tokens,
            accountAddress,
            chainId,
            true
        );
    }

    /**
     * Send erc20 token method
     *
     * @param tokenAddress erc20 token address
     * @param to recipient
     * @param feeData gas fee data
     * @param value amount
     */
    private async sendToken({
        tokenAddress,
        to,
        value,
        feeData,
        advancedData,
    }: RequestSendToken): Promise<string> {
        /**
         * Old Method
         */
        //return this.tokenController.transfer(tokenAddress, to, value, gasPrice);

        const transferTransaction = this.getTransferTransaction();

        return transferTransaction.do(
            tokenAddress,
            to,
            value,
            feeData,
            advancedData
        );
    }

    /**
     * Search the token in the blockchain
     *
     * @param tokenAddress erc20 token address
     */
    private async populateTokenData({
        tokenAddress,
    }: RequestPopulateTokenData): Promise<FetchTokenResponse> {
        return this.tokenOperationsController.fetchTokenDataFromChain(
            tokenAddress
        );
    }

    /**
     * Remove all entries in the book
     *
     */
    private async addressBookClear({}: RequestAddressBookClear): Promise<boolean> {
        return this.addressBookController.clear();
    }

    /**
     * Remove a contract entry by address
     *
     * @param address - Recipient address to delete
     */
    private async addressBookDelete({
        address,
    }: RequestAddressBookDelete): Promise<boolean> {
        return this.addressBookController.delete(address);
    }

    /**
     * Add or update a contact entry by address
     *
     * @param address - Recipient address to add or update
     * @param name - Nickname to associate with this address
     * @param note - User's note about address
     * @returns - Boolean indicating if the address was successfully set
     */
    private async addressBookSet({
        address,
        name,
        note,
    }: RequestAddressBookSet): Promise<boolean> {
        return this.addressBookController.set(address, name, note);
    }

    /**
     * Get the contacts
     *
     * @returns - A map with the entries
     */
    private async addressBookGet({}: RequestAddressBookGet): Promise<NetworkAddressBook> {
        return this.addressBookController.get();
    }

    /**
     * Get the contacts
     *
     * @param address - Recipient address to search
     *
     * @returns - A address book entry
     */
    private async addressBookByAddress({
        address,
    }: RequestAddressBookGetByAddress): Promise<AddressBookEntry | undefined> {
        return this.addressBookController.getByAddress(address);
    }

    /**
     * Get the recent addresses with which the wallet has interacted
     *
     * @param limit - Optional. The maximun number of recent address to return.
     *
     * @returns - A map with the entries
     */
    private async addressBookGetRecentAddresses({
        limit,
    }: RequestAddressBookGetRecentAddresses): Promise<NetworkAddressBook> {
        return this.addressBookController.getRecentAddresses(limit);
    }

    /**
     * Sets user settings collection
     *
     * @param settings user settings
     */
    private async setUserSettings({
        settings,
    }: RequestUserSettings): Promise<boolean> {
        this.preferencesController.settings = settings;
        return true;
    }

    /**
     * Sets the showWelcomeMessage flag to false
     */
    private async dismissWelcomeMessage(): Promise<boolean> {
        this.preferencesController.showWelcomeMessage = false;
        return true;
    }

    /**
     * Sets the showDefaultWalletPreferences flag to false
     */
    private async dismissDefaultWalletPreferences(): Promise<boolean> {
        this.preferencesController.showDefaultWalletPreferences = false;
        return true;
    }

    /**
     * Dismisses the release notes and sets the lastVersionUserSawNews variable
     */
    private async dismissReleaseNotes(): Promise<boolean> {
        this.preferencesController.releaseNotesSettings = {
            lastVersionUserSawNews: getVersion(),
            latestReleaseNotes: [],
        };
        return true;
    }

    /**
     * Gets the next nonce for the provided address
     * @param address network address to get the nonce from
     *
     * @returns - Nonce number
     */
    private async getNextNonce({
        address,
    }: RequestNextNonce): Promise<number | undefined> {
        return this.transactionController.getNextNonce(address);
    }

    /**
     * Updates the AntiPhishingImage
     * @param antiPhishingImage base64 Image to be assigned to the user's profile
     *
     */
    private updateAntiPhishingImage({
        antiPhishingImage,
    }: RequestUpdateAntiPhishingImage): Promise<void> {
        return this.preferencesController.assignNewPhishingPreventionImage(
            antiPhishingImage
        );
    }

    /**
     * Sets whether the user wants to have the phishing protection or not
     * @param antiPhishingProtectionEnabeld flags that indicates the anti-phising feature status
     *
     */
    private toggleAntiPhishingProtection({
        antiPhishingProtectionEnabeld,
    }: RequestToggleAntiPhishingProtection) {
        this.preferencesController.updateAntiPhishingProtectionStatus(
            antiPhishingProtectionEnabeld
        );
    }

    /**
     * Sets whether the user wants to have the phishing protection or not
     * @param antiPhishingProtectionEnabeld flags that indicates the anti-phising feature status
     *
     */
    private toggleReleaseNotesSubscription({
        releaseNotesSubscriptionEnabled,
    }: RequestToggleReleaseNotesSubscription) {
        this.preferencesController.updateReleseNotesSubscriptionStatus(
            releaseNotesSubscriptionEnabled
        );
    }

    /**
     * Sets whether the user wants to have BlockWallet as the default browser
     * @param defaultBrowser flags that indicates the default browser status
     */
    private toggleDefaultBrowserWallet({
        defaultBrowserWalletEnabled,
    }: RequestToggleDefaultBrowserWallet) {
        this.preferencesController.updateDefaultBrowserWalletStatus(
            defaultBrowserWalletEnabled
        );
    }

    /**
     * Sets the default gas option preference
     * @param defaultGasOption default gas option
     */
    private setDefaultGas({ defaultGasOption }: RequestSetDefaultGas) {
        this.preferencesController.defaultGasOption = defaultGasOption;
    }

    /**
     * Updates the user's native currency preference and fires the exchange rates update
     * @param currencyCode the user selected currency
     *
     */
    private setNativeCurrency({ currencyCode }: RequestSetNativeCurrency) {
        if (!isCurrencyCodeValid(currencyCode)) {
            return Promise.reject('Invalid currency code.');
        }
        this.preferencesController.nativeCurrency = currencyCode;
        return this.exchangeRatesController.updateExchangeRates();
    }

    /**
     * Fetches all the currency options
     * @returns all the currency options sorted alphabetically
     *
     */
    private getAllCurrencies(): Currency[] {
        return getCurrencies();
    }

    private searchChainsByTerm({
        term,
    }: {
        term: string;
    }): Promise<{ chain: ChainListItem; isEnabled: boolean }[]> {
        const filteredChains = searchChainsByTerm(term);
        const networkByChainId = new Map<number, Network>();
        Object.values(this.networkController.networks).map((network) => {
            networkByChainId.set(network.chainId, network);
        });
        return Promise.resolve(
            filteredChains.map((chain: any) => {
                return {
                    chain,
                    isEnabled:
                        networkByChainId.get(chain.chainId)?.enable ?? false,
                };
            })
        );
    }

    /**
     * Adds a new hardware wallet keyring.
     *
     * @param device device type to connect
     */
    private async connectHardwareWallet({
        device,
    }: RequestConnectHardwareWallet): Promise<boolean> {
        return this.keyringController.connectHardwareKeyring(device);
    }

    /**
     * Gets a list of accounts from the connected device
     *
     * @param device device type to get accountz
     */
    private async getHardwareWalletAccounts({
        device,
        pageIndex = 0,
        pageSize = 5,
    }: RequestGetHardwareWalletAccounts): Promise<DeviceAccountInfo[]> {
        return this.accountTrackerController.getHardwareWalletAccounts(
            device,
            pageIndex,
            pageSize
        );
    }

    private async importHardwareWalletAccounts({
        deviceAccounts,
        device,
    }: RequestImportHardwareWalletAccounts): Promise<AccountInfo[]> {
        return this.accountTrackerController.importHardwareWalletAccounts(
            deviceAccounts,
            device
        );
    }

    private async setAccountFilters({
        accountFilters,
    }: RequestSetAccountFilters): Promise<void> {
        this.preferencesController.filters = {
            account: accountFilters,
        };
    }

    /**
     * isAccountDeviceLinked
     *
     * Checks if the current account device is connected.
     * This applies only to Ledger devices. Every other keyring type returns true.
     *
     * @param address The address of the account to check
     * @returns Whether the account device is connected or not
     */
    private async isAccountDeviceLinked({
        address,
    }: RequestIsDeviceConnected): Promise<boolean> {
        return this.keyringController.isAccountDeviceLinked(address);
    }

    /**
     * Removes a new hardware wallet keyring.
     *
     * @param address address to be deleted - hex
     */
    private async removeHardwareWallet({
        device,
    }: RequestRemoveHardwareWallet): Promise<boolean> {
        const accountType =
            device === Devices.LEDGER ? AccountType.LEDGER : AccountType.TREZOR;
        const removeAccountPromises: Promise<boolean>[] = [];

        const accounts =
            this.accountTrackerController.store.getState().accounts;
        for (const address in accounts) {
            const account = accounts[address];
            if (account.accountType === accountType) {
                removeAccountPromises.push(this.accountRemove({ address }));
            }
        }

        if (!removeAccountPromises.length) {
            return false; // no accounts
        }

        const results = await Promise.all(removeAccountPromises);
        if (results.some((r: boolean) => !r)) {
            return false; // some error
        }

        await this.keyringController.removeDeviceKeyring(device);

        return true;
    }

    /*
     * Get the specificrelease note of a version
     * @returns the notes (if exists) of the version
     *
     */
    private generateOnDemandReleaseNotes({
        version,
    }: RequestGenerateOnDemandReleaseNotes): Promise<ReleaseNote[]> {
        return generateOnDemandReleaseNotes(version);
    }
}<|MERGE_RESOLUTION|>--- conflicted
+++ resolved
@@ -106,11 +106,8 @@
     RequestEditNetworksOrder,
     RequestAccountReset,
     RequestSetDefaultGas,
-<<<<<<< HEAD
     RequestCalculateApproveTransactionGasLimit,
-=======
     RequestApproveAllowance,
->>>>>>> ad456f49
 } from '../utils/types/communication';
 
 import EventEmitter from 'events';
@@ -966,10 +963,6 @@
                 return this.searchTokenInAssetsList(
                     request as RequestSearchToken
                 );
-            case Messages.TOKEN.APPROVE_ALLOWANCE:
-                return this.approveAllowance(
-                    request as RequestApproveAllowance
-                );
             case Messages.EXTERNAL.EVENT_SUBSCRIPTION:
                 return this.blankProviderEventSubscribe(id, port, portId);
             case Messages.ADDRESS_BOOK.CLEAR:
@@ -1275,7 +1268,7 @@
             assetAddresses: [NATIVE_TOKEN_ADDRESS],
         });
         // Refetch transactions
-        this.transactionWatcherController.fetchTransactions();
+        this.transactionWatcherController.fetchAccountOnChainEvents();
     }
 
     /**
@@ -2704,34 +2697,6 @@
     }
 
     /**
-     * Submits an approval transaction to setup asset allowance
-     *
-     * @param allowance User selected allowance
-     * @param amount Exchange amount
-     * @param spenderAddress The spender address
-     * @param feeData Transaction gas fee data
-     * @param tokenAddress Asset token address
-     * @param customNonce Custom transaction nonce
-     */
-    private async approveAllowance({
-        allowance,
-        amount,
-        spenderAddress,
-        feeData,
-        tokenAddress,
-        customNonce,
-    }: RequestApproveAllowance): Promise<boolean> {
-        return this.tokenAllowanceController.approveAllowance(
-            BigNumber.from(allowance),
-            BigNumber.from(amount),
-            spenderAddress,
-            feeData,
-            tokenAddress,
-            customNonce
-        );
-    }
-
-    /**
      * Add custom erc20 token method
      *
      * @param address erc20 token address
