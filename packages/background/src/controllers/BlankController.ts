/* eslint-disable @typescript-eslint/no-non-null-assertion */
/* eslint-disable @typescript-eslint/no-empty-function */
// Explicitly disabled no-empty-pattern on this file as some actions need generic param typing but receive empty objects.
/* eslint-disable no-empty-pattern */
import type {
    ExternalEventSubscription,
    MessageTypes,
    RequestAccountCreate,
    RequestAccountExportJson,
    RequestAccountExportPK,
    RequestAccountImportJson,
    RequestAccountImportPK,
    RequestAccountRemove,
    RequestAccountHide,
    RequestAccountUnhide,
    RequestAccountRename,
    RequestAccountSelect,
    RequestAddNewSiteWithPermissions,
    RequestAppUnlock,
    RequestBlankCompliance,
    RequestBlankCurrencyDepositsCount,
    RequestBlankDeposit,
    RequestBlankGetDepositNoteString,
    RequestBlankWithdrawalFees,
    RequestBlankHasDepositedFromAddress,
    RequestEnsResolve,
    RequestEnsLookup,
    RequestUDResolve,
    RequestConfirmPermission,
    RequestConfirmTransaction,
    RequestSendToken,
    RequestGetTokens,
    RequestGetToken,
    RequestGetTokenBalance,
    RequestAddCustomToken,
    RequestAddCustomTokens,
    RequestGetUserTokens,
    RequestPopulateTokenData,
    RequestBlankPairDepositsCount,
    RequestBlankWithdraw,
    RequestExternalRequest,
    RequestGetAccountPermissions,
    RequestNetworkChange,
    RequestPasswordVerify,
    RequestRemoveAccountFromSite,
    RequestSeedPhrase,
    RequestSendEther,
    RequestTypes,
    RequestUpdateSitePermissions,
    RequestVerifySeedPhrase,
    RequestWalletCreate,
    RequestWalletImport,
    RequestCheckExchangeAllowance,
    RequestApproveExchange,
    RequestGetExchangeQuote,
    RequestGetExchange,
    RequestExecuteExchange,
    ResponseType,
    SubscriptionMessageTypes,
    TransportRequestMessage,
    RequestSearchToken,
    RequestShowTestNetworks,
    RequestUpdatePopupTab,
    RequestCalculateDepositTransactionGasLimit,
    RequestAddAsNewSendTransaction,
    RequestUpdateSendTransactionGas,
    RequestApproveSendTransaction,
    RequestSendTransactionResult,
    RequestCalculateSendTransactionGasLimit,
    RequestRejectTransaction,
    RequestSetIdleTimeout,
    RequestSetIcon,
    RequestBlankGetInstanceTokenAllowance,
    RequestCalculateApproveTransactionGasLimit,
    RequestDeleteCustomToken,
    RequestAddressBookGetByAddress,
    RequestAddressBookGet,
    RequestAddressBookSet,
    RequestAddressBookDelete,
    RequestAddressBookClear,
    RequestAddressBookGetRecentAddresses,
    RequestCompleteSetup,
    RequestAddNetwork,
    RequestBlankGetLatestDepositDate,
    RequestConfirmDappRequest,
    RequestWalletReset,
    RequestUserSettings,
    RequestCancelTransaction,
    RequestSpeedUpTransaction,
    RequestGetCancelSpeedUpGasPriceTransaction,
    RequestNextNonce,
    RequestUpdateAntiPhishingImage,
    RequestToggleAntiPhishingProtection,
    RequestToggleReleaseNotesSubscription,
    RequestSetNativeCurrency,
    RequestToggleDefaultBrowserWallet,
    RequestConnectHardwareWallet,
    RequestGetHardwareWalletAccounts,
    RequestImportHardwareWalletAccounts,
    RequestGetSubsequentDepositsCount,
    RequestGetAnonimitySet,
    RequestBlankDepositsTreeUpdate,
    RequestSetAccountFilters,
    RequestWalletGetHDPath,
    RequestWalletSetHDPath,
    RequestDepositAllowance,
    RequestRemoveNetwork,
    RequestGetChainData,
    RequestGetRpcChainId,
    RequestSearchChains,
    RequestIsDeviceConnected,
    RequestReconnectDevice,
    RequestRejectDappRequest,
    RequestRemoveHardwareWallet,
    RequestGenerateOnDemandReleaseNotes,
    RequestEditNetwork,
    RequestExecuteBridge,
    RequestGetBridgeQuote,
    RequestApproveBridgeAllowance,
    RequestGetBridgeRoutes,
    RequestEditNetworksOrder,
} from '../utils/types/communication';

import EventEmitter from 'events';
import { BigNumber } from '@ethersproject/bignumber';
import BlankStorageStore from '../infrastructure/stores/BlankStorageStore';
import { Flatten } from '../utils/types/helpers';
import { Messages } from '../utils/types/communication';
import { TransactionMeta } from './transactions/utils/types';
import {
    BlankAppState,
    BlankAppUIState,
} from '../utils/constants/initialState';
import AppStateController from './AppStateController';
import OnboardingController from './OnboardingController';
import BlankProviderController, {
    BlankProviderEvents,
} from './BlankProviderController';
import NetworkController from './NetworkController';
import PermissionsController from './PermissionsController';
import { EnsController } from './EnsController';
import { UDController } from './UDController';
import TransactionController, {
    SEND_GAS_COST,
    TransactionGasEstimation,
    SpeedUpCancel,
    GasPriceValue,
    FeeMarketEIP1559Values,
} from './transactions/TransactionController';
import { GasPriceData } from './GasPricesController';
import { PreferencesController, ReleaseNote } from './PreferencesController';
import { ExchangeRatesController } from './ExchangeRatesController';
import {
    AccountInfo,
    AccountTrackerController,
    AccountType,
    DeviceAccountInfo,
} from './AccountTrackerController';
import { BlankDepositController } from './blank-deposit/BlankDepositController';

import { GasPricesController } from './GasPricesController';
import {
    TokenController,
    TokenControllerProps,
} from './erc-20/TokenController';
import SwapController, { SwapParameters, SwapQuote } from './SwapController';
import { IToken, ITokens, Token } from './erc-20/Token';
import { ImportStrategy, getAccountJson } from '../utils/account';
import { ActivityListController } from './ActivityListController';
import {
    TransferTransaction,
    TransferTransactionPopulatedTransactionParams,
} from './erc-20/transactions/TransferTransaction';
import { TokenOperationsController } from './erc-20/transactions/Transaction';
import {
    ProviderEvents,
    ProviderSetupData,
} from '@block-wallet/provider/types';
import { ApproveTransaction } from './erc-20/transactions/ApproveTransaction';
import {
    AddressBookController,
    AddressBookEntry,
    NetworkAddressBook,
} from './AddressBookController';
import { Devices } from '../utils/types/hardware';
import KeyringControllerDerivated from './KeyringControllerDerivated';

import { showSetUpCompleteNotification } from '../utils/notifications';
import { extensionInstances } from '../infrastructure/connection';
import {
    focusWindow,
    openExtensionInBrowser,
    switchToTab,
    closeTab,
    getVersion,
    getCurrentWindowId,
} from '../utils/window';
import log from 'loglevel';
import BlockUpdatesController from './block-updates/BlockUpdatesController';
import { TornadoEventsService } from './blank-deposit/tornado/TornadoEventsService';

import tornadoConfig from './blank-deposit/tornado/config/config';
import ComposedStore from '../infrastructure/stores/ComposedStore';
import BlockFetchController from './block-updates/BlockFetchController';
import { generatePhishingPreventionBase64 } from '../utils/phishingPrevention';
import {
    Currency,
    getCurrencies,
    isCurrencyCodeValid,
} from '../utils/currency';
import { AvailableNetworks } from './blank-deposit/types';

import { toError } from '../utils/toError';

import { getCustomRpcChainId } from '../utils/ethereumChain';
import { getChainListItem, searchChainsByTerm } from '../utils/chainlist';
import { ChainListItem } from '@block-wallet/chains-assets';
import { Network } from '../utils/constants/networks';

import { generateOnDemandReleaseNotes } from '../utils/userPreferences';
import { TransactionWatcherController } from './TransactionWatcherController';
import { isNativeTokenAddress } from '../utils/token';
import BridgeController, {
    GetBridgeAvailableRoutesResponse,
    GetBridgeQuoteNotFoundResponse,
    GetBridgeQuoteResponse,
} from './BridgeController';
import { IChain } from '../utils/types/chain';
import { BridgeImplementation } from '../utils/bridgeApi';
import TokenAllowanceController from './erc-20/transactions/TokenAllowanceController';
<<<<<<< HEAD
import { isValidAddress } from 'ethereumjs-util';
=======
import { isOnboardingTabUrl } from '../utils/window';
import RemoteConfigsController, {
    RemoteConfigsControllerState,
} from './RemoteConfigsController';
>>>>>>> 6c9a4bc5

export interface BlankControllerProps {
    initState: BlankAppState;
    blankStateStore: BlankStorageStore;
    devTools?: any;
    encryptor?: any;
}

export enum BlankControllerEvents {
    EXTERNAL_REQUESTS_AMOUNT_CHANGE = 'EXTERNAL_REQUESTS_AMOUNT_CHANGE',
}

export default class BlankController extends EventEmitter {
    // Controllers
    private readonly appStateController: AppStateController;
    private readonly onboardingController: OnboardingController;
    private readonly networkController: NetworkController;
    private readonly ensController: EnsController;
    private readonly udController: UDController;
    private readonly keyringController: KeyringControllerDerivated;
    private readonly accountTrackerController: AccountTrackerController;
    private readonly preferencesController: PreferencesController;
    private readonly transactionController: TransactionController;
    private readonly tornadoEventsService: TornadoEventsService;
    private readonly blankDepositController: BlankDepositController;
    private readonly exchangeRatesController: ExchangeRatesController;
    private readonly gasPricesController: GasPricesController;
    private readonly blankStateStore: BlankStorageStore;
    private readonly tokenOperationsController: TokenOperationsController;
    private readonly tokenController: TokenController;
    private readonly swapController: SwapController;
    private readonly bridgeController: BridgeController;
    private readonly blankProviderController: BlankProviderController;
    private readonly activityListController: ActivityListController;
    private readonly permissionsController: PermissionsController;
    private readonly addressBookController: AddressBookController;
    private readonly blockFetchController: BlockFetchController;
    private readonly blockUpdatesController: BlockUpdatesController;
    private readonly transactionWatcherController: TransactionWatcherController;
    private readonly tokenAllowanceController: TokenAllowanceController;
    private readonly remoteConfigsController: RemoteConfigsController;

    // Stores
    private readonly store: ComposedStore<BlankAppState>;
    private readonly UIStore: ComposedStore<BlankAppUIState>;

    private readonly _devTools: any;

    private subscriptions: Record<string, chrome.runtime.Port>;
    private isSetupComplete: boolean;

    constructor(props: BlankControllerProps) {
        super();

        const initState = props.initState;

        this.subscriptions = {};

        this.isSetupComplete = false;

        this._devTools = props.devTools;

        this.blankStateStore = props.blankStateStore;

        // Controllers Initialization
        this.preferencesController = new PreferencesController({
            initState: initState.PreferencesController,
        });

        this.networkController = new NetworkController(
            initState.NetworkController
        );

        this.remoteConfigsController = new RemoteConfigsController(
            initState.RemoteConfigsController
        );

        this.blockFetchController = new BlockFetchController(
            this.networkController,
            initState.BlockFetchController
        );

        this.blockUpdatesController = new BlockUpdatesController(
            this.networkController,
            this.blockFetchController,
            initState.BlockUpdatesController
        );

        this.keyringController = new KeyringControllerDerivated({
            initState: initState.KeyringController,
            encryptor: props.encryptor || undefined,
        });

        this.ensController = new EnsController({
            networkController: this.networkController,
        });

        this.udController = new UDController({
            networkController: this.networkController,
        });

        this.permissionsController = new PermissionsController(
            initState.PermissionsController,
            this.preferencesController
        );

        this.gasPricesController = new GasPricesController(
            this.networkController,
            this.blockUpdatesController,
            initState.GasPricesController
        );

        this.tokenOperationsController = new TokenOperationsController({
            networkController: this.networkController,
        });

        this.tokenController = new TokenController(initState.TokenController, {
            tokenOperationsController: this.tokenOperationsController,
            preferencesController: this.preferencesController,
            networkController: this.networkController,
        } as TokenControllerProps);

        this.onboardingController = new OnboardingController(
            initState.OnboardingController,
            this.keyringController
        );

        this.exchangeRatesController = new ExchangeRatesController(
            initState.ExchangeRatesController,
            this.preferencesController,
            this.networkController,
            this.blockUpdatesController,
            () => {
                return this.accountTrackerController.getAccountTokens(
                    this.preferencesController.getSelectedAddress()
                );
            }
        );

        this.transactionController = new TransactionController(
            this.networkController,
            this.preferencesController,
            this.permissionsController,
            this.gasPricesController,
            this.tokenController,
            this.blockUpdatesController,
            initState.TransactionController,
            this.keyringController.signTransaction.bind(this.keyringController)
        );

        this.tornadoEventsService = new TornadoEventsService({
            ...tornadoConfig.tornadoEventsService,
            blockUpdatesController: this.blockUpdatesController,
        });

        this.blankDepositController = new BlankDepositController({
            networkController: this.networkController,
            preferencesController: this.preferencesController,
            transactionController: this.transactionController,
            tokenOperationsController: this.tokenOperationsController,
            tokenController: this.tokenController,
            gasPricesController: this.gasPricesController,
            tornadoEventsService: this.tornadoEventsService,
            initialState: initState.BlankDepositController,
        });

        this.appStateController = new AppStateController(
            initState.AppStateController,
            this.keyringController,
            this.blankDepositController,
            this.transactionController
        );

        this.transactionWatcherController = new TransactionWatcherController(
            this.networkController,
            this.preferencesController,
            this.blockUpdatesController,
            this.tokenController,
            this.transactionController,
            initState.TransactionWatcherControllerState
        );

        this.accountTrackerController = new AccountTrackerController(
            this.keyringController,
            this.networkController,
            this.tokenController,
            this.tokenOperationsController,
            this.preferencesController,
            this.blockUpdatesController,
            this.transactionWatcherController,
            initState.AccountTrackerController
        );

        this.blankProviderController = new BlankProviderController(
            this.networkController,
            this.transactionController,
            this.permissionsController,
            this.appStateController,
            this.keyringController,
            this.tokenController,
            this.blockUpdatesController
        );

        this.tokenAllowanceController = new TokenAllowanceController(
            this.networkController,
            this.preferencesController,
            this.tokenOperationsController,
            this.transactionController
        );

        this.swapController = new SwapController(
            this.networkController,
            this.transactionController,
            this.tokenController,
            this.tokenAllowanceController
        );

        this.bridgeController = new BridgeController(
            this.networkController,
            this.transactionController,
            this.tokenController,
            this.tokenAllowanceController,
            this.accountTrackerController,
            initState.BridgeController
        );

        this.activityListController = new ActivityListController(
            this.transactionController,
            this.blankDepositController,
            this.preferencesController,
            this.networkController,
            this.transactionWatcherController,
            this.bridgeController
        );

        this.addressBookController = new AddressBookController({
            initialState: initState.AddressBookController,
            networkController: this.networkController,
            activityListController: this.activityListController,
            preferencesController: this.preferencesController,
        });

        this.store = new ComposedStore<BlankAppState>({
            NetworkController: this.networkController.store,
            AppStateController: this.appStateController.store,
            OnboardingController: this.onboardingController.store,
            KeyringController: this.keyringController.store,
            AccountTrackerController: this.accountTrackerController.store,
            PreferencesController: this.preferencesController.store,
            TransactionController: this.transactionController.store,
            ExchangeRatesController: this.exchangeRatesController.store,
            GasPricesController: this.gasPricesController.store,
            BlankDepositController: this.blankDepositController.store,
            TokenController: this.tokenController.store,
            PermissionsController: this.permissionsController.store,
            AddressBookController: this.addressBookController.store,
            BlockUpdatesController: this.blockUpdatesController.store,
            BlockFetchController: this.blockFetchController.store,
            RemoteConfigsController: this.remoteConfigsController.store,
            TransactionWatcherControllerState:
                this.transactionWatcherController.store,
            BridgeController: this.bridgeController.store,
        });

        this.UIStore = new ComposedStore<BlankAppUIState>({
            NetworkController: this.networkController.store,
            AppStateController: this.appStateController.UIStore,
            OnboardingController: this.onboardingController.store,
            KeyringController: this.keyringController.memStore,
            AccountTrackerController: this.accountTrackerController.store,
            PreferencesController: this.preferencesController.store,
            TransactionController: this.transactionController.UIStore,
            ExchangeRatesController: this.exchangeRatesController.store,
            GasPricesController: this.gasPricesController.store,
            BlankDepositController: this.blankDepositController.UIStore,
            TokenController: this.tokenController.store,
            ActivityListController: this.activityListController.store,
            PermissionsController: this.permissionsController.store,
            AddressBookController: this.addressBookController.store,
            BlankProviderController: this.blankProviderController.store,
            BlockUpdatesController: this.blockUpdatesController.store,
            SwapController: this.swapController.UIStore,
            BridgeController: this.bridgeController.UIStore,
        });

        // Check controllers on app lock/unlock
        this.appStateController.UIStore.subscribe(() => {
            this.manageControllers();
        });

        // Trigger method to manage external requests amount on update of relevent stores
        this.blankProviderController.store.subscribe(() => {
            this.handleExternalRequestAmountChange();
        });

        this.transactionController.store.subscribe(() => {
            this.handleExternalRequestAmountChange();
        });

        this.permissionsController.store.subscribe(() => {
            this.handleExternalRequestAmountChange();
        });

        // Set storage save on state update
        this.store.subscribe(this.storeState);

        // Set devtools callback on state update
        this.store.subscribe(this.devToolSubscription);
    }

    /**
     * Locally persists the state
     */
    private storeState = (state: Record<string, unknown>) => {
        const blankState = state as BlankAppState;
        this.blankStateStore.set('blankState', blankState);
    };

    /**
     * Manages controllers updates
     */
    private manageControllers() {
        // Get active subscriptions
        const activeSubscriptions = Object.keys(this.subscriptions).length;

        // Check if app is unlocked
        const isAppUnlocked =
            this.appStateController.UIStore.getState().isAppUnlocked;

        // Start/stop controllers
        if (activeSubscriptions > 0 && isAppUnlocked) {
            this.blankDepositController.initialize();
        }

        this.blockUpdatesController.setActiveSubscriptions(
            isAppUnlocked,
            activeSubscriptions
        );
    }

    /**
     * Subscription to state updates to send to dev tools
     */
    private devToolSubscription = (
        state: BlankAppState,
        _?: BlankAppState,
        action?: string
    ) => {
        if (action && typeof this._devTools !== 'undefined') {
            this._devTools.send(`@@BlankAppState/${action}`, state);
        }
    };

    // Emit event on dapp request change, to update extension label
    private handleExternalRequestAmountChange() {
        const dappRequestsAmount = Object.keys(
            this.blankProviderController.store.getState().dappRequests
        ).length;

        const unapprovedTransactionsAmount = Object.keys(
            this.transactionController.UIStore.getState().unapprovedTransactions
        ).length;

        const permissionRequests = Object.keys(
            this.permissionsController.store.getState().permissionRequests
        ).length;

        const totalExternalRequestsAmount =
            dappRequestsAmount +
            unapprovedTransactionsAmount +
            permissionRequests;

        this.emit(
            BlankControllerEvents.EXTERNAL_REQUESTS_AMOUNT_CHANGE,
            totalExternalRequestsAmount
        );
    }

    /**
     * Create subscription method
     */
    private createSubscription<TMessageType extends MessageTypes>(
        id: string,
        port: chrome.runtime.Port
    ): (data: SubscriptionMessageTypes[TMessageType]) => void {
        this.subscriptions[id] = port;

        // Check controllers
        this.manageControllers();

        return (subscription: unknown): void => {
            if (this.subscriptions[id]) {
                port.postMessage({ id, subscription });
            }
        };
    }

    /**
     * Unsubscribe method
     *
     * @param id subscription id
     */
    private unsubscribe(id: string): void {
        if (this.subscriptions[id]) {
            log.debug(`Unsubscribing from ${id}`);

            delete this.subscriptions[id];

            // Check controllers
            this.manageControllers();
        } else {
            log.warn(`Unable to unsubscribe from ${id}`);
        }
    }

    /**
     * Generic message handler
     *
     */
    public handler<TMessageType extends MessageTypes>(
        { id, message, request }: TransportRequestMessage<TMessageType>,
        port: chrome.runtime.Port,
        portId: string
    ): void {
        let isPortConnected = true;
        const from = port.name;
        const source = `${from}: ${id}: ${message}`;

        port.onDisconnect.addListener(() => {
            const error = chrome.runtime.lastError;
            isPortConnected = false;
            if (error) {
                log.error(error);
            }
        });

        log.trace('[in]', source);

        const promise = this.handle(id, message, request, port, portId);

        promise
            .then((response): void => {
                log.trace('[out]', source);

                if (!isPortConnected) {
                    throw new Error('Port has been disconnected');
                }

                port.postMessage({ id, response });
            })
            .catch((error: unknown): void => {
                // Always pass an error object to the client
                const safeError = toError(error);

                log.error('[err]', source, safeError.message);

                // only send message back to port if it's still connected
                if (isPortConnected) {
                    port.postMessage({
                        error: JSON.stringify(
                            safeError,
                            Object.getOwnPropertyNames(safeError)
                        ),
                        id,
                    });
                }
            });
    }

    /**
     * Request promise handler
     *
     * @param id request ID
     * @param type message Type
     * @param request request type
     * @param port connection port
     */
    private async handle(
        id: string,
        type: MessageTypes,
        request: RequestTypes[MessageTypes],
        port: chrome.runtime.Port,
        portId: string
    ): Promise<ResponseType<MessageTypes>> {
        switch (type) {
            case Messages.ACCOUNT.CREATE:
                return this.accountCreate(request as RequestAccountCreate);
            case Messages.ACCOUNT.EXPORT_JSON:
                return this.accountExportJson(
                    request as RequestAccountExportJson
                );
            case Messages.ACCOUNT.EXPORT_PRIVATE_KEY:
                return this.accountExportPrivateKey(
                    request as RequestAccountExportPK
                );
            case Messages.ACCOUNT.IMPORT_JSON:
                return this.accountImportJson(
                    request as RequestAccountImportJson
                );
            case Messages.ACCOUNT.IMPORT_PRIVATE_KEY:
                return this.accountImportPrivateKey(
                    request as RequestAccountImportPK
                );
            case Messages.ACCOUNT.REMOVE:
                return this.accountRemove(request as RequestAccountRemove);
            case Messages.ACCOUNT.HIDE:
                return this.accountHide(request as RequestAccountHide);
            case Messages.ACCOUNT.UNHIDE:
                return this.accountUnhide(request as RequestAccountUnhide);
            case Messages.ACCOUNT.RENAME:
                return this.accountRename(request as RequestAccountRename);
            case Messages.ACCOUNT.SELECT:
                return this.accountSelect(request as RequestAccountSelect);
            case Messages.ACCOUNT.GET_BALANCE:
                return this.getAccountBalance(request as string);
            case Messages.ACCOUNT.GET_NATIVE_TOKEN_BALANCE:
                return this.getAccountNativeTokenBalanceForChain(
                    request as number
                );
            case Messages.APP.GET_IDLE_TIMEOUT:
                return this.getIdleTimeout();
            case Messages.APP.SET_IDLE_TIMEOUT:
                return this.setIdleTimeout(request as RequestSetIdleTimeout);
            case Messages.APP.SET_LAST_USER_ACTIVE_TIME:
                return this.setLastUserActiveTime();
            case Messages.APP.LOCK:
                return this.lockApp();
            case Messages.APP.UNLOCK:
                return this.unlockApp(request as RequestAppUnlock);
            case Messages.APP.RETURN_TO_ONBOARDING:
                return this.returnToOnboarding();
            case Messages.APP.OPEN_RESET:
                return this.openReset();
            case Messages.APP.UPDATE_POPUP_TAB:
                return this.updatePopupTab(request as RequestUpdatePopupTab);
            case Messages.APP.REJECT_UNCONFIRMED_REQUESTS:
                return this.rejectUnconfirmedRequests();
            case Messages.BLANK.DEPOSIT:
                return this.blankDeposit(request as RequestBlankDeposit);
            case Messages.BLANK.DEPOSIT_ALLOWANCE:
                return this.blankDepositAllowance(
                    request as RequestDepositAllowance
                );
            case Messages.BLANK.CALCULATE_DEPOSIT_TRANSACTION_GAS_LIMIT:
                return this.calculateDepositTransactionGasLimit(
                    request as RequestCalculateDepositTransactionGasLimit
                );
            case Messages.BLANK.WITHDRAW:
                return this.blankWithdraw(request as RequestBlankWithdraw);
            case Messages.BLANK.COMPLIANCE:
                return this.getComplianceInformation(
                    request as RequestBlankCompliance
                );
            case Messages.BLANK.PAIR_DEPOSITS_COUNT:
                return this.getPairDepositsCount(
                    request as RequestBlankPairDepositsCount
                );
            case Messages.BLANK.CURRENCY_DEPOSITS_COUNT:
                return this.getCurrencyDepositsCount(
                    request as RequestBlankCurrencyDepositsCount
                );
            case Messages.BLANK.GET_UNSPENT_DEPOSITS:
                return this.getUnspentDeposits();
            case Messages.BLANK.GET_DEPOSIT_NOTE_STRING:
                return this.getDepositNoteString(
                    request as RequestBlankGetDepositNoteString
                );
            case Messages.BLANK.UPDATE_SPENT_NOTES:
                return this.updateNotesSpentState();
            case Messages.BLANK.UPDATE_DEPOSITS_TREE:
                return this.updateDepositsTree(
                    request as RequestBlankDepositsTreeUpdate
                );
            case Messages.BLANK.GET_INSTANCE_ALLOWANCE:
                return this.getTornadoInstanceAllowance(
                    request as RequestBlankGetInstanceTokenAllowance
                );
            case Messages.BLANK.GET_WITHDRAWAL_FEES:
                return this.getWithdrawalFees(
                    request as RequestBlankWithdrawalFees
                );
            case Messages.BLANK.HAS_DEPOSITED_FROM_ADDRESS:
                return this.hasDepositedFromAddress(
                    request as RequestBlankHasDepositedFromAddress
                );
            case Messages.BLANK.FORCE_DEPOSITS_IMPORT:
                return this.forceDepositsImport();
            case Messages.BLANK.GET_LATEST_DEPOSIT_DATE:
                return this.getLatestDepositDate(
                    request as RequestBlankGetLatestDepositDate
                );
            case Messages.BLANK.GET_ANONIMITY_SET:
                return this.getAnonimitySet(request as RequestGetAnonimitySet);
            case Messages.BLANK.GET_SUBSEQUENT_DEPOSITS_COUNT:
                return this.getSubsequentDepositsCount(
                    request as RequestGetSubsequentDepositsCount
                );
            case Messages.DAPP.CONFIRM_REQUEST:
                return this.confirmDappRequest(
                    request as RequestConfirmDappRequest
                );
            case Messages.DAPP.ATTEMPT_REJECT_REQUEST:
                return this.attemptRejectDappRequest(
                    request as RequestConfirmDappRequest
                );
            case Messages.EXCHANGE.CHECK_ALLOWANCE:
                return this.checkExchangeAllowance(
                    request as RequestCheckExchangeAllowance
                );
            case Messages.EXCHANGE.APPROVE:
                return this.approveExchange(request as RequestApproveExchange);
            case Messages.EXCHANGE.GET_QUOTE:
                return this.getExchangeQuote(
                    request as RequestGetExchangeQuote
                );
            case Messages.EXCHANGE.GET_EXCHANGE:
                return this.getExchangeParameters(
                    request as RequestGetExchange
                );
            case Messages.EXCHANGE.EXECUTE:
                return this.executeExchange(request as RequestExecuteExchange);
            case Messages.BRIDGE.GET_BRIDGE_TOKENS:
                return this.getBridgeTokens();
            case Messages.BRIDGE.GET_BRIDGE_AVAILABLE_CHAINS:
                return this.getBridgeAvailableChains();
            case Messages.BRIDGE.APPROVE_BRIDGE_ALLOWANCE:
                return this.approveBridgeAllowance(
                    request as RequestApproveBridgeAllowance
                );
            case Messages.BRIDGE.GET_BRIDGE_ROUTES:
                return this.getBridgeRoutes(request as RequestGetBridgeRoutes);
            case Messages.BRIDGE.GET_BRIDGE_QUOTE:
                return this.getBridgeQuote(request as RequestGetBridgeQuote);
            case Messages.BRIDGE.EXECUTE_BRIDGE:
                return this.executeBridge(request as RequestExecuteBridge);
            case Messages.EXTERNAL.REQUEST:
                return this.externalRequestHandle(
                    request as RequestExternalRequest,
                    portId
                );
            case Messages.EXTERNAL.SETUP_PROVIDER:
                return this.setupProvider(portId);
            case Messages.EXTERNAL.SET_ICON:
                return this.setProviderIcon(request as RequestSetIcon, portId);
            case Messages.EXTERNAL.GET_PROVIDER_CONFIG:
                return this.getProviderRemoteConfig();
            case Messages.NETWORK.CHANGE:
                return this.networkChange(request as RequestNetworkChange);
            case Messages.NETWORK.SET_SHOW_TEST_NETWORKS:
                return this.setShowTestNetworks(
                    request as RequestShowTestNetworks
                );
            case Messages.NETWORK.ADD_NETWORK:
                return this.addNetwork(request as RequestAddNetwork);
            case Messages.NETWORK.EDIT_NETWORK:
                return this.editNetwork(request as RequestEditNetwork);
            case Messages.NETWORK.EDIT_NETWORKS_ORDER:
                return this.editNetworksOrder(
                    request as RequestEditNetworksOrder
                );
            case Messages.NETWORK.REMOVE_NETWORK:
                return this.removeNetwork(request as RequestRemoveNetwork);
            case Messages.NETWORK.GET_SPECIFIC_CHAIN_DETAILS:
                return this.getChainData(request as RequestGetChainData);
            case Messages.NETWORK.GET_RPC_CHAIN_ID:
                return this.getRpcChainId(request as RequestGetRpcChainId);
            case Messages.NETWORK.SEARCH_CHAINS:
                return this.searchChainsByTerm(request as RequestSearchChains);
            case Messages.PASSWORD.VERIFY:
                return this.passwordVerify(request as RequestPasswordVerify);
            // case Messages.PASSWORD.CHANGE:
            //   return this.passwordChange(request as RequestPasswordChange)
            case Messages.PERMISSION.ADD_NEW:
                return this.addNewSiteWithPermissions(
                    request as RequestAddNewSiteWithPermissions
                );
            case Messages.PERMISSION.CONFIRM:
                return this.confirmPermission(
                    request as RequestConfirmPermission
                );
            case Messages.PERMISSION.GET_ACCOUNT_PERMISSIONS:
                return this.getAccountPermissions(
                    request as RequestGetAccountPermissions
                );
            case Messages.PERMISSION.REMOVE_ACCOUNT_FROM_SITE:
                return this.removeAccountFromSite(
                    request as RequestRemoveAccountFromSite
                );
            case Messages.PERMISSION.UPDATE_SITE_PERMISSIONS:
                return this.updateSitePermissions(
                    request as RequestUpdateSitePermissions
                );
            case Messages.STATE.GET_REMOTE_CONFIG:
                return this.getRemoteConifg();
            case Messages.STATE.GET:
                return this.getState();
            case Messages.TRANSACTION.CONFIRM:
                return this.confirmTransaction(
                    request as RequestConfirmTransaction
                );
            case Messages.TRANSACTION.REJECT:
                return this.rejectTransaction(
                    request as RequestRejectTransaction
                );
            case Messages.TRANSACTION.REJECT_REPLACEMENT_TRANSACTION:
                return this.rejectReplacementTransaction(
                    request as RequestRejectTransaction
                );
            case Messages.ENS.RESOLVE_NAME:
                return this.ensResolve(request as RequestEnsResolve);
            case Messages.ENS.LOOKUP_ADDRESS:
                return this.ensLookup(request as RequestEnsLookup);
            case Messages.UD.RESOLVE_NAME:
                return this.udResolve(request as RequestUDResolve);
            case Messages.TRANSACTION.GET_LATEST_GAS_PRICE:
                return this.getLatestGasPrice();
            case Messages.TRANSACTION.FETCH_LATEST_GAS_PRICE:
                return this.fetchLatestGasPriceForChain(request as number);
            case Messages.TRANSACTION.SEND_ETHER:
                return this.sendEther(request as RequestSendEther);
            case Messages.TRANSACTION.ADD_NEW_SEND_TRANSACTION:
                return this.addAsNewSendTransaction(
                    request as RequestAddAsNewSendTransaction
                );
            case Messages.TRANSACTION.UPDATE_SEND_TRANSACTION_GAS:
                return this.updateSendTransactionGas(
                    request as RequestUpdateSendTransactionGas
                );
            case Messages.TRANSACTION.APPROVE_SEND_TRANSACTION:
                return this.approveSendTransaction(
                    request as RequestApproveSendTransaction
                );
            case Messages.TRANSACTION.GET_SEND_TRANSACTION_RESULT:
                return this.getSendTransactionResult(
                    request as RequestSendTransactionResult
                );
            case Messages.TRANSACTION.CALCULATE_SEND_TRANSACTION_GAS_LIMIT:
                return this.calculateSendTransactionGasLimit(
                    request as RequestCalculateSendTransactionGasLimit
                );
            case Messages.TRANSACTION.CALCULATE_APPROVE_TRANSACTION_GAS_LIMIT:
                return this.calculateApproveTransactionGasLimit(
                    request as RequestCalculateApproveTransactionGasLimit
                );
            case Messages.TRANSACTION.CANCEL_TRANSACTION:
                return this.cancelTransaction(
                    request as RequestCancelTransaction
                );
            case Messages.TRANSACTION.SPEED_UP_TRANSACTION:
                return this.speedUpTransaction(
                    request as RequestSpeedUpTransaction
                );
            case Messages.TRANSACTION.GET_SPEED_UP_GAS_PRICE:
                return this.getSpeedUpGasPrice(
                    request as RequestSpeedUpTransaction
                );
            case Messages.TRANSACTION.GET_CANCEL_GAS_PRICE:
                return this.getCancelGasPrice(
                    request as RequestSpeedUpTransaction
                );
            case Messages.TRANSACTION.GET_NEXT_NONCE:
                return this.getNextNonce(request as RequestNextNonce);
            case Messages.WALLET.CREATE:
                return this.walletCreate(request as RequestWalletCreate);
            case Messages.WALLET.IMPORT:
                return this.walletImport(request as RequestWalletImport);
            case Messages.WALLET.GENERATE_ON_DEMAND_RELEASE_NOTES:
                return this.generateOnDemandReleaseNotes(
                    request as RequestGenerateOnDemandReleaseNotes
                );
            case Messages.WALLET.RESET:
                return this.walletReset(request as RequestWalletReset);
            case Messages.WALLET.VERIFY_SEED_PHRASE:
                return this.verifySP(request as RequestVerifySeedPhrase);
            case Messages.WALLET.SETUP_COMPLETE:
                return this.completeSetup(request as RequestCompleteSetup);
            case Messages.WALLET.REQUEST_SEED_PHRASE:
                return this.getSeedPhrase(request as RequestSeedPhrase);
            case Messages.STATE.SUBSCRIBE:
                return this.stateSubscribe(id, port);
            case Messages.TOKEN.GET_BALANCE:
                return this.getTokenBalance(request as RequestGetTokenBalance);
            case Messages.TOKEN.GET_TOKENS:
                return this.getTokens(request as RequestGetTokens);
            case Messages.TOKEN.GET_USER_TOKENS:
                return this.getUserTokens(request as RequestGetUserTokens);
            case Messages.TOKEN.GET_TOKEN:
                return this.getToken(request as RequestGetToken);
            case Messages.TOKEN.ADD_CUSTOM_TOKEN:
                return this.addCustomToken(request as RequestAddCustomToken);
            case Messages.TOKEN.DELETE_CUSTOM_TOKEN:
                return this.deleteCustomToken(
                    request as RequestDeleteCustomToken
                );
            case Messages.TOKEN.ADD_CUSTOM_TOKENS:
                return this.addCustomTokens(request as RequestAddCustomTokens);
            case Messages.TOKEN.SEND_TOKEN:
                return this.sendToken(request as RequestSendToken);
            case Messages.TOKEN.POPULATE_TOKEN_DATA:
                return this.populateTokenData(
                    request as RequestPopulateTokenData
                );
            case Messages.TOKEN.SEARCH_TOKEN:
                return this.searchTokenInAssetsList(
                    request as RequestSearchToken
                );
            case Messages.EXTERNAL.EVENT_SUBSCRIPTION:
                return this.blankProviderEventSubscribe(id, port, portId);
            case Messages.ADDRESS_BOOK.CLEAR:
                return this.addressBookClear(
                    request as RequestAddressBookClear
                );
            case Messages.ADDRESS_BOOK.DELETE:
                return this.addressBookDelete(
                    request as RequestAddressBookDelete
                );
            case Messages.ADDRESS_BOOK.SET:
                return this.addressBookSet(request as RequestAddressBookSet);
            case Messages.ADDRESS_BOOK.GET:
                return this.addressBookGet(request as RequestAddressBookGet);
            case Messages.ADDRESS_BOOK.GET_BY_ADDRESS:
                return this.addressBookByAddress(
                    request as RequestAddressBookGetByAddress
                );
            case Messages.ADDRESS_BOOK.GET_RECENT_ADDRESSES:
                return this.addressBookGetRecentAddresses(
                    request as RequestAddressBookGetRecentAddresses
                );
            case Messages.APP.SET_USER_SETTINGS:
                return this.setUserSettings(request as RequestUserSettings);
            case Messages.WALLET.DISMISS_WELCOME_MESSAGE:
                return this.dismissWelcomeMessage();
            case Messages.WALLET.DISMISS_DEFAULT_WALLET_PREFERENCES:
                return this.dismissDefaultWalletPreferences();
            case Messages.WALLET.DISMISS_RELEASE_NOTES:
                return this.dismissReleaseNotes();
            case Messages.WALLET.TOGGLE_RELEASE_NOTES_SUBSCRIPTION:
                return this.toggleReleaseNotesSubscription(
                    request as RequestToggleReleaseNotesSubscription
                );
            case Messages.WALLET.TOGGLE_DEFAULT_BROWSER_WALLET:
                return this.toggleDefaultBrowserWallet(
                    request as RequestToggleDefaultBrowserWallet
                );
            case Messages.WALLET.GENERATE_ANTI_PHISHING_IMAGE:
                return generatePhishingPreventionBase64();
            case Messages.WALLET.UPDATE_ANTI_PHISHING_IMAGE:
                return this.updateAntiPhishingImage(
                    request as RequestUpdateAntiPhishingImage
                );
            case Messages.WALLET.TOGGLE_ANTI_PHISHING_PROTECTION:
                return this.toggleAntiPhishingProtection(
                    request as RequestToggleAntiPhishingProtection
                );
            case Messages.WALLET.SET_NATIVE_CURRENCY:
                return this.setNativeCurrency(
                    request as RequestSetNativeCurrency
                );
            case Messages.WALLET.GET_VALID_CURRENCIES:
                return this.getAllCurrencies();
            case Messages.WALLET.HARDWARE_CONNECT:
                return this.connectHardwareWallet(
                    request as RequestConnectHardwareWallet
                );
            case Messages.WALLET.HARDWARE_REMOVE:
                return this.removeHardwareWallet(
                    request as RequestRemoveHardwareWallet
                );
            case Messages.APP.OPEN_HW_CONNECT:
                return this.openHardwareConnect();
            case Messages.APP.OPEN_HW_REMOVE:
                return this.openHardwareRemove();
            case Messages.APP.OPEN_HW_RECONNECT:
                return this.openHardwareReconnect(
                    request as RequestReconnectDevice
                );
            case Messages.WALLET.HARDWARE_GET_ACCOUNTS:
                return this.getHardwareWalletAccounts(
                    request as RequestGetHardwareWalletAccounts
                );
            case Messages.WALLET.HARDWARE_IMPORT_ACCOUNTS:
                return this.importHardwareWalletAccounts(
                    request as RequestImportHardwareWalletAccounts
                );
            case Messages.WALLET.HARDWARE_GET_HD_PATH:
                return this.getHardwareWalletHDPath(
                    request as RequestWalletGetHDPath
                );
            case Messages.WALLET.HARDWARE_SET_HD_PATH:
                return this.setHardwareWalletHDPath(
                    request as RequestWalletSetHDPath
                );
            case Messages.WALLET.HARDWARE_IS_LINKED:
                return this.isAccountDeviceLinked(
                    request as RequestIsDeviceConnected
                );
            case Messages.FILTERS.SET_ACCOUNT_FILTERS:
                return this.setAccountFilters(
                    request as RequestSetAccountFilters
                );
            case Messages.BROWSER.GET_WINDOW_ID:
                return getCurrentWindowId();
            default:
                throw new Error(`Unable to handle message of type ${type}`);
        }
    }

    /**
     * getHardwareWalletHDPath
     *
     * @param device The device to get the HD path for
     * @returns The HD path for the device
     */
    public async getHardwareWalletHDPath({
        device,
    }: RequestWalletGetHDPath): Promise<string> {
        return this.keyringController.getHDPathForDevice(device);
    }

    /**
     * setHardwareWalletHDPath
     *
     * It sets the HD path for the specified device
     *
     * @param device The device to set the HD path for
     * @param path The HD path to set for the device
     */
    public async setHardwareWalletHDPath({
        device,
        path,
    }: RequestWalletSetHDPath): Promise<void> {
        return this.keyringController.setHDPath(device, path);
    }

    /**
     * getAccountBalance
     *
     * It gets the specified account balance.
     *
     * @param account The account address
     * @returns The account balance.
     */
    public async getAccountBalance(account: string): Promise<BigNumber> {
        return this.networkController.getProvider().getBalance(account);
    }

    /**
     * getAccountNativeTokenBalanceForChain
     *
     * It gets the native token balance from the selected account in the specified network.
     *
     * @param chainId the chain id
     * @returns The native token balance.
     */
    public async getAccountNativeTokenBalanceForChain(
        chainId: number
    ): Promise<BigNumber | undefined> {
        return this.accountTrackerController.getAccountNativeTokenBalanceForChain(
            chainId
        );
    }
    /**
     * It triggers the deposits tree update for the current network
     * (used to update the deposits tree and calculate the subsequent deposits accurately)
     */
    public async updateDepositsTree({
        pair,
    }: RequestBlankDepositsTreeUpdate): Promise<void> {
        return this.blankDepositController.updateDepositsTree(pair);
    }

    /**
     * It gets the subsequent deposits from the user's most recent for a given pair.
     * @param pair The pair to get subsequent deposits for.
     *
     * @returns If successful, it returns the subsequent deposits.
     */
    public async getSubsequentDepositsCount({
        pair,
    }: RequestGetSubsequentDepositsCount): Promise<number | undefined> {
        return this.blankDepositController.getPairSubsequentDepositsCount(pair);
    }

    /**
     * It gets the pair's pool anonimity set.
     *
     * @param pair The pair to get the anonimity set for.
     * @returns If successful, it returns the anonimity set.
     */
    public async getAnonimitySet({
        pair,
    }: RequestGetAnonimitySet): Promise<number> {
        return this.blankDepositController.getPairAnonimitySet(pair);
    }

    /**
     * It returns the date of the latest deposit made
     * for the specified currency/amount pair
     *
     * @param pair The currency amount pair to look for
     */
    public async getLatestDepositDate({
        pair,
    }: RequestBlankGetLatestDepositDate): Promise<Date> {
        return this.blankDepositController.getLatestDepositDate(pair);
    }

    /**
     * Adds a new account to the default (first) HD seed phrase Keyring.
     *
     */
    private async accountCreate({
        name,
    }: RequestAccountCreate): Promise<AccountInfo> {
        return this.accountTrackerController.createAccount(name);
    }

    /**
     * Returns account json data to export
     * Encrypted with password
     *
     * @param address account address
     * @param password Encrypting password
     * @returns Exported account info in JSON format
     */
    private async accountExportJson({
        address,
        password,
        encryptPassword,
    }: RequestAccountExportJson): Promise<string> {
        try {
            await this.keyringController.verifyPassword(password);
            const privateKey = await this.keyringController.exportAccount(
                address
            );
            return getAccountJson(privateKey, encryptPassword);
        } catch (error) {
            log.warn(error);
            throw new Error('Error exporting account');
        }
    }

    /**
     * Returns account json data to export
     * Encrypted with password
     *
     * @param address account address
     * @param password Encrypting password
     * @returns Exported account info in JSON format
     */
    private async accountExportPrivateKey({
        address,
        password,
    }: RequestAccountExportPK): Promise<string> {
        try {
            await this.keyringController.verifyPassword(password);
            return await this.keyringController.exportAccount(address);
        } catch (error) {
            log.warn(error);
            throw new Error('Error exporting account');
        }
    }

    /**
     * Imports an account using a json file
     *
     * @param importArgs Import data
     * @param name Imported account name
     * @returns Imported account info
     */
    private async accountImportJson({
        importArgs,
        name,
    }: RequestAccountImportJson): Promise<AccountInfo> {
        return this.accountTrackerController.importAccount(
            ImportStrategy.JSON_FILE,
            importArgs,
            name
        );
    }

    /**
     * Imports an account using the private key
     *
     * @param importArgs Import data
     * @param name Imported account name
     * @returns Imported account info
     */
    private async accountImportPrivateKey({
        importArgs,
        name,
    }: RequestAccountImportPK): Promise<AccountInfo> {
        return this.accountTrackerController.importAccount(
            ImportStrategy.PRIVATE_KEY,
            importArgs,
            name
        );
    }

    /**
     * Removes an external account from state / storage.
     *
     * @param address address to be deleted - hex
     */
    private async accountRemove({
        address,
    }: RequestAccountRemove): Promise<boolean> {
        await this.accountTrackerController.removeAccount(address);
        this.transactionController.wipeTransactionsByAddress(address);
        this.permissionsController.removeAllPermissionsOfAccount(address);
        await this.keyringController.removeAccount(address);
        this.transactionWatcherController.removeTransactionsByAddress(address);

        return true;
    }

    /**
     * Hides an HD-generated account
     *
     * @param address address to be hidden - hex
     */
    private async accountHide({
        address,
    }: RequestAccountRemove): Promise<boolean> {
        await this.accountTrackerController.hideAccount(address);
        this.permissionsController.removeAllPermissionsOfAccount(address);

        return true;
    }

    /**
     * Unhides an HD-generated account
     *
     * @param address address to be hidden - hex
     */
    private async accountUnhide({
        address,
    }: RequestAccountRemove): Promise<boolean> {
        await this.accountTrackerController.unhideAccount(address);
        this.permissionsController.removeAllPermissionsOfAccount(address);

        return true;
    }

    /**
     * Renames selected account
     *
     * @param address account address
     * @param name new name
     */
    private async accountRename({
        address,
        name,
    }: RequestAccountRename): Promise<boolean> {
        this.accountTrackerController.renameAccount(address, name);
        return true;
    }

    /**
     * Updates selected account
     *
     * @param address address to be selected
     */
    private async accountSelect({
        address,
    }: RequestAccountSelect): Promise<boolean> {
        this.preferencesController.setSelectedAddress(address);
        return true;
    }

    /**
     * Returns the time in minutes for the extension auto block
     *
     */
    private async getIdleTimeout(): Promise<number> {
        return this.appStateController.getIdleTimeout();
    }

    /**
     * Set a custom time in minutes for the extension auto block
     *
     * @param idleTimeout the new timeout in minutes, should be greater than zero
     */
    private async setIdleTimeout({
        idleTimeout,
    }: RequestSetIdleTimeout): Promise<void> {
        return this.appStateController.setIdleTimeout(idleTimeout);
    }

    /**
     * Update last user active time
     *
     */
    private async setLastUserActiveTime(): Promise<void> {
        return this.appStateController.setLastActiveTime();
    }

    /**
     * Locks the vault and the app
     *
     */
    private async lockApp(): Promise<boolean> {
        await this.appStateController.lock();
        return true;
    }

    /**
     * Unlocks the vault and the app
     *
     * @param password user's password
     */
    private async unlockApp({ password }: RequestAppUnlock): Promise<boolean> {
        try {
            await this.appStateController.unlock(password);
            return true;
        } catch {
            return false;
        }
    }

    /**
     * Creates a new onboarding tab or focuses the current open one
     *
     */
    private returnToOnboarding() {
        let onboardingInstance: string | null = null;

        // Check if there is any open onboarding tab
        for (const instance in extensionInstances) {
            if (
                isOnboardingTabUrl(
                    extensionInstances[instance].port.sender?.url
                )
            ) {
                onboardingInstance = instance;
            }
        }

        if (onboardingInstance) {
            const tab = extensionInstances[onboardingInstance].port.sender?.tab;
            if (tab && tab.id && tab.windowId) {
                // Focus window
                focusWindow(tab.windowId);
                // Switch to tab
                switchToTab(tab.id);
            }
        } else {
            // Open new onboarding tab
            openExtensionInBrowser();
        }
    }

    private closeInstances() {
        // Close every other extension instance tab
        for (const instance in extensionInstances) {
            if (
                instance &&
                isOnboardingTabUrl(
                    extensionInstances[instance].port.sender?.url
                )
            ) {
                const tab = extensionInstances[instance].port.sender?.tab;
                if (tab && tab.id && tab.windowId) {
                    // Focus window
                    focusWindow(tab.windowId);
                    // Close tab
                    closeTab(tab.id);
                }
            }
        }
    }

    private openExtensionTab(route: string) {
        this.closeInstances();
        // Open new onboarding tab
        openExtensionInBrowser(route);
    }

    /**
     * Opens a new reset tab and closes every other extension tab
     *
     */
    private openReset() {
        this.openExtensionTab('reset');
    }

    /**
     * Opens a new connect to hardware wallet tab and closes every other extension tab
     *
     */
    private openHardwareConnect() {
        // Test if could be a window
        this.openExtensionTab('hardware-wallet');
    }

    /**
     * Opens a new remove to hardware wallet tab and closes every other extension tab
     *
     */
    private openHardwareRemove() {
        // Test if could be a window
        this.openExtensionTab('hardware-wallet/remove-device');
    }

    /**
     * Opens a new re-connect to hardware wallet tab and closes every other extension tab
     *
     */
    private async openHardwareReconnect({ address }: RequestReconnectDevice) {
        const vendor = await this.keyringController.getKeyringDeviceFromAccount(
            address
        );
        this.openExtensionTab(`hardware-wallet/${vendor}/reconnect`);
    }

    /**
     * It forces an asynchronous deposits reconstruction
     * The vault must be initialized in order to do so
     */
    private forceDepositsImport() {
        this.blankDepositController.importDeposits();
    }

    /**
     * It returns the withdrawal operation gas cost
     */
    private async getWithdrawalFees({ pair }: RequestBlankWithdrawalFees) {
        return this.blankDepositController.getWithdrawalFees(pair);
    }
    /**
     * It checks for possible spent notes and updates their internal state
     */
    private async updateNotesSpentState() {
        return this.blankDepositController.updateNotesSpentState();
    }

    /**
     * It returns the deposit formatted note
     */
    private async getDepositNoteString(
        request: RequestBlankGetDepositNoteString
    ) {
        return this.blankDepositController.getDepositNoteString(request.id);
    }

    /**
     * It returns the list of unspent deposits ordered by timestamp
     * with their notes string removed
     */
    private async getUnspentDeposits() {
        return this.blankDepositController.getDeposits();
    }

    /**
     * It returns the currency/amount pair unspent deposits count
     */
    private async getCurrencyDepositsCount(
        request: RequestBlankCurrencyDepositsCount
    ) {
        return this.blankDepositController.getCurrencyDepositsCount(
            request.currency
        );
    }

    /**
     * It returns the currency/amount pair unspent deposits count
     */
    private async getPairDepositsCount(request: RequestBlankPairDepositsCount) {
        return this.blankDepositController.getUnspentDepositsCount(
            request.pair
        );
    }

    private async getTornadoInstanceAllowance({
        pair,
    }: RequestBlankGetInstanceTokenAllowance): Promise<BigNumber> {
        return this.blankDepositController.getInstanceTokenAllowance(pair);
    }

    /**
     * Method to confirm a transaction
     *
     * @param id - id of the transaction being confirmed.
     * @param feeData - fee data selected by the user. Will update transaction's data if needed.
     * @param advancedData - advanced data that can be changed by the user to apply to the transaction.
     */
    private async confirmTransaction({
        id,
        feeData,
        advancedData,
    }: RequestConfirmTransaction) {
        const meta = this.transactionController.getTransaction(id);

        if (!meta) {
            throw new Error('The specified transaction was not found');
        }

        // If found, update the transaction fee & advanced data related values
        this.transactionController.updateTransaction({
            ...meta,
            transactionParams: {
                ...meta.transactionParams,
                gasLimit: feeData.gasLimit || meta.transactionParams.gasLimit,
                gasPrice: feeData.gasPrice || meta.transactionParams.gasPrice,
                maxPriorityFeePerGas:
                    feeData.maxPriorityFeePerGas ||
                    meta.transactionParams.maxPriorityFeePerGas,
                maxFeePerGas:
                    feeData.maxFeePerGas || meta.transactionParams.maxFeePerGas,
                nonce:
                    advancedData?.customNonce || meta.transactionParams.nonce, // custom nonce update
            },
            flashbots: advancedData?.flashbots || meta.flashbots, // flashbots update
            advancedData: {
                ...meta.advancedData,
                allowance:
                    advancedData.customAllowance ||
                    meta.advancedData?.allowance,
            },
        });

        return this.transactionController.approveTransaction(id);
    }

    /**
     * Method to reject transaction proposed by external source
     *
     * @param transactionMeta - transaction data
     * @param tabId - id of the tab where the extension is opened (needed to close the window)
     */
    private rejectTransaction = async ({
        transactionId,
    }: RequestRejectTransaction) => {
        return this.transactionController.rejectTransaction(transactionId);
    };

    /**
     * Method to reject a speedUp/cancel transaction
     *
     * @param transactionId - id of the replacement transaction to be rejected.
     */
    private rejectReplacementTransaction = async ({
        transactionId,
    }: RequestRejectTransaction) => {
        return this.transactionController.rejectReplacementTransaction(
            transactionId
        );
    };

    /**
     * It returns information of a deposit for compliance purposes
     */
    private async getComplianceInformation(request: RequestBlankCompliance) {
        const deposit = await this.blankDepositController.getDeposit(
            request.id
        );
        return this.blankDepositController.getComplianceInformation(deposit);
    }

    /**
     * hasDepositedFromAddress
     *
     * @returns Whether or not the user has made at least one deposit from this address in the past
     */
    private async hasDepositedFromAddress({
        pair,
        withdrawAddress,
    }: RequestBlankHasDepositedFromAddress) {
        let depositsMadeFromWithdrawalAddress = (
            await this.blankDepositController.getDeposits(false)
        ).filter((d) => d.depositAddress === withdrawAddress);

        // If pair was provided filter for that as well
        if (pair) {
            depositsMadeFromWithdrawalAddress =
                depositsMadeFromWithdrawalAddress.filter(
                    (d) =>
                        d.pair.amount === pair.amount &&
                        d.pair.currency === pair.currency
                );
        }

        return depositsMadeFromWithdrawalAddress.length !== 0;
    }

    /**
     * It makes a Blank withdrawal from the oldest deposit note
     * of the specified currency amount pair
     *
     * @param request The Blank withdraw request
     */
    private async blankWithdraw({
        pair,
        accountAddressOrIndex,
    }: RequestBlankWithdraw) {
        // Pick a deposit randomly
        const deposit = await this.blankDepositController.getDepositToWithdraw(
            pair
        );

        let address = undefined;
        if (typeof accountAddressOrIndex === 'string') {
            // If it is an address, check if it's valid
            if (!isValidAddress(accountAddressOrIndex)) {
                throw new Error('Invalid address');
            }
            address = accountAddressOrIndex;
        } else if (typeof accountAddressOrIndex === 'number') {
            const account =
                await this.accountTrackerController.getAccountByIndex(
                    accountAddressOrIndex
                );

            address = account.address;
        }

        // Trigger withdraw
        try {
            const hash = await this.blankDepositController.withdraw(
                deposit,
                address
            );
            return hash;
        } catch (e: any) {
            // If we detect a backend error, we parse it and throw the proper error
            if ('error' in e) {
                throw new Error(
                    (e.error?.body
                        ? JSON.parse(e.error?.body).error?.message
                        : e.reason) ?? e.message
                );
            }

            throw e;
        }
    }

    /**
     * It makes a Blank deposit
     *
     * @param request The Blank deposit request
     */
    private async blankDeposit({
        pair,
        feeData,
        customNonce,
    }: RequestBlankDeposit) {
        try {
            const hash = await this.blankDepositController.deposit(
                pair,
                feeData,
                customNonce
            );
            return hash;
        } catch (e: any) {
            // If we detect a backend error, we parse it and throw the proper error
            if ('error' in e) {
                throw new Error(
                    (e.error?.body
                        ? JSON.parse(e.error?.body).error?.message
                        : e.reason) ?? e.message
                );
            }

            throw e;
        }
    }

    /**
     * Submits an approval transaction to setup asset allowance
     */
    private blankDepositAllowance({
        allowance,
        customNonce,
        feeData,
        pair,
    }: RequestDepositAllowance) {
        try {
            return this.blankDepositController.depositAllowance(
                BigNumber.from(allowance),
                feeData,
                pair,
                customNonce
            );
        } catch (e: any) {
            // If we detect a backend error, we parse it and throw the proper error
            if ('error' in e) {
                throw new Error(
                    (e.error?.body
                        ? JSON.parse(e.error?.body).error?.message
                        : e.reason) ?? e.message
                );
            }

            throw e;
        }
    }

    private async calculateDepositTransactionGasLimit({
        currencyAmountPair,
    }: RequestCalculateDepositTransactionGasLimit): Promise<TransactionGasEstimation> {
        try {
            return this.blankDepositController.calculateDepositTransactionGasLimit(
                currencyAmountPair
            );
        } catch (e: any) {
            // If we detect a backend error, we parse it and throw the proper error
            if ('error' in e) {
                throw new Error(
                    (e.error?.body
                        ? JSON.parse(e.error?.body).error?.message
                        : e.reason) ?? e.message
                );
            }

            throw e;
        }
    }

    public shouldInject(): boolean {
        return this.preferencesController.settings.defaultBrowserWallet;
    }

    /**
     * Confirms or rejects the selected dapp request
     *
     */
    private async confirmDappRequest({
        id,
        isConfirmed,
        confirmOptions,
    }: RequestConfirmDappRequest): Promise<void> {
        return this.blankProviderController.handleDappRequest(
            id,
            isConfirmed,
            confirmOptions
        );
    }

    /**
     * Rejects a DApp request by ID
     *
     */
    private async attemptRejectDappRequest({
        id,
    }: RequestRejectDappRequest): Promise<void> {
        return this.blankProviderController.attemptRejection(id);
    }

    /**
     * Checks if the given account has enough allowance to make the exchange
     *
     * @param account User account
     * @param amount Amount to be spended
     * @param exchangeType Exchange type
     * @param tokenAddress Asset to be spended address
     */
    private async checkExchangeAllowance({
        account,
        amount,
        exchangeType,
        tokenAddress,
    }: RequestCheckExchangeAllowance): Promise<boolean> {
        return this.swapController.checkSwapAllowance(
            account,
            BigNumber.from(amount),
            exchangeType,
            tokenAddress
        );
    }

    /**
     * Submits an approval transaction to setup asset allowance
     *
     * @param allowance User selected allowance
     * @param amount Exchange amount
     * @param exchangeType The exchange type
     * @param feeData Transaction gas fee data
     * @param tokenAddress Spended asset token address
     * @param customNonce Custom transaction nonce
     */
    private async approveExchange({
        allowance,
        amount,
        exchangeType,
        feeData,
        tokenAddress,
        customNonce,
    }: RequestApproveExchange): Promise<boolean> {
        return this.swapController.approveSwapExchange(
            BigNumber.from(allowance),
            BigNumber.from(amount),
            exchangeType,
            feeData,
            tokenAddress,
            customNonce
        );
    }

    /**
     * Gets a quote for the specified exchange type and parameters
     *
     * @param exchangeType Exchange type
     * @param quoteParams Quote parameters
     */
    private async getExchangeQuote({
        exchangeType,
        quoteParams,
    }: RequestGetExchangeQuote): Promise<SwapQuote> {
        return this.swapController.getExchangeQuote(exchangeType, quoteParams);
    }

    /**
     * Fetch the transaction parameters to make the exchange
     *
     * @param exchangeType Exchange type
     * @param exchangeParams Exchange parameters
     */
    private async getExchangeParameters({
        exchangeType,
        exchangeParams,
    }: RequestGetExchange): Promise<SwapParameters> {
        return this.swapController.getExchangeParameters(
            exchangeType,
            exchangeParams
        );
    }

    /**
     * Executes the exchange
     *
     * @param exchangeType Exchange type
     * @param exchangeParams Exchange parameters
     */
    private async executeExchange({
        exchangeType,
        exchangeParams,
    }: RequestExecuteExchange): Promise<string> {
        return this.swapController.executeExchange(
            exchangeType,
            exchangeParams
        );
    }

    /**
     * Submits an approval transaction to setup asset allowance
     *
     * @param allowance User selected allowance
     * @param amount Exchange amount
     * @param spenderAddress The spender address
     * @param feeData Transaction gas fee data
     * @param tokenAddress Spended asset token address
     * @param customNonce Custom transaction nonce
     */
    private async approveBridgeAllowance({
        allowance,
        amount,
        spenderAddress,
        feeData,
        tokenAddress,
        customNonce,
    }: RequestApproveBridgeAllowance): Promise<boolean> {
        return this.tokenAllowanceController.approveAllowance(
            BigNumber.from(allowance),
            BigNumber.from(amount),
            spenderAddress,
            feeData,
            tokenAddress,
            customNonce
        );
    }

    /**
     * Gets all the available tokens to bridge in the current network
     */
    private async getBridgeTokens(): Promise<IToken[]> {
        return this.bridgeController.getTokens();
    }

    /**
     * Gets all the available chains to execute a bridge
     */
    private async getBridgeAvailableChains(): Promise<IChain[]> {
        return this.bridgeController.getAvailableChains();
    }

    /**
     * Gets all the available routes for executing a bridging
     *
     * @param routesRequest Parameters that the routes should match
     */
    private async getBridgeRoutes({
        routesRequest,
    }: RequestGetBridgeRoutes): Promise<GetBridgeAvailableRoutesResponse> {
        return this.bridgeController.getAvailableRoutes(
            BridgeImplementation.LIFI_BRIDGE,
            routesRequest
        );
    }

    /**
     * Gets a quote for the specified bridge parameters
     *
     * @param checkAllowance Whether check or not the approval address allowance of the final user
     * @param quoteRequest Quote request parameters.
     */
    private async getBridgeQuote({
        checkAllowance,
        quoteRequest,
    }: RequestGetBridgeQuote): Promise<
        GetBridgeQuoteResponse | GetBridgeQuoteNotFoundResponse
    > {
        return this.bridgeController.getQuote(
            BridgeImplementation.LIFI_BRIDGE,
            quoteRequest,
            checkAllowance
        );
    }

    /**
     * Executes the bridge transaction based on the given parameters.
     *
     * @param bridgeTransaction Bridging transaction data
     */
    private async executeBridge({
        bridgeTransaction,
    }: RequestExecuteBridge): Promise<string> {
        return this.bridgeController.executeBridge(
            BridgeImplementation.LIFI_BRIDGE,
            bridgeTransaction
        );
    }

    /**
     * Handles the request sent by in-page provider from the DAPP
     *
     */
    private async externalRequestHandle(
        request: RequestExternalRequest,
        portId: string
    ): Promise<unknown> {
        return this.blankProviderController.handle(portId, request);
    }

    /**
     * Returns provider setup data
     *
     */
    private async setupProvider(portId: string): Promise<ProviderSetupData> {
        return this.blankProviderController.setupProvider(portId);
    }

    /**
     * Initialize provider site metadata
     *
     */
    private async setProviderIcon({ iconURL }: RequestSetIcon, portId: string) {
        return this.blankProviderController.setIcon(iconURL, portId);
    }

    /**
     * Change network method
     *
     * @param networkName network name
     */
    private async networkChange({
        networkName,
    }: RequestNetworkChange): Promise<boolean> {
        return this.networkController.setNetwork(networkName);
    }

    /**
     * Sets show test networks flag
     *
     * @param showTestNetworks flag value
     */
    private async setShowTestNetworks({
        showTestNetworks,
    }: RequestShowTestNetworks): Promise<boolean> {
        this.preferencesController.showTestNetworks = showTestNetworks;
        return true;
    }

    /**
     * Sets popup page tab flag
     *
     * @param popupPageTab flag value
     */
    private async updatePopupTab({
        popupTab,
    }: RequestUpdatePopupTab): Promise<void> {
        this.preferencesController.popupTab = popupTab;
    }

    /**
     * Rejects all open unconfirmed requests
     */
    private async rejectUnconfirmedRequests(): Promise<void> {
        const { unapprovedTransactions } =
            this.transactionController.UIStore.getState();

        // Reject unnaproved transactions
        for (const transaction in unapprovedTransactions) {
            this.transactionController.rejectTransaction(transaction);
        }

        // Reject permission requests
        this.permissionsController.rejectAllRequests();

        // Reject all dapp requests
        this.blankProviderController.cancelPendingDAppRequests();
        this.blankProviderController.rejectUnlocks();
    }

    /**
     * addNetwork
     *
     * @param name The name of the network
     * @param chainId The chain identifier of the network
     * @param rpcUrl The chain RPC url
     * @param currencySymbol The native currency symbol
     * @param blockExporerUrl The chain block explorer url
     */
    private async addNetwork({
        chainId,
        name,
        rpcUrl,
        blockExplorerUrl,
        currencySymbol,
        test,
    }: RequestAddNetwork): Promise<void> {
        return this.networkController.addNetwork({
            chainId: Number(chainId),
            chainName: name,
            rpcUrls: [rpcUrl],
            blockExplorerUrls: [blockExplorerUrl],
            nativeCurrency: {
                symbol: currencySymbol,
            },
            test: test,
        });
    }

    /**
     * editNetwork
     *
     * @param chainId The chain identifier of the network
     * @param updates.rpcUrl The chain RPC url
     * @param updates.blockExplorerUrl  The chain block explorer url (Optional)
     */
    private async editNetwork(request: RequestEditNetwork): Promise<void> {
        return this.networkController.editNetwork(Number(request.chainId), {
            blockExplorerUrls: [request.updates.blockExplorerUrl || ''],
            rpcUrls: [request.updates.rpcUrl],
            name: request.updates.name,
            test: request.updates.test,
        });
    }

    /**
     * editNetworksOrder
     *
     * @param chainId The chain identifier of the network
     * @param order Order of network
     */
    private async editNetworksOrder({
        networksOrder,
    }: RequestEditNetworksOrder): Promise<void> {
        return this.networkController.editNetworksOrder(networksOrder);
    }

    /**
     * removeNetwork
     *
     * @param chainId chain identifier of the network
     */
    private async removeNetwork({ chainId }: RequestRemoveNetwork) {
        return this.networkController.removeNetwork(chainId);
    }

    /**
     * getChainData
     *
     * @param chainId chain identifier of the network
     */
    private async getChainData({ chainId }: RequestGetChainData) {
        return getChainListItem(chainId);
    }

    /**
     * getRpcChainId
     *
     * @param rpcUrl rpc url of the network
     */
    private async getRpcChainId({ rpcUrl }: RequestGetRpcChainId) {
        return getCustomRpcChainId(rpcUrl);
    }

    /**
     * Password validation method
     *
     * @param password
     */
    private async passwordVerify({
        password,
    }: RequestPasswordVerify): Promise<boolean> {
        try {
            await this.keyringController.verifyPassword(password);
            return true;
        } catch {
            return false;
        }
    }

    // Permissions

    private async addNewSiteWithPermissions({
        accounts,
        origin,
        siteMetadata,
    }: RequestAddNewSiteWithPermissions) {
        return this.permissionsController.addNewSite(
            origin,
            siteMetadata,
            accounts
        );
    }

    private async confirmPermission({
        id,
        accounts,
    }: RequestConfirmPermission) {
        return this.permissionsController.handlePermissionRequest(id, accounts);
    }

    private async getAccountPermissions({
        account,
    }: RequestGetAccountPermissions) {
        return this.permissionsController.getAccountPermissions(account);
    }

    private async removeAccountFromSite({
        origin,
        account,
    }: RequestRemoveAccountFromSite) {
        return this.permissionsController.removeAccount(origin, account);
    }

    private async updateSitePermissions({
        origin,
        accounts,
    }: RequestUpdateSitePermissions) {
        return this.permissionsController.updateSite(origin, accounts);
    }

    /**
     * Get UI State
     *
     */
    private getState(): Flatten<BlankAppUIState> {
        return this.UIStore.flatState;
    }

    private getRemoteConifg(): RemoteConfigsControllerState {
        return this.remoteConfigsController.config;
    }

    private getProviderRemoteConfig(): RemoteConfigsControllerState['provider'] {
        return this.remoteConfigsController.providerConfig;
    }

    /**
     * Resolve ENS name
     *
     * @param name to resolve
     */
    private async ensResolve({
        name,
    }: RequestEnsResolve): Promise<string | null> {
        return this.ensController.resolveName(name);
    }

    /**
     * Lookup address for ENS
     *
     * @param address to lookup
     */
    private async ensLookup({
        address,
    }: RequestEnsLookup): Promise<string | null> {
        return this.ensController.lookupAddress(address);
    }

    /**
     * Resolve UD name
     *
     * @param name to resolve
     */
    private async udResolve({
        name,
    }: RequestUDResolve): Promise<string | null> {
        return this.udController.resolveName(name);
    }

    /**
     * Send ethereum method
     *
     * @param to recipient
     * @param feeData gas fee data
     * @param value amount
     */
    private async sendEther({
        to,
        value,
        feeData,
        advancedData,
    }: RequestSendEther): Promise<string> {
        // Add unapproved trasaction
        const {
            transactionMeta: { id },
            result,
        } = await this.transactionController.addTransaction({
            transaction: {
                to,
                from: this.preferencesController.getSelectedAddress(),
                value,
                ...feeData,
                nonce: advancedData.customNonce,
            },
            origin: 'blank',
        });

        // As we don't care about the result here, ignore errors in transaction result
        result.catch(() => {});

        // Approve it
        try {
            await this.transactionController.approveTransaction(id);
        } catch (e: any) {
            // If we detect a backend error, we parse it and throw the proper error
            if ('error' in e) {
                throw new Error(
                    (e.error?.body
                        ? JSON.parse(e.error?.body).error?.message
                        : e.reason) ?? e.message
                );
            }

            throw e;
        }

        // Return transaction hash
        const transaction = this.transactionController.getTransaction(id);
        return transaction!.transactionParams.hash!;
    }

    /**
     * Generate an unaproved transfer transaction
     *
     * @param tokenAddress erc20 token address
     * @param to recipient
     * @param feeData gas fee Data
     * @param value amount
     */
    private async addAsNewSendTransaction({
        address,
        to,
        value,
        feeData,
    }: RequestAddAsNewSendTransaction): Promise<TransactionMeta> {
        if (isNativeTokenAddress(address)) {
            const { transactionMeta, result } =
                await this.transactionController.addTransaction({
                    transaction: {
                        to,
                        from: this.preferencesController.getSelectedAddress(),
                        value: BigNumber.from(value),
                        ...feeData,
                    },
                    origin: 'blank',
                });

            // As we don't care about the result here, ignore errors in transaction result
            result.catch(() => {});

            const { nativeCurrency, iconUrls } = this.networkController.network;
            const logo = iconUrls ? iconUrls[0] : '';

            // Set native currency meta for displaying purposes
            transactionMeta.transferType = {
                amount: transactionMeta.transactionParams.value!,
                currency: nativeCurrency.symbol,
                decimals: nativeCurrency.decimals,
                logo,
                to,
            };
            this.transactionController.updateTransaction(transactionMeta);

            return transactionMeta;
        } else {
            const transferTransaction = this.getTransferTransaction();

            return transferTransaction.addAsNewTransaction(
                {
                    tokenAddress: address,
                    to,
                    amount: value,
                } as TransferTransactionPopulatedTransactionParams,
                feeData
            );
        }
    }

    /**
     * Update the gas for a send transaction
     *
     * @param transactionId of the transaction meta to update
     * @param feeData gas fee data
     */
    private async updateSendTransactionGas({
        transactionId,
        feeData,
    }: RequestUpdateSendTransactionGas): Promise<void> {
        const transferTransaction = this.getTransferTransaction();

        return transferTransaction.updateTransactionGas(transactionId, feeData);
    }

    /**
     * Approve a send transaction
     *
     * @param transactionId of the transaction to approve
     */
    private async approveSendTransaction({
        transactionId,
    }: RequestApproveSendTransaction): Promise<void> {
        const transferTransaction = this.getTransferTransaction();

        return transferTransaction.approveTransaction(transactionId);
    }

    /**
     * Get the result of a send transaction
     *
     * @param transactionId to get result
     */
    private async getSendTransactionResult({
        transactionId,
    }: RequestSendTransactionResult): Promise<string> {
        const transferTransaction = this.getTransferTransaction();

        return transferTransaction.getTransactionResult(transactionId);
    }

    /**
     * It returns the current network latest gas price
     */
    private async getLatestGasPrice(): Promise<BigNumber> {
        return BigNumber.from(this.gasPricesController.getFeeData().gasPrice!);
    }

    /**
     * It returns the current network latest gas price by fetching it from the Fee service or network
     */
    private async fetchLatestGasPriceForChain(
        chainId: number
    ): Promise<GasPriceData | undefined> {
        return this.gasPricesController.fetchGasPriceData(chainId);
    }

    /**
     * Calculate the gas limit for an approve transaction
     */
    private async calculateApproveTransactionGasLimit({
        tokenAddress,
        spender,
        amount,
    }: RequestCalculateApproveTransactionGasLimit): Promise<TransactionGasEstimation> {
        const approveTransaction = new ApproveTransaction({
            transactionController: this.transactionController,
            preferencesController: this.preferencesController,
            networkController: this.networkController,
        });

        spender =
            spender === 'deposit'
                ? this.blankDepositController.proxyContractAddress
                : spender;

        return approveTransaction.calculateTransactionGasLimit({
            tokenAddress,
            spender,
            amount,
        });
    }

    private cancelTransaction({
        transactionId,
        gasValues,
        gasLimit,
    }: RequestCancelTransaction): Promise<void> {
        // Needed in order to make sure BigNumber are correctly passed
        const values = {};

        Object.keys(gasValues as any).forEach((key) => {
            (values as any)[key] = BigNumber.from((gasValues as any)[key]);
        });

        return this.transactionController.cancelTransaction(
            transactionId,
            values as GasPriceValue,
            gasLimit ? BigNumber.from(gasLimit) : undefined
        );
    }

    private speedUpTransaction({
        transactionId,
        gasValues,
        gasLimit,
    }: RequestSpeedUpTransaction): Promise<void> {
        // Needed in order to make sure BigNumber are correctly passed
        const values = {};

        Object.keys(gasValues as any).forEach((key) => {
            (values as any)[key] = BigNumber.from((gasValues as any)[key]);
        });

        return this.transactionController.speedUpTransaction(
            transactionId,
            values as GasPriceValue,
            gasLimit ? BigNumber.from(gasLimit) : undefined
        );
    }

    private getCancelGasPrice({
        transactionId,
    }: RequestGetCancelSpeedUpGasPriceTransaction):
        | GasPriceValue
        | FeeMarketEIP1559Values {
        const tx = this.transactionController.getTransaction(transactionId);

        if (!tx)
            throw new Error(
                `Invalid transaction id, couldn't find the transaction with ${transactionId}`
            );
        return this.transactionController.getCancelSpeedUpMinGasPrice(
            SpeedUpCancel.CANCEL,
            tx
        );
    }

    private getSpeedUpGasPrice({
        transactionId,
    }: RequestGetCancelSpeedUpGasPriceTransaction):
        | GasPriceValue
        | FeeMarketEIP1559Values {
        const tx = this.transactionController.getTransaction(transactionId);

        if (!tx)
            throw new Error(
                `Invalid transaction id, couldn't find the transaction with ${transactionId}`
            );
        return this.transactionController.getCancelSpeedUpMinGasPrice(
            SpeedUpCancel.SPEED_UP,
            tx
        );
    }

    /**
     * Calculate the gas limit for a send transaction
     */
    private async calculateSendTransactionGasLimit({
        address,
        to,
        value,
    }: RequestCalculateSendTransactionGasLimit): Promise<TransactionGasEstimation> {
        const isNativeToken = isNativeTokenAddress(address);
        const { chainId } = this.networkController.network;
        const hasFixedGasCost =
            this.networkController.hasChainFixedGasCost(chainId);
        const isZeroValue = BigNumber.from(value).eq(BigNumber.from('0x00'));

        if (isNativeToken) {
            // Native Token and Not a custom network, returns SEND_GAS_COST const.
            if (hasFixedGasCost) {
                return {
                    gasLimit: BigNumber.from(SEND_GAS_COST),
                    estimationSucceeded: true,
                };
            }

            // Native token of a custom network, estimets gas with fallback price.
            return this.transactionController.estimateGas({
                transactionParams: {
                    to,
                    from: this.preferencesController.getSelectedAddress(),
                },
                chainId,
            } as TransactionMeta);
        }

        // Not native token, calculate transaction's gas limit.
        const transferTransaction = this.getTransferTransaction();

        return transferTransaction.calculateTransactionGasLimit(
            {
                tokenAddress: address,
                to,
                amount: value,
            } as TransferTransactionPopulatedTransactionParams,
            isZeroValue
        );
    }

    private getTransferTransaction(): TransferTransaction {
        return new TransferTransaction({
            transactionController: this.transactionController,
            tokenController: this.tokenController,
            preferencesController: this.preferencesController,
            networkController: this.networkController,
        });
    }

    /**
     * Account creation method
     *
     * @param password
     * @returns String - seed phrase
     */
    private async walletCreate({
        password,
    }: RequestWalletCreate): Promise<void> {
        // Create keyring
        await this.keyringController.createNewVaultAndKeychain(password);

        // Initialize vault
        await this.blankDepositController.initializeVault(password);

        // Get account
        const account = (await this.keyringController.getAccounts())[0];

        // Set selected address
        this.preferencesController.setSelectedAddress(account);

        // Show the welcome to the wallet message
        this.preferencesController.setShowWelcomeMessage(true);

        // Show the default wallet preferences
        this.preferencesController.setShowDefaultWalletPreferences(true);

        // Get manifest version and init the release notes settings
        const appVersion = getVersion();
        this.preferencesController.initReleaseNotesSettings(appVersion);

        // Set account tracker
        this.accountTrackerController.addPrimaryAccount(account);

        // Create and assign to the Wallet an anti phishing image
        const base64Image = await generatePhishingPreventionBase64();
        this.preferencesController.assignNewPhishingPreventionImage(
            base64Image
        );

        // Unlock when account is created so vault will be ready after onboarding
        return this.appStateController.unlock(password);
    }

    /**
     * Imports an existing account
     *
     * @param password
     * @param seedPhrase imported wallet seed phrase
     */
    private async walletImport({
        password,
        seedPhrase,
        reImport,
        defaultNetwork,
    }: RequestWalletImport): Promise<boolean> {
        // Clear accounts in accountTracker
        this.accountTrackerController.clearAccounts();

        // Clear unapproved transactions
        this.transactionController.clearUnapprovedTransactions();

        // Clear all activities
        this.activityListController.clearActivities();

        // Clear all tokens
        this.tokenController.clearTokens();

        // BIP44 seed phrase are always lowercase
        seedPhrase = seedPhrase.toLowerCase();

        // Create new vault
        await this.keyringController.createNewVaultAndRestore(
            password,
            seedPhrase
        );

        if (!reImport) {
            // Initialize deposit vault
            await this.blankDepositController.initializeVault(password);

            // Show the welcome to the wallet message
            this.preferencesController.setShowWelcomeMessage(true);

            // Show the default wallet preferences
            this.preferencesController.setShowDefaultWalletPreferences(true);
        } else {
            await this.blankDepositController.reinitializeVault(password);
        }

        // Set Seed Phrase Backed up
        this.onboardingController.isSeedPhraseBackedUp = true;

        // Get account
        const account = (await this.keyringController.getAccounts())[0];

        // Set selected address
        this.preferencesController.setSelectedAddress(account);

        // Show the welcome to the wallet message
        this.preferencesController.setShowWelcomeMessage(true);

        // Show the default wallet preferences
        this.preferencesController.setShowDefaultWalletPreferences(true);

        // Get manifest version and init the release notes settings
        const appVersion = getVersion();
        this.preferencesController.initReleaseNotesSettings(appVersion);

        // Set account tracker
        this.accountTrackerController.addPrimaryAccount(account);

        // Unlock when account is created so vault will be ready after onboarding
        await this.appStateController.unlock(password);

        // Force network to be mainnet if it is not provided
        let network: string = AvailableNetworks.MAINNET;

        if (defaultNetwork) {
            const fullNetwork =
                this.networkController.searchNetworkByName(defaultNetwork);
            //only allow test networks
            if (fullNetwork && fullNetwork.test) {
                network = defaultNetwork;
            }
        }
        await this.networkController.setNetwork(network);

        await this.blankDepositController.initialize();
        // reconstruct past erc20 transfers
        this.transactionWatcherController.fetchTransactions();

        // Create and assign to the Wallet an anti phishing image
        const base64Image = await generatePhishingPreventionBase64();
        this.preferencesController.assignNewPhishingPreventionImage(
            base64Image
        );

        return true;
    }

    /**
     * Resets wallet with seed phrase
     *
     * @param password
     * @param seedPhrase imported wallet seed phrase
     */
    private async walletReset({
        password,
        seedPhrase,
    }: RequestWalletReset): Promise<boolean> {
        return this.walletImport({ password, seedPhrase, reImport: true });
    }

    /**
     * It returns the user seed phrase if the password provided is correct
     *
     * @param password The user password
     * @throws If password is invalid
     * @returns The wallet seed phrase
     */
    private async getSeedPhrase({
        password,
    }: RequestSeedPhrase): Promise<string> {
        try {
            const seedPhrase = await this.keyringController.verifySeedPhrase(
                password
            );
            return seedPhrase;
        } catch (error) {
            log.warn(error);
            throw Error('Error verifying seed phrase');
        }
    }

    /**
     * Method to verify if the user has correctly completed the seed phrase challenge
     *
     * @param seedPhrase
     */
    private async verifySP({
        password,
        seedPhrase,
    }: RequestVerifySeedPhrase): Promise<boolean> {
        let vaultSeedPhrase = '';
        try {
            vaultSeedPhrase = await this.keyringController.verifySeedPhrase(
                password
            );
        } catch (error) {
            log.warn(error);
            throw Error('Error verifying seed phrase');
        }
        if (seedPhrase === vaultSeedPhrase) {
            this.onboardingController.isSeedPhraseBackedUp = true;
            return true;
        } else {
            throw new Error('Seed Phrase is not valid');
        }
    }

    /**
     * Method to mark setup process as complete and to fire a notification.
     *
     */
    private async completeSetup({
        sendNotification,
    }: RequestCompleteSetup): Promise<void> {
        if (!this.isSetupComplete) {
            if (sendNotification) {
                showSetUpCompleteNotification();
            }
            this.isSetupComplete = true;
        }
    }

    /**
     * State subscription method
     *
     */
    private stateSubscribe(id: string, port: chrome.runtime.Port): boolean {
        const cb = this.createSubscription<typeof Messages.STATE.SUBSCRIBE>(
            id,
            port
        );

        const sendState = () => {
            const flatState = this.UIStore.flatState;
            cb(flatState);
        };

        this.UIStore.subscribe(sendState);

        port.onDisconnect.addListener((): void => {
            this.unsubscribe(id);
            this.UIStore.unsubscribe(sendState);
        });

        return true;
    }

    /**
     * Provider event subscription method
     *
     */
    private blankProviderEventSubscribe(
        id: string,
        port: chrome.runtime.Port,
        portId: string
    ): boolean {
        const cb = this.createSubscription<
            typeof Messages.EXTERNAL.EVENT_SUBSCRIPTION
        >(id, port);

        const handleSubscription = (eventData: ExternalEventSubscription) => {
            switch (eventData.eventName) {
                case ProviderEvents.accountsChanged:
                    cb(
                        this.blankProviderController.handleAccountUpdates(
                            portId,
                            eventData
                        )
                    );
                    break;
                case ProviderEvents.message:
                    if (eventData.portId === portId) {
                        cb({
                            eventName: eventData.eventName,
                            payload: eventData.payload,
                        });
                    }
                    break;
                default:
                    cb(eventData);
                    break;
            }
        };

        this.blankProviderController.on(
            BlankProviderEvents.SUBSCRIPTION_UPDATE,
            handleSubscription
        );

        port.onDisconnect.addListener((): void => {
            this.unsubscribe(id);
            this.blankProviderController.off(
                BlankProviderEvents.SUBSCRIPTION_UPDATE,
                handleSubscription
            );
        });

        return true;
    }

    /**
     * Get all the erc20 tokens method
     *
     */
    private async getTokens({ chainId }: RequestGetTokens): Promise<ITokens> {
        return this.tokenController.getTokens(chainId);
    }

    /**
     * Get all the erc20 tokens that the user added method
     *
     */
    private async getUserTokens({
        accountAddress,
        chainId,
    }: RequestGetUserTokens): Promise<ITokens> {
        return this.tokenController.getUserTokens(accountAddress, chainId);
    }

    /**
     * get erc20 token method
     *
     * @param tokenAddress erc20 token address
     */
    private async getToken({
        tokenAddress,
        accountAddress,
        chainId,
    }: RequestGetToken): Promise<Token> {
        return this.tokenController.getToken(
            tokenAddress,
            accountAddress,
            chainId
        );
    }

    /**
     * Get balance for a single token address
     *
     * @returns token balance for that account
     */
    private async getTokenBalance({
        tokenAddress,
        account,
    }: RequestGetTokenBalance): Promise<BigNumber> {
        return this.tokenOperationsController.balanceOf(tokenAddress, account);
    }

    /**
     * Searches inside the assets list for tokens that matches the criteria
     *
     * @param query The user input query to search for (address, name, symbol)
     */
    private async searchTokenInAssetsList({
        query,
        exact,
        accountAddress,
        chainId,
    }: RequestSearchToken): Promise<Token[]> {
        return this.tokenController.search(
            query,
            exact,
            accountAddress,
            chainId
        );
    }

    /**
     * Add custom erc20 token method
     *
     * @param address erc20 token address
     * @param name erc20 token name
     * @param symbol erc20 token symbol
     * @param decimals erc20 token decimals
     * @param logo erc20 token logo
     * @param type erc20 token type
     */
    private async addCustomToken({
        address,
        name,
        symbol,
        decimals,
        logo,
        type,
    }: RequestAddCustomToken): Promise<void | void[]> {
        return this.tokenController.addCustomToken(
            new Token(address, name, symbol, decimals, logo, type)
        );
    }

    /**
     * Delete a custom erc20 tokens method
     *
     * @param address of the ERC20 token to delete
     */
    private async deleteCustomToken({
        address,
        accountAddress,
        chainId,
    }: RequestDeleteCustomToken): Promise<void> {
        return this.tokenController.deleteUserToken(
            address,
            accountAddress,
            chainId
        );
    }

    /**
     * Add custom erc20 tokens method
     *
     * @param tokens erc20 tokens array
     */
    private async addCustomTokens({
        tokens,
        accountAddress,
        chainId,
    }: RequestAddCustomTokens): Promise<void | void[]> {
        return this.tokenController.addCustomTokens(
            tokens,
            accountAddress,
            chainId
        );
    }

    /**
     * Send erc20 token method
     *
     * @param tokenAddress erc20 token address
     * @param to recipient
     * @param feeData gas fee data
     * @param value amount
     */
    private async sendToken({
        tokenAddress,
        to,
        value,
        feeData,
        advancedData,
    }: RequestSendToken): Promise<string> {
        /**
         * Old Method
         */
        //return this.tokenController.transfer(tokenAddress, to, value, gasPrice);

        const transferTransaction = this.getTransferTransaction();

        return transferTransaction.do(
            tokenAddress,
            to,
            value,
            feeData,
            advancedData
        );
    }

    /**
     * Search the token in the blockchain
     *
     * @param tokenAddress erc20 token address
     */
    private async populateTokenData({
        tokenAddress,
    }: RequestPopulateTokenData): Promise<Token> {
        return this.tokenOperationsController.populateTokenData(tokenAddress);
    }

    /**
     * Remove all entries in the book
     *
     */
    private async addressBookClear({}: RequestAddressBookClear): Promise<boolean> {
        return this.addressBookController.clear();
    }

    /**
     * Remove a contract entry by address
     *
     * @param address - Recipient address to delete
     */
    private async addressBookDelete({
        address,
    }: RequestAddressBookDelete): Promise<boolean> {
        return this.addressBookController.delete(address);
    }

    /**
     * Add or update a contact entry by address
     *
     * @param address - Recipient address to add or update
     * @param name - Nickname to associate with this address
     * @param note - User's note about address
     * @returns - Boolean indicating if the address was successfully set
     */
    private async addressBookSet({
        address,
        name,
        note,
    }: RequestAddressBookSet): Promise<boolean> {
        return this.addressBookController.set(address, name, note);
    }

    /**
     * Get the contacts
     *
     * @returns - A map with the entries
     */
    private async addressBookGet({}: RequestAddressBookGet): Promise<NetworkAddressBook> {
        return this.addressBookController.get();
    }

    /**
     * Get the contacts
     *
     * @param address - Recipient address to search
     *
     * @returns - A address book entry
     */
    private async addressBookByAddress({
        address,
    }: RequestAddressBookGetByAddress): Promise<AddressBookEntry | undefined> {
        return this.addressBookController.getByAddress(address);
    }

    /**
     * Get the recent addresses with which the wallet has interacted
     *
     * @param limit - Optional. The maximun number of recent address to return.
     *
     * @returns - A map with the entries
     */
    private async addressBookGetRecentAddresses({
        limit,
    }: RequestAddressBookGetRecentAddresses): Promise<NetworkAddressBook> {
        return this.addressBookController.getRecentAddresses(limit);
    }

    /**
     * Sets user settings collection
     *
     * @param settings user settings
     */
    private async setUserSettings({
        settings,
    }: RequestUserSettings): Promise<boolean> {
        this.preferencesController.settings = settings;
        return true;
    }

    /**
     * Sets the showWelcomeMessage flag to false
     */
    private async dismissWelcomeMessage(): Promise<boolean> {
        this.preferencesController.showWelcomeMessage = false;
        return true;
    }

    /**
     * Sets the showDefaultWalletPreferences flag to false
     */
    private async dismissDefaultWalletPreferences(): Promise<boolean> {
        this.preferencesController.showDefaultWalletPreferences = false;
        return true;
    }

    /**
     * Dismisses the release notes and sets the lastVersionUserSawNews variable
     */
    private async dismissReleaseNotes(): Promise<boolean> {
        this.preferencesController.releaseNotesSettings = {
            lastVersionUserSawNews: getVersion(),
            latestReleaseNotes: [],
        };
        return true;
    }

    /**
     * Gets the next nonce for the provided address
     * @param address network address to get the nonce from
     *
     * @returns - Nonce number
     */
    private async getNextNonce({
        address,
    }: RequestNextNonce): Promise<number | undefined> {
        return this.transactionController.getNextNonce(address);
    }

    /**
     * Updates the AntiPhishingImage
     * @param antiPhishingImage base64 Image to be assigned to the user's profile
     *
     */
    private updateAntiPhishingImage({
        antiPhishingImage,
    }: RequestUpdateAntiPhishingImage): Promise<void> {
        return this.preferencesController.assignNewPhishingPreventionImage(
            antiPhishingImage
        );
    }

    /**
     * Sets whether the user wants to have the phishing protection or not
     * @param antiPhishingProtectionEnabeld flags that indicates the anti-phising feature status
     *
     */
    private toggleAntiPhishingProtection({
        antiPhishingProtectionEnabeld,
    }: RequestToggleAntiPhishingProtection) {
        this.preferencesController.updateAntiPhishingProtectionStatus(
            antiPhishingProtectionEnabeld
        );
    }

    /**
     * Sets whether the user wants to have the phishing protection or not
     * @param antiPhishingProtectionEnabeld flags that indicates the anti-phising feature status
     *
     */
    private toggleReleaseNotesSubscription({
        releaseNotesSubscriptionEnabled,
    }: RequestToggleReleaseNotesSubscription) {
        this.preferencesController.updateReleseNotesSubscriptionStatus(
            releaseNotesSubscriptionEnabled
        );
    }

    /**
     * Sets whether the user wants to have BlockWallet as the default browser
     * @param defaultBrowser flags that indicates the default browser status
     */
    private toggleDefaultBrowserWallet({
        defaultBrowserWalletEnabled,
    }: RequestToggleDefaultBrowserWallet) {
        this.preferencesController.updateDefaultBrowserWalletStatus(
            defaultBrowserWalletEnabled
        );
    }

    /**
     * Updates the user's native currency preference and fires the exchange rates update
     * @param currencyCode the user selected currency
     *
     */
    private setNativeCurrency({ currencyCode }: RequestSetNativeCurrency) {
        if (!isCurrencyCodeValid(currencyCode)) {
            return Promise.reject('Invalid currency code.');
        }
        this.preferencesController.nativeCurrency = currencyCode;
        return this.exchangeRatesController.updateExchangeRates();
    }

    /**
     * Fetches all the currency options
     * @returns all the currency options sorted alphabetically
     *
     */
    private getAllCurrencies(): Currency[] {
        return getCurrencies();
    }

    private searchChainsByTerm({
        term,
    }: {
        term: string;
    }): Promise<{ chain: ChainListItem; isEnabled: boolean }[]> {
        const filteredChains = searchChainsByTerm(term);
        const networkByChainId = new Map<number, Network>();
        Object.values(this.networkController.networks).map((network) => {
            networkByChainId.set(network.chainId, network);
        });
        return Promise.resolve(
            filteredChains.map((chain) => {
                return {
                    chain,
                    isEnabled:
                        networkByChainId.get(chain.chainId)?.enable ?? false,
                };
            })
        );
    }

    /**
     * Adds a new hardware wallet keyring.
     *
     * @param device device type to connect
     */
    private async connectHardwareWallet({
        device,
    }: RequestConnectHardwareWallet): Promise<boolean> {
        return this.keyringController.connectHardwareKeyring(device);
    }

    /**
     * Gets a list of accounts from the connected device
     *
     * @param device device type to get accountz
     */
    private async getHardwareWalletAccounts({
        device,
        pageIndex = 0,
        pageSize = 5,
    }: RequestGetHardwareWalletAccounts): Promise<DeviceAccountInfo[]> {
        return this.accountTrackerController.getHardwareWalletAccounts(
            device,
            pageIndex,
            pageSize
        );
    }

    private async importHardwareWalletAccounts({
        deviceAccounts,
        device,
    }: RequestImportHardwareWalletAccounts): Promise<AccountInfo[]> {
        return this.accountTrackerController.importHardwareWalletAccounts(
            deviceAccounts,
            device
        );
    }

    private async setAccountFilters({
        accountFilters,
    }: RequestSetAccountFilters): Promise<void> {
        this.preferencesController.filters = {
            account: accountFilters,
        };
    }

    /**
     * isAccountDeviceLinked
     *
     * Checks if the current account device is connected.
     * This applies only to Ledger devices. Every other keyring type returns true.
     *
     * @param address The address of the account to check
     * @returns Whether the account device is connected or not
     */
    private async isAccountDeviceLinked({
        address,
    }: RequestIsDeviceConnected): Promise<boolean> {
        return this.keyringController.isAccountDeviceLinked(address);
    }

    /**
     * Removes a new hardware wallet keyring.
     *
     * @param address address to be deleted - hex
     */
    private async removeHardwareWallet({
        device,
    }: RequestRemoveHardwareWallet): Promise<boolean> {
        const accountType =
            device === Devices.LEDGER ? AccountType.LEDGER : AccountType.TREZOR;
        const removeAccountPromises: Promise<boolean>[] = [];

        const accounts =
            this.accountTrackerController.store.getState().accounts;
        for (const address in accounts) {
            const account = accounts[address];
            if (account.accountType === accountType) {
                removeAccountPromises.push(this.accountRemove({ address }));
            }
        }

        if (!removeAccountPromises.length) {
            return false; // no accounts
        }

        const results = await Promise.all(removeAccountPromises);
        if (results.some((r: boolean) => !r)) {
            return false; // some error
        }

        await this.keyringController.removeDeviceKeyring(device);

        return true;
    }

    /*
     * Get the specificrelease note of a version
     * @returns the notes (if exists) of the version
     *
     */
    private generateOnDemandReleaseNotes({
        version,
    }: RequestGenerateOnDemandReleaseNotes): Promise<ReleaseNote[]> {
        return generateOnDemandReleaseNotes(version);
    }
}<|MERGE_RESOLUTION|>--- conflicted
+++ resolved
@@ -228,14 +228,11 @@
 import { IChain } from '../utils/types/chain';
 import { BridgeImplementation } from '../utils/bridgeApi';
 import TokenAllowanceController from './erc-20/transactions/TokenAllowanceController';
-<<<<<<< HEAD
-import { isValidAddress } from 'ethereumjs-util';
-=======
 import { isOnboardingTabUrl } from '../utils/window';
 import RemoteConfigsController, {
     RemoteConfigsControllerState,
 } from './RemoteConfigsController';
->>>>>>> 6c9a4bc5
+import { isValidAddress } from 'ethereumjs-util';
 
 export interface BlankControllerProps {
     initState: BlankAppState;
