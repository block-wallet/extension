/* eslint-disable @typescript-eslint/no-non-null-assertion */
/* eslint-disable @typescript-eslint/no-empty-function */
// Explicitly disabled no-empty-pattern on this file as some actions need generic param typing but receive empty objects.
/* eslint-disable no-empty-pattern */
import {
    ExternalEventSubscription,
    MessageTypes,
    RequestAccountCreate,
    RequestAccountExportJson,
    RequestAccountExportPK,
    RequestAccountImportJson,
    RequestAccountImportPK,
    RequestAccountRemove,
    RequestAccountHide,
    RequestAccountUnhide,
    RequestAccountRename,
    RequestAccountSelect,
    RequestAddNewSiteWithPermissions,
    RequestAppUnlock,
    RequestEnsResolve,
    RequestEnsLookup,
    RequestUDResolve,
    RequestConfirmPermission,
    RequestConfirmTransaction,
    RequestSendToken,
    RequestGetTokens,
    RequestGetToken,
    RequestGetTokenBalance,
    RequestAddCustomToken,
    RequestAddCustomTokens,
    RequestGetUserTokens,
    RequestPopulateTokenData,
    RequestExternalRequest,
    RequestGetAccountPermissions,
    RequestNetworkChange,
    RequestPasswordVerify,
    RequestRemoveAccountFromSite,
    RequestSeedPhrase,
    RequestSendEther,
    RequestTypes,
    RequestUpdateSitePermissions,
    RequestVerifySeedPhrase,
    RequestWalletCreate,
    RequestWalletImport,
    RequestCheckExchangeAllowance,
    RequestApproveExchange,
    RequestGetExchangeQuote,
    RequestGetExchange,
    RequestExecuteExchange,
    ResponseType,
    SubscriptionMessageTypes,
    TransportRequestMessage,
    RequestSearchToken,
    RequestShowTestNetworks,
    RequestUpdatePopupTab,
    RequestAddAsNewSendTransaction,
    RequestUpdateSendTransactionGas,
    RequestApproveSendTransaction,
    RequestSendTransactionResult,
    RequestCalculateSendTransactionGasLimit,
    RequestRejectTransaction,
    RequestSetIdleTimeout,
    RequestSetIcon,
    RequestDeleteCustomToken,
    RequestAddressBookGetByAddress,
    RequestAddressBookGet,
    RequestAddressBookSet,
    RequestAddressBookDelete,
    RequestAddressBookClear,
    RequestAddressBookGetRecentAddresses,
    RequestCompleteSetup,
    RequestAddNetwork,
    RequestConfirmDappRequest,
    RequestWalletReset,
    RequestUserSettings,
    RequestCancelTransaction,
    RequestSpeedUpTransaction,
    RequestGetCancelSpeedUpGasPriceTransaction,
    RequestNextNonce,
    RequestUpdateAntiPhishingImage,
    RequestToggleAntiPhishingProtection,
    RequestToggleReleaseNotesSubscription,
    RequestSetNativeCurrency,
    RequestToggleDefaultBrowserWallet,
    RequestConnectHardwareWallet,
    RequestGetHardwareWalletAccounts,
    RequestImportHardwareWalletAccounts,
    RequestSetAccountFilters,
    RequestWalletGetHDPath,
    RequestWalletSetHDPath,
    RequestRemoveNetwork,
    RequestGetChainData,
    RequestGetRpcChainId,
    RequestSearchChains,
    RequestIsDeviceConnected,
    RequestReconnectDevice,
    RequestRejectDappRequest,
    RequestRemoveHardwareWallet,
    RequestGenerateOnDemandReleaseNotes,
    RequestEditNetwork,
    RequestSetUserOnline,
    RequestExecuteBridge,
    RequestGetBridgeQuote,
    RequestApproveBridgeAllowance,
    RequestGetBridgeRoutes,
    RequestEditNetworksOrder,
    RequestAccountReset,
    RequestSetDefaultGas,
    RequestCalculateApproveTransactionGasLimit,
    RequestApproveAllowance,
    RequestAddAsNewApproveTransaction,
    RequestGetExchangeSpender,
    Origin,
    SubmitQRHardwareCryptoHDKeyOrAccountMessage,
    SubmitQRHardwareSignatureMessage,
    CancelQRHardwareSignRequestMessage,
    RequestUpdateTransactionStatus,
    AddressType,
    RequestSwitchProvider,
    RequestIsEnrolled,
    RequestSetHotkeys,
<<<<<<< HEAD
    RequestTokensOrder,
=======
    RequestOrderAccounts,
>>>>>>> ea5773c0
} from '../utils/types/communication';

import EventEmitter from 'events';
import { BigNumber } from '@ethersproject/bignumber';
import BlankStorageStore from '../infrastructure/stores/BlankStorageStore';
import { Flatten } from '../utils/types/helpers';
import { Messages } from '../utils/types/communication';
import {
    TransactionCategories,
    TransactionMeta,
} from './transactions/utils/types';
import {
    BlankAppState,
    BlankAppUIState,
} from '../utils/constants/initialState';
import AppStateController, { AppStateEvents } from './AppStateController';
import OnboardingController from './OnboardingController';
import BlankProviderController, {
    BlankProviderEvents,
} from './BlankProviderController';
import NetworkController from './NetworkController';
import PermissionsController from './PermissionsController';
import { EnsController } from './EnsController';
import { UDController } from './UDController';
import TransactionController, {
    SEND_GAS_COST,
    TransactionGasEstimation,
    SpeedUpCancel,
    GasPriceValue,
    FeeMarketEIP1559Values,
} from './transactions/TransactionController';
import { GasPriceData } from './GasPricesController';
import { PreferencesController, ReleaseNote } from './PreferencesController';
import { ExchangeRatesController } from './ExchangeRatesController';
import {
    AccountInfo,
    AccountTrackerController,
    DeviceAccountInfo,
} from './AccountTrackerController';

import { GasPricesController } from './GasPricesController';
import {
    TokenController,
    TokenControllerProps,
    NATIVE_TOKEN_ADDRESS,
} from './erc-20/TokenController';
import SwapController, { SwapParameters, SwapQuote } from './SwapController';
import {
    FetchTokenResponse,
    IToken,
    ITokens,
    SearchTokensResponse,
    Token,
} from './erc-20/Token';
import { ImportStrategy, getAccountJson } from '../utils/account';
import { ActivityListController } from './ActivityListController';
import {
    TransferTransaction,
    TransferTransactionPopulatedTransactionParams,
} from './erc-20/transactions/TransferTransaction';
import { TokenOperationsController } from './erc-20/transactions/TokenOperationsController';
import {
    ProviderEvents,
    ProviderSetupData,
} from '@block-wallet/provider/types';
import {
    AddressBookController,
    AddressBookEntry,
    NetworkAddressBook,
} from './AddressBookController';
import KeyringControllerDerivated from './KeyringControllerDerivated';

import { extensionInstances } from '../infrastructure/connection';
import {
    focusWindow,
    openExtensionInBrowser,
    switchToTab,
    closeTab,
    getVersion,
    getCurrentWindowId,
} from '../utils/window';
import log from 'loglevel';
import BlockUpdatesController from './block-updates/BlockUpdatesController';

import ComposedStore from '../infrastructure/stores/ComposedStore';
import BlockFetchController from './block-updates/BlockFetchController';
import {
    Currency,
    getCurrencies,
    isCurrencyCodeValid,
} from '../utils/currency';
import { AvailableNetworks } from './privacy/types';

import { toError } from '../utils/toError';

import { getCustomRpcChainId } from '../utils/ethereumChain';
import { getChainListItem, searchChainsByTerm } from '../utils/chainlist';
import { ChainListItem } from '@block-wallet/chains-assets';
import { INITIAL_NETWORKS, Network } from '../utils/constants/networks';

import { generateOnDemandReleaseNotes } from '../utils/userPreferences';
import { TransactionWatcherController } from './TransactionWatcherController';
import { PrivacyAsyncController } from './privacy/PrivacyAsyncController';
import { isNativeTokenAddress } from '../utils/token';
import BridgeController, {
    GetBridgeAvailableRoutesResponse,
    GetBridgeQuoteNotFoundResponse,
    GetBridgeQuoteResponse,
} from './BridgeController';
import { IChain } from '../utils/types/chain';
import { BridgeImplementation } from '../utils/bridgeApi';
import TokenAllowanceController from './erc-20/transactions/TokenAllowanceController';
import { isOnboardingTabUrl } from '../utils/window';
import RemoteConfigsController, {
    RemoteConfigsControllerState,
} from './RemoteConfigsController';
import { ApproveTransaction } from './erc-20/transactions/ApproveTransaction';
import { URRegistryDecoder } from '@keystonehq/bc-ur-registry-eth';
import CampaignsController from './CampaignsController';
import { NotificationController } from './NotificationController';
import OnrampController from './OnrampController';

export interface BlankControllerProps {
    initState: BlankAppState;
    blankStateStore: BlankStorageStore;
    devTools?: any;
    encryptor?: any;
}

export enum BlankControllerEvents {
    EXTERNAL_REQUESTS_AMOUNT_CHANGE = 'EXTERNAL_REQUESTS_AMOUNT_CHANGE',
}

export default class BlankController extends EventEmitter {
    // Controllers
    private readonly appStateController: AppStateController;
    private readonly onboardingController: OnboardingController;
    private readonly networkController: NetworkController;
    private readonly ensController: EnsController;
    private readonly udController: UDController;
    private readonly keyringController: KeyringControllerDerivated;
    private readonly accountTrackerController: AccountTrackerController;
    private readonly preferencesController: PreferencesController;
    private readonly transactionController: TransactionController;
    private readonly privacyController: PrivacyAsyncController;
    private readonly exchangeRatesController: ExchangeRatesController;
    private readonly gasPricesController: GasPricesController;
    private readonly blankStateStore: BlankStorageStore;
    private readonly tokenOperationsController: TokenOperationsController;
    private readonly tokenController: TokenController;
    private readonly swapController: SwapController;
    private readonly bridgeController: BridgeController;
    private readonly blankProviderController: BlankProviderController;
    private readonly activityListController: ActivityListController;
    private readonly permissionsController: PermissionsController;
    private readonly addressBookController: AddressBookController;
    private readonly blockFetchController: BlockFetchController;
    private readonly blockUpdatesController: BlockUpdatesController;
    private readonly transactionWatcherController: TransactionWatcherController;
    private readonly tokenAllowanceController: TokenAllowanceController;
    private readonly remoteConfigsController: RemoteConfigsController;
    private readonly campaignsController: CampaignsController;
    private readonly notificationController: NotificationController;
    private readonly onrampController: OnrampController;

    // Stores
    private readonly store: ComposedStore<BlankAppState>;
    private readonly UIStore: ComposedStore<BlankAppUIState>;

    private readonly _devTools: any;

    private subscriptions: Record<string, chrome.runtime.Port>;
    private isSetupComplete: boolean;

    constructor(props: BlankControllerProps) {
        super();

        const initState = props.initState;

        this.subscriptions = {};

        this.isSetupComplete = false;

        this._devTools = props.devTools;

        this.blankStateStore = props.blankStateStore;

        // Controllers Initialization
        this.preferencesController = new PreferencesController({
            initState: initState.PreferencesController,
        });

        this.networkController = new NetworkController(
            initState.NetworkController
        );

        this.remoteConfigsController = new RemoteConfigsController(
            initState.RemoteConfigsController
        );

        this.blockFetchController = new BlockFetchController(
            this.networkController,
            initState.BlockFetchController
        );

        this.blockUpdatesController = new BlockUpdatesController(
            this.networkController,
            this.blockFetchController,
            initState.BlockUpdatesController
        );

        this.keyringController = new KeyringControllerDerivated({
            initState: initState.KeyringController,
            encryptor: props.encryptor || undefined,
        });

        this.ensController = new EnsController({
            networkController: this.networkController,
        });

        this.udController = new UDController({
            networkController: this.networkController,
        });

        this.permissionsController = new PermissionsController(
            initState.PermissionsController,
            this.preferencesController
        );

        this.gasPricesController = new GasPricesController(
            this.networkController,
            this.blockUpdatesController,
            initState.GasPricesController
        );

        this.tokenOperationsController = new TokenOperationsController({
            networkController: this.networkController,
        });

        this.tokenController = new TokenController(initState.TokenController, {
            tokenOperationsController: this.tokenOperationsController,
            preferencesController: this.preferencesController,
            networkController: this.networkController,
        } as TokenControllerProps);

        this.onboardingController = new OnboardingController(
            initState.OnboardingController,
            this.keyringController
        );

        this.transactionController = new TransactionController(
            this.networkController,
            this.preferencesController,
            this.permissionsController,
            this.gasPricesController,
            this.tokenController,
            this.blockUpdatesController,
            this.keyringController,
            initState.TransactionController,
            this.keyringController.signEthTransaction.bind(
                this.keyringController
            )
        );

        this.privacyController = new PrivacyAsyncController({
            networkController: this.networkController,
            state: initState.BlankDepositController,
        });

        this.appStateController = new AppStateController(
            initState.AppStateController,
            this.keyringController,
            this.transactionController
        );

        this.transactionWatcherController = new TransactionWatcherController(
            this.networkController,
            this.preferencesController,
            this.blockUpdatesController,
            this.tokenController,
            this.transactionController,
            initState.TransactionWatcherControllerState
        );

        this.accountTrackerController = new AccountTrackerController(
            this.keyringController,
            this.networkController,
            this.tokenController,
            this.tokenOperationsController,
            this.preferencesController,
            this.blockUpdatesController,
            this.transactionWatcherController,
            this.transactionController,
            initState.AccountTrackerController
        );

        this.campaignsController = new CampaignsController(
            this.accountTrackerController,
            initState.CampaignsController
        );

        this.exchangeRatesController = new ExchangeRatesController(
            initState.ExchangeRatesController,
            this.preferencesController,
            this.networkController,
            this.blockUpdatesController,
            this.accountTrackerController
        );

        this.blankProviderController = new BlankProviderController(
            this.networkController,
            this.transactionController,
            this.permissionsController,
            this.appStateController,
            this.keyringController,
            this.tokenController,
            this.blockUpdatesController,
            this.gasPricesController
        );

        this.tokenAllowanceController = new TokenAllowanceController(
            this.networkController,
            this.preferencesController,
            this.tokenOperationsController,
            this.transactionController
        );

        this.swapController = new SwapController(
            this.networkController,
            this.transactionController,
            this.tokenController,
            this.tokenAllowanceController
        );

        this.bridgeController = new BridgeController(
            this.networkController,
            this.transactionController,
            this.tokenController,
            this.tokenAllowanceController,
            this.accountTrackerController,
            initState.BridgeController
        );

        this.activityListController = new ActivityListController(
            this.transactionController,
            this.privacyController,
            this.preferencesController,
            this.networkController,
            this.transactionWatcherController,
            this.bridgeController
        );

        this.addressBookController = new AddressBookController({
            initialState: initState.AddressBookController,
            networkController: this.networkController,
            activityListController: this.activityListController,
            preferencesController: this.preferencesController,
        });

        this.onrampController = new OnrampController(this.networkController);

        this.notificationController = new NotificationController(
            this.preferencesController,
            this.transactionWatcherController,
            this.transactionController,
            this.accountTrackerController,
            this.addressBookController,
            this.ensController
        );

        this.store = new ComposedStore<BlankAppState>({
            NetworkController: this.networkController.store,
            AppStateController: this.appStateController.store,
            OnboardingController: this.onboardingController.store,
            KeyringController: this.keyringController.store,
            AccountTrackerController: this.accountTrackerController.store,
            PreferencesController: this.preferencesController.store,
            TransactionController: this.transactionController.store,
            ExchangeRatesController: this.exchangeRatesController.store,
            GasPricesController: this.gasPricesController.store,
            BlankDepositController: this.privacyController.store,
            TokenController: this.tokenController.store,
            PermissionsController: this.permissionsController.store,
            AddressBookController: this.addressBookController.store,
            BlockUpdatesController: this.blockUpdatesController.store,
            BlockFetchController: this.blockFetchController.store,
            RemoteConfigsController: this.remoteConfigsController.store,
            TransactionWatcherControllerState:
                this.transactionWatcherController.store,
            BridgeController: this.bridgeController.store,
            CampaignsController: this.campaignsController.store,
        });

        this.UIStore = new ComposedStore<BlankAppUIState>({
            NetworkController: this.networkController.store,
            AppStateController: this.appStateController.store,
            OnboardingController: this.onboardingController.store,
            KeyringController: this.keyringController.memStore,
            AccountTrackerController: this.accountTrackerController.store,
            PreferencesController: this.preferencesController.store,
            TransactionController: this.transactionController.UIStore,
            ExchangeRatesController: this.exchangeRatesController.store,
            GasPricesController: this.gasPricesController.store,
            BlankDepositController: this.privacyController.UIStore,
            TokenController: this.tokenController.store,
            ActivityListController: this.activityListController.store,
            PermissionsController: this.permissionsController.store,
            AddressBookController: this.addressBookController.store,
            BlankProviderController: this.blankProviderController.store,
            SwapController: this.swapController.UIStore,
            BridgeController: this.bridgeController.UIStore,
            OnrampController: this.onrampController.store,
        });

        // Check controllers on app lock/unlock
        this.appStateController.on(AppStateEvents.APP_LOCKED, () => {
            this.manageControllers();
        });
        this.appStateController.on(AppStateEvents.APP_UNLOCKED, () => {
            this.manageControllers();
        });

        // Trigger method to manage external requests amount on update of relevent stores
        this.blankProviderController.store.subscribe(() => {
            this.handleExternalRequestAmountChange();
        });

        this.transactionController.store.subscribe(() => {
            this.handleExternalRequestAmountChange();
        });

        this.permissionsController.store.subscribe(() => {
            this.handleExternalRequestAmountChange();
        });

        // Set storage save on state update
        this.store.subscribe(this.storeState);

        // Set devtools callback on state update
        this.store.subscribe(this.devToolSubscription);

        // mv3 auto unlock
        this.appStateController.autoUnlock();
    }

    /**
     * Locally persists the state
     */
    private storeState = (state: Record<string, unknown>) => {
        const blankState = state as BlankAppState;
        this.blankStateStore.set('blankState', blankState);
    };

    /**
     * Manages controllers updates
     */
    private manageControllers() {
        // Get active subscription
        let activeSubscription = false;
        for (const key in this.subscriptions) {
            if (this.subscriptions[key].name === Origin.EXTENSION) {
                activeSubscription = true;
                break;
            }
        }

        // Check if app is unlocked
        const isAppUnlocked =
            this.appStateController.store.getState().isAppUnlocked;

        this.blockUpdatesController.setActiveSubscriptions(
            isAppUnlocked,
            activeSubscription
        );

        this.networkController.setActiveSubscriptions(
            isAppUnlocked,
            activeSubscription
        );

        this.gasPricesController.manageActiveSubscriptions(
            isAppUnlocked,
            activeSubscription
        );
    }

    /**
     * Subscription to state updates to send to dev tools
     */
    private devToolSubscription = (
        state: BlankAppState,
        _?: BlankAppState,
        action?: string
    ) => {
        if (action && typeof this._devTools !== 'undefined') {
            this._devTools.send(`@@BlankAppState/${action}`, state);
        }
    };

    // Emit event on dapp request change, to update extension label
    private handleExternalRequestAmountChange() {
        const dappRequestsAmount = Object.keys(
            this.blankProviderController.store.getState().dappRequests
        ).length;

        const unapprovedTransactionsAmount = Object.keys(
            this.transactionController.UIStore.getState().unapprovedTransactions
        ).length;

        const permissionRequests = Object.keys(
            this.permissionsController.store.getState().permissionRequests
        ).length;

        const totalExternalRequestsAmount =
            dappRequestsAmount +
            unapprovedTransactionsAmount +
            permissionRequests;

        this.emit(
            BlankControllerEvents.EXTERNAL_REQUESTS_AMOUNT_CHANGE,
            totalExternalRequestsAmount
        );
    }

    /**
     * Create subscription method
     */
    private createSubscription<TMessageType extends MessageTypes>(
        id: string,
        port: chrome.runtime.Port
    ): (data: SubscriptionMessageTypes[TMessageType]) => void {
        this.subscriptions[id] = port;

        // Check controllers
        this.manageControllers();

        return (subscription: unknown): void => {
            if (this.subscriptions[id]) {
                port.postMessage({ id, subscription });
            }
        };
    }

    /**
     * Unsubscribe method
     *
     * @param id subscription id
     */
    private unsubscribe(id: string): void {
        if (this.subscriptions[id]) {
            log.debug(`Unsubscribing from ${id}`);

            delete this.subscriptions[id];

            // Check controllers
            this.manageControllers();
        } else {
            log.warn(`Unable to unsubscribe from ${id}`);
        }
    }

    /**
     * Generic message handler
     *
     */
    public handler<TMessageType extends MessageTypes>(
        { id, message, request }: TransportRequestMessage<TMessageType>,
        port: chrome.runtime.Port,
        portId: string
    ): void {
        let isPortConnected = true;
        const from = port.name;
        const source = `${from}: ${id}: ${message}`;

        port.onDisconnect.addListener(() => {
            const error = chrome.runtime.lastError;
            isPortConnected = false;
            if (error) {
                log.error(error);
            }
        });

        log.trace('[in]', source);

        const promise = this.handle(id, message, request, port, portId);

        promise
            .then((response): void => {
                log.trace('[out]', source);

                if (!isPortConnected) {
                    throw new Error('Port has been disconnected');
                }

                port.postMessage({ id, response });
            })
            .catch((error: unknown): void => {
                // Always pass an error object to the client
                const safeError = toError(error);

                log.error('[err]', source, safeError.message);

                // only send message back to port if it's still connected
                if (isPortConnected) {
                    port.postMessage({
                        error: JSON.stringify(
                            safeError,
                            Object.getOwnPropertyNames(safeError)
                        ),
                        id,
                    });
                }
            });
    }

    /**
     * Request promise handler
     *
     * @param id request ID
     * @param type message Type
     * @param request request type
     * @param port connection port
     */
    private async handle(
        id: string,
        type: MessageTypes,
        request: RequestTypes[MessageTypes],
        port: chrome.runtime.Port,
        portId: string
    ): Promise<ResponseType<MessageTypes>> {
        switch (type) {
            case Messages.ADDRESS.GET_TYPE:
                return this.getAddressType(request as string);
            case Messages.ACCOUNT.CREATE:
                return this.accountCreate(request as RequestAccountCreate);
            case Messages.ACCOUNT.EXPORT_JSON:
                return this.accountExportJson(
                    request as RequestAccountExportJson
                );
            case Messages.ACCOUNT.EXPORT_PRIVATE_KEY:
                return this.accountExportPrivateKey(
                    request as RequestAccountExportPK
                );
            case Messages.ACCOUNT.IMPORT_JSON:
                return this.accountImportJson(
                    request as RequestAccountImportJson
                );
            case Messages.ACCOUNT.IMPORT_PRIVATE_KEY:
                return this.accountImportPrivateKey(
                    request as RequestAccountImportPK
                );
            case Messages.ACCOUNT.REMOVE:
                return this.accountRemove(request as RequestAccountRemove);
            case Messages.ACCOUNT.RESET:
                return this.accountReset(request as RequestAccountReset);
            case Messages.ACCOUNT.HIDE:
                return this.accountHide(request as RequestAccountHide);
            case Messages.ACCOUNT.UNHIDE:
                return this.accountUnhide(request as RequestAccountUnhide);
            case Messages.ACCOUNT.RENAME:
                return this.accountRename(request as RequestAccountRename);
            case Messages.ACCOUNT.SELECT:
                return this.accountSelect(request as RequestAccountSelect);
            case Messages.ACCOUNT.GET_BALANCE:
                return this.getAccountBalance(request as string);
            case Messages.ACCOUNT.GET_NATIVE_TOKEN_BALANCE:
                return this.getAccountNativeTokenBalanceForChain(
                    request as number
                );
            case Messages.ACCOUNT.REFRESH_TOKEN_ALLOWANCES:
                return this.refreshAccountTokenAllowances();
            case Messages.ACCOUNT.ORDER_ACCOUNTS:
                return this.orderAccounts(request as RequestOrderAccounts);
            case Messages.APP.GET_IDLE_TIMEOUT:
                return this.getIdleTimeout();
            case Messages.APP.SET_IDLE_TIMEOUT:
                return this.setIdleTimeout(request as RequestSetIdleTimeout);
            case Messages.APP.SET_LAST_USER_ACTIVE_TIME:
                return this.setLastUserActiveTime();
            case Messages.APP.LOCK:
                return this.lockApp();
            case Messages.APP.UNLOCK:
                return this.unlockApp(request as RequestAppUnlock);
            case Messages.APP.RETURN_TO_ONBOARDING:
                return this.returnToOnboarding();
            case Messages.APP.OPEN_RESET:
                return this.openReset();
            case Messages.APP.UPDATE_POPUP_TAB:
                return this.updatePopupTab(request as RequestUpdatePopupTab);
            case Messages.APP.REJECT_UNCONFIRMED_REQUESTS:
                return this.rejectUnconfirmedRequests();
            case Messages.APP.SET_USER_ONLINE:
                return this.setUserOnline(request as RequestSetUserOnline);
            case Messages.DAPP.CONFIRM_REQUEST:
                return this.confirmDappRequest(
                    request as RequestConfirmDappRequest
                );
            case Messages.DAPP.ATTEMPT_REJECT_REQUEST:
                return this.attemptRejectDappRequest(
                    request as RequestConfirmDappRequest
                );
            case Messages.EXCHANGE.CHECK_ALLOWANCE:
                return this.checkExchangeAllowance(
                    request as RequestCheckExchangeAllowance
                );
            case Messages.EXCHANGE.APPROVE:
                return this.approveExchange(request as RequestApproveExchange);
            case Messages.EXCHANGE.GET_QUOTE:
                return this.getExchangeQuote(
                    request as RequestGetExchangeQuote
                );
            case Messages.EXCHANGE.GET_EXCHANGE:
                return this.getExchangeParameters(
                    request as RequestGetExchange
                );
            case Messages.EXCHANGE.GET_SPENDER:
                return this.getExchangeSpender(
                    request as RequestGetExchangeSpender
                );
            case Messages.EXCHANGE.EXECUTE:
                return this.executeExchange(request as RequestExecuteExchange);
            case Messages.BRIDGE.GET_BRIDGE_TOKENS:
                return this.getBridgeTokens();
            case Messages.BRIDGE.GET_BRIDGE_AVAILABLE_CHAINS:
                return this.getBridgeAvailableChains();
            case Messages.BRIDGE.APPROVE_BRIDGE_ALLOWANCE:
                return this.approveBridgeAllowance(
                    request as RequestApproveBridgeAllowance
                );
            case Messages.BRIDGE.GET_BRIDGE_ROUTES:
                return this.getBridgeRoutes(request as RequestGetBridgeRoutes);
            case Messages.BRIDGE.GET_BRIDGE_QUOTE:
                return this.getBridgeQuote(request as RequestGetBridgeQuote);
            case Messages.BRIDGE.EXECUTE_BRIDGE:
                return this.executeBridge(request as RequestExecuteBridge);
            case Messages.EXTERNAL.REQUEST:
                return this.externalRequestHandle(
                    request as RequestExternalRequest,
                    portId
                );
            case Messages.EXTERNAL.SETUP_PROVIDER:
                return this.setupProvider(portId);
            case Messages.EXTERNAL.SET_ICON:
                return this.setProviderIcon(request as RequestSetIcon, portId);
            case Messages.EXTERNAL.GET_PROVIDER_CONFIG:
                return this.getProviderRemoteConfig();
            case Messages.EXTERNAL.IS_ENROLLED:
                return this.isEnrolledInCampaign(request as RequestIsEnrolled);
            case Messages.NETWORK.CHANGE:
                return this.networkChange(request as RequestNetworkChange);
            case Messages.NETWORK.SET_SHOW_TEST_NETWORKS:
                return this.setShowTestNetworks(
                    request as RequestShowTestNetworks
                );
            case Messages.NETWORK.ADD_NETWORK:
                return this.addNetwork(request as RequestAddNetwork);
            case Messages.NETWORK.EDIT_NETWORK:
                return this.editNetwork(request as RequestEditNetwork);
            case Messages.NETWORK.EDIT_NETWORKS_ORDER:
                return this.editNetworksOrder(
                    request as RequestEditNetworksOrder
                );
            case Messages.NETWORK.REMOVE_NETWORK:
                return this.removeNetwork(request as RequestRemoveNetwork);
            case Messages.NETWORK.SWITCH_PROVIDER:
                return this.switchProvider(request as RequestSwitchProvider);
            case Messages.NETWORK.GET_SPECIFIC_CHAIN_DETAILS:
                return this.getChainData(request as RequestGetChainData);
            case Messages.NETWORK.GET_DEFAULT_RPC:
                return this.getChainDefaultRpc(request as RequestGetChainData);
            case Messages.NETWORK.GET_RPC_CHAIN_ID:
                return this.getRpcChainId(request as RequestGetRpcChainId);
            case Messages.NETWORK.SEARCH_CHAINS:
                return this.searchChainsByTerm(request as RequestSearchChains);
            case Messages.PASSWORD.VERIFY:
                return this.passwordVerify(request as RequestPasswordVerify);
            // case Messages.PASSWORD.CHANGE:
            //   return this.passwordChange(request as RequestPasswordChange)
            case Messages.PERMISSION.ADD_NEW:
                return this.addNewSiteWithPermissions(
                    request as RequestAddNewSiteWithPermissions
                );
            case Messages.PERMISSION.CONFIRM:
                return this.confirmPermission(
                    request as RequestConfirmPermission
                );
            case Messages.PERMISSION.GET_ACCOUNT_PERMISSIONS:
                return this.getAccountPermissions(
                    request as RequestGetAccountPermissions
                );
            case Messages.PERMISSION.REMOVE_ACCOUNT_FROM_SITE:
                return this.removeAccountFromSite(
                    request as RequestRemoveAccountFromSite
                );
            case Messages.PERMISSION.UPDATE_SITE_PERMISSIONS:
                return this.updateSitePermissions(
                    request as RequestUpdateSitePermissions
                );
            case Messages.STATE.GET_REMOTE_CONFIG:
                return this.getRemoteConifg();
            case Messages.STATE.GET:
                return this.getState();
            case Messages.TRANSACTION.CONFIRM:
                return this.confirmTransaction(
                    request as RequestConfirmTransaction
                );
            case Messages.TRANSACTION.REJECT:
                return this.rejectTransaction(
                    request as RequestRejectTransaction
                );
            case Messages.TRANSACTION.UPDATE_STATUS:
                return this.updateTransactionStatus(
                    request as RequestUpdateTransactionStatus
                );
            case Messages.TRANSACTION.REJECT_REPLACEMENT_TRANSACTION:
                return this.rejectReplacementTransaction(
                    request as RequestRejectTransaction
                );
            case Messages.ENS.RESOLVE_NAME:
                return this.ensResolve(request as RequestEnsResolve);
            case Messages.ENS.LOOKUP_ADDRESS:
                return this.ensLookup(request as RequestEnsLookup);
            case Messages.UD.RESOLVE_NAME:
                return this.udResolve(request as RequestUDResolve);
            case Messages.TRANSACTION.GET_LATEST_GAS_PRICE:
                return this.getLatestGasPrice();
            case Messages.TRANSACTION.UPDATE_GAS_PRICE:
                return this.updateGasPrices();
            case Messages.TRANSACTION.FETCH_LATEST_GAS_PRICE:
                return this.fetchLatestGasPriceForChain(request as number);
            case Messages.TRANSACTION.SEND_ETHER:
                return this.sendEther(request as RequestSendEther);
            case Messages.TRANSACTION.ADD_NEW_SEND_TRANSACTION:
                return this.addAsNewSendTransaction(
                    request as RequestAddAsNewSendTransaction
                );
            case Messages.TRANSACTION.ADD_NEW_APPROVE_TRANSACTION:
                return this.addAsNewApproveTransaction(
                    request as RequestAddAsNewApproveTransaction
                );
            case Messages.TRANSACTION.UPDATE_SEND_TRANSACTION_GAS:
                return this.updateSendTransactionGas(
                    request as RequestUpdateSendTransactionGas
                );
            case Messages.TRANSACTION.APPROVE_SEND_TRANSACTION:
                return this.approveSendTransaction(
                    request as RequestApproveSendTransaction
                );
            case Messages.TRANSACTION.GET_SEND_TRANSACTION_RESULT:
                return this.getSendTransactionResult(
                    request as RequestSendTransactionResult
                );
            case Messages.TRANSACTION.CALCULATE_APPROVE_TRANSACTION_GAS_LIMIT:
                return this.calculateApproveTransactionGasLimit(
                    request as RequestCalculateApproveTransactionGasLimit
                );
            case Messages.TRANSACTION.CALCULATE_SEND_TRANSACTION_GAS_LIMIT:
                return this.calculateSendTransactionGasLimit(
                    request as RequestCalculateSendTransactionGasLimit
                );
            case Messages.TRANSACTION.CANCEL_TRANSACTION:
                return this.cancelTransaction(
                    request as RequestCancelTransaction
                );
            case Messages.TRANSACTION.SPEED_UP_TRANSACTION:
                return this.speedUpTransaction(
                    request as RequestSpeedUpTransaction
                );
            case Messages.TRANSACTION.GET_SPEED_UP_GAS_PRICE:
                return this.getSpeedUpGasPrice(
                    request as RequestSpeedUpTransaction
                );
            case Messages.TRANSACTION.GET_CANCEL_GAS_PRICE:
                return this.getCancelGasPrice(
                    request as RequestSpeedUpTransaction
                );
            case Messages.TRANSACTION.GET_NEXT_NONCE:
                return this.getNextNonce(request as RequestNextNonce);
            case Messages.WALLET.CREATE:
                return this.walletCreate(request as RequestWalletCreate);
            case Messages.WALLET.IMPORT:
                return this.walletImport(request as RequestWalletImport);
            case Messages.WALLET.GENERATE_ON_DEMAND_RELEASE_NOTES:
                return this.generateOnDemandReleaseNotes(
                    request as RequestGenerateOnDemandReleaseNotes
                );
            case Messages.WALLET.RESET:
                return this.walletReset(request as RequestWalletReset);
            case Messages.WALLET.VERIFY_SEED_PHRASE:
                return this.verifySP(request as RequestVerifySeedPhrase);
            case Messages.WALLET.SETUP_COMPLETE:
                return this.completeSetup(request as RequestCompleteSetup);
            case Messages.WALLET.REQUEST_SEED_PHRASE:
                return this.getSeedPhrase(request as RequestSeedPhrase);
            case Messages.STATE.SUBSCRIBE:
                return this.stateSubscribe(id, port);
            case Messages.TOKEN.GET_BALANCE:
                return this.getTokenBalance(request as RequestGetTokenBalance);
            case Messages.TOKEN.GET_TOKENS:
                return this.getTokens(request as RequestGetTokens);
            case Messages.TOKEN.GET_USER_TOKENS:
                return this.getUserTokens(request as RequestGetUserTokens);
            case Messages.TOKEN.GET_TOKEN:
                return this.getToken(request as RequestGetToken);
            case Messages.TOKEN.ADD_CUSTOM_TOKEN:
                return this.addCustomToken(request as RequestAddCustomToken);
            case Messages.TOKEN.DELETE_CUSTOM_TOKEN:
                return this.deleteCustomToken(
                    request as RequestDeleteCustomToken
                );
            case Messages.TOKEN.APPROVE_ALLOWANCE:
                return this.approveAllowance(
                    request as RequestApproveAllowance
                );
            case Messages.TOKEN.ADD_CUSTOM_TOKENS:
                return this.addCustomTokens(request as RequestAddCustomTokens);
            case Messages.TOKEN.SEND_TOKEN:
                return this.sendToken(request as RequestSendToken);
            case Messages.TOKEN.POPULATE_TOKEN_DATA:
                return this.populateTokenData(
                    request as RequestPopulateTokenData
                );
            case Messages.TOKEN.SEARCH_TOKEN:
                return this.searchTokenInAssetsList(
                    request as RequestSearchToken
                );
            case Messages.EXTERNAL.EVENT_SUBSCRIPTION:
                return this.blankProviderEventSubscribe(id, port, portId);
            case Messages.ADDRESS_BOOK.CLEAR:
                return this.addressBookClear(
                    request as RequestAddressBookClear
                );
            case Messages.ADDRESS_BOOK.DELETE:
                return this.addressBookDelete(
                    request as RequestAddressBookDelete
                );
            case Messages.ADDRESS_BOOK.SET:
                return this.addressBookSet(request as RequestAddressBookSet);
            case Messages.ADDRESS_BOOK.GET:
                return this.addressBookGet(request as RequestAddressBookGet);
            case Messages.ADDRESS_BOOK.GET_BY_ADDRESS:
                return this.addressBookByAddress(
                    request as RequestAddressBookGetByAddress
                );
            case Messages.ADDRESS_BOOK.GET_RECENT_ADDRESSES:
                return this.addressBookGetRecentAddresses(
                    request as RequestAddressBookGetRecentAddresses
                );
            case Messages.APP.SET_USER_SETTINGS:
                return this.setUserSettings(request as RequestUserSettings);
            case Messages.WALLET.DISMISS_WELCOME_MESSAGE:
                return this.dismissWelcomeMessage();
            case Messages.WALLET.DISMISS_DEFAULT_WALLET_PREFERENCES:
                return this.dismissDefaultWalletPreferences();
            case Messages.WALLET.DISMISS_RELEASE_NOTES:
                return this.dismissReleaseNotes();
            case Messages.WALLET.TOGGLE_RELEASE_NOTES_SUBSCRIPTION:
                return this.toggleReleaseNotesSubscription(
                    request as RequestToggleReleaseNotesSubscription
                );
            case Messages.WALLET.TOGGLE_DEFAULT_BROWSER_WALLET:
                return this.toggleDefaultBrowserWallet(
                    request as RequestToggleDefaultBrowserWallet
                );
            case Messages.WALLET.SET_DEFAULT_GAS:
                return this.setDefaultGas(request as RequestSetDefaultGas);
            case Messages.WALLET.UPDATE_ANTI_PHISHING_IMAGE:
                return this.updateAntiPhishingImage(
                    request as RequestUpdateAntiPhishingImage
                );
            case Messages.WALLET.TOGGLE_ANTI_PHISHING_PROTECTION:
                return this.toggleAntiPhishingProtection(
                    request as RequestToggleAntiPhishingProtection
                );
            case Messages.WALLET.SET_NATIVE_CURRENCY:
                return this.setNativeCurrency(
                    request as RequestSetNativeCurrency
                );
            case Messages.WALLET.GET_VALID_CURRENCIES:
                return this.getAllCurrencies();
            case Messages.WALLET.HARDWARE_CONNECT:
                return this.connectHardwareWallet(
                    request as RequestConnectHardwareWallet
                );
            case Messages.WALLET.HARDWARE_REMOVE:
                return this.removeHardwareWallet(
                    request as RequestRemoveHardwareWallet
                );
            case Messages.WALLET.HARDWARE_QR_SUBMIT_CRYPTO_HD_KEY_OR_ACCOUNT:
                return this.hardwareQrSubmitCryptoHdKeyOrAccount(
                    request as SubmitQRHardwareCryptoHDKeyOrAccountMessage
                );
            case Messages.WALLET.HARDWARE_QR_SUBMIT_SIGNATURE:
                return this.hardwareQrSubmitSignature(
                    request as SubmitQRHardwareSignatureMessage
                );
            case Messages.WALLET.HARDWARE_QR_CANCEL_SIGN_REQUEST:
                return this.hardwareQrCancelSignRequest(
                    request as CancelQRHardwareSignRequestMessage
                );
            case Messages.APP.OPEN_HW_CONNECT:
                return this.openHardwareConnect();
            case Messages.APP.OPEN_HW_REMOVE:
                return this.openHardwareRemove();
            case Messages.APP.OPEN_HW_RECONNECT:
                return this.openHardwareReconnect(
                    request as RequestReconnectDevice
                );
            case Messages.WALLET.HARDWARE_GET_ACCOUNTS:
                return this.getHardwareWalletAccounts(
                    request as RequestGetHardwareWalletAccounts
                );
            case Messages.WALLET.HARDWARE_IMPORT_ACCOUNTS:
                return this.importHardwareWalletAccounts(
                    request as RequestImportHardwareWalletAccounts
                );
            case Messages.WALLET.HARDWARE_GET_HD_PATH:
                return this.getHardwareWalletHDPath(
                    request as RequestWalletGetHDPath
                );
            case Messages.WALLET.HARDWARE_SET_HD_PATH:
                return this.setHardwareWalletHDPath(
                    request as RequestWalletSetHDPath
                );
            case Messages.WALLET.HARDWARE_IS_LINKED:
                return this.isAccountDeviceLinked(
                    request as RequestIsDeviceConnected
                );
            case Messages.FILTERS.SET_ACCOUNT_FILTERS:
                return this.setAccountFilters(
                    request as RequestSetAccountFilters
                );
            case Messages.BROWSER.GET_WINDOW_ID:
                return getCurrentWindowId();
            case Messages.WALLET.SET_HOTKEYS_ENABLED:
                return this.setHotkeysStatus(request as RequestSetHotkeys);
            case Messages.WALLET.GET_ONRAMP_CURRENCIES:
                return this.getOnrampCurrencies();
            case Messages.ACCOUNT.EDIT_ACCOUNT_TOKENS_ORDER:
                return this.editAccountTokensOrder(
                    request as RequestTokensOrder[]
                );
            case Messages.ACCOUNT.SET_ACCOUNT_SORT_VALUE:
                return this.setAccountTokensSortValue(request as string);
            default:
                throw new Error(`Unable to handle message of type ${type}`);
        }
    }

    /**
     * setUserOnline
     *
     * Sets the user's current network status
     *
     * @param isUserOnline Whether the user is online or not
     */
    public async setUserOnline({
        networkStatus,
    }: RequestSetUserOnline): Promise<void> {
        this.networkController.handleUserNetworkChange(networkStatus);
    }

    /**
     * getHardwareWalletHDPath
     *
     * @param device The device to get the HD path for
     * @returns The HD path for the device
     */
    public async getHardwareWalletHDPath({
        device,
    }: RequestWalletGetHDPath): Promise<string> {
        return this.keyringController.getHDPathForDevice(device);
    }

    /**
     * setHardwareWalletHDPath
     *
     * It sets the HD path for the specified device
     *
     * @param device The device to set the HD path for
     * @param path The HD path to set for the device
     */
    public async setHardwareWalletHDPath({
        device,
        path,
    }: RequestWalletSetHDPath): Promise<void> {
        return this.keyringController.setHDPath(device, path);
    }

    /**
     * getAccountBalance
     *
     * It gets the specified account balance.
     *
     * @param account The account address
     * @returns The account balance.
     */
    public async getAccountBalance(account: string): Promise<BigNumber> {
        return this.networkController.getProvider().getBalance(account);
    }

    /**
     * getAccountNativeTokenBalanceForChain
     *
     * It gets the native token balance from the selected account in the specified network.
     *
     * @param chainId the chain id
     * @returns The native token balance.
     */
    public async getAccountNativeTokenBalanceForChain(
        chainId: number
    ): Promise<BigNumber | undefined> {
        return this.accountTrackerController.getAccountNativeTokenBalanceForChain(
            chainId
        );
    }

    /**
     * refreshAccountTokenAllowances
     *
     * It refreshes all the token allownaces for the provided filters
     *
     */
    private async refreshAccountTokenAllowances(): Promise<void> {
        return this.accountTrackerController.refreshTokenAllowances();
    }

    /**
     * Adds a new account to the default (first) HD seed phrase Keyring.
     *
     */
    private async accountCreate({
        name,
    }: RequestAccountCreate): Promise<AccountInfo> {
        return this.accountTrackerController.createAccount(name);
    }

    /**
     * Returns account json data to export
     * Encrypted with password
     *
     * @param address account address
     * @param password Encrypting password
     * @returns Exported account info in JSON format
     */
    private async accountExportJson({
        address,
        password,
        encryptPassword,
    }: RequestAccountExportJson): Promise<string> {
        try {
            await this.keyringController.verifyPassword(password);
            const privateKey = await this.keyringController.exportAccount(
                address
            );
            return getAccountJson(privateKey, encryptPassword);
        } catch (error) {
            log.warn(error);
            throw new Error('Error exporting account');
        }
    }

    /**
     * Returns account json data to export
     * Encrypted with password
     *
     * @param address account address
     * @param password Encrypting password
     * @returns Exported account info in JSON format
     */
    private async accountExportPrivateKey({
        address,
        password,
    }: RequestAccountExportPK): Promise<string> {
        try {
            await this.keyringController.verifyPassword(password);
            return await this.keyringController.exportAccount(address);
        } catch (error) {
            log.warn(error);
            throw new Error('Error exporting account');
        }
    }

    /**
     * Imports an account using a json file
     *
     * @param importArgs Import data
     * @param name Imported account name
     * @returns Imported account info
     */
    private async accountImportJson({
        importArgs,
        name,
    }: RequestAccountImportJson): Promise<AccountInfo> {
        return this.accountTrackerController.importAccount(
            ImportStrategy.JSON_FILE,
            importArgs,
            name
        );
    }

    /**
     * Imports an account using the private key
     *
     * @param importArgs Import data
     * @param name Imported account name
     * @returns Imported account info
     */
    private async accountImportPrivateKey({
        importArgs,
        name,
    }: RequestAccountImportPK): Promise<AccountInfo> {
        return this.accountTrackerController.importAccount(
            ImportStrategy.PRIVATE_KEY,
            importArgs,
            name
        );
    }

    /**
     * Removes an external account from state / storage.
     *
     * @param address address to be deleted - hex
     */
    private async accountRemove({
        address,
    }: RequestAccountRemove): Promise<boolean> {
        await this.accountTrackerController.removeAccount(address);
        this.transactionController.resetTransactionsByAddress(address);
        this.permissionsController.revokeAllPermissionsOfAccount(address);
        await this.keyringController.removeAccount(address);
        this.transactionWatcherController.resetStateByAddress(address);
        this.bridgeController.resetBridgeTransactionsByAddress(address);
        this.tokenController.resetTokensByAccount(address);

        return true;
    }

    /**
     * Resets an account by removing its transaction history and added tokens.
     *
     * @param address address to be reset - hex
     */
    private async accountReset({
        address,
    }: RequestAccountRemove): Promise<void> {
        // Reset account
        await Promise.all([
            this.transactionController.resetTransactionsByAddress(address),
            this.transactionWatcherController.resetStateByAddress(address),
            this.tokenController.resetTokensByAccount(address),
            this.permissionsController.revokeAllPermissionsOfAccount(address),
            this.accountTrackerController.resetAccount(address),
            this.bridgeController.resetBridgeTransactionsByAddress(address),
        ]);
        // Refetch account balance
        this.accountTrackerController.updateAccounts({
            addresses: [address],
            assetAddresses: [NATIVE_TOKEN_ADDRESS],
        });
        // Refetch transactions
        this.transactionWatcherController.fetchAccountOnChainEvents();
    }

    /**
     * Hides an HD-generated account
     *
     * @param address address to be hidden - hex
     */
    private async accountHide({
        address,
    }: RequestAccountRemove): Promise<boolean> {
        await this.accountTrackerController.hideAccount(address);
        this.permissionsController.revokeAllPermissionsOfAccount(address);

        return true;
    }

    /**
     * Unhides an HD-generated account
     *
     * @param address address to be hidden - hex
     */
    private async accountUnhide({
        address,
    }: RequestAccountRemove): Promise<boolean> {
        await this.accountTrackerController.unhideAccount(address);
        this.permissionsController.revokeAllPermissionsOfAccount(address);

        return true;
    }

    /**
     * Renames selected account
     *
     * @param address account address
     * @param name new name
     */
    private async accountRename({
        address,
        name,
    }: RequestAccountRename): Promise<boolean> {
        this.accountTrackerController.renameAccount(address, name);
        return true;
    }

    /**
     * Updates selected account
     *
     * @param address address to be selected
     */
    private async accountSelect({
        address,
    }: RequestAccountSelect): Promise<boolean> {
        this.preferencesController.setSelectedAddress(address);
        return true;
    }

    /**
     * Returns the time in minutes for the extension auto block
     *
     */
    private async getIdleTimeout(): Promise<number> {
        return this.appStateController.getIdleTimeout();
    }

    /**
     * Set a custom time in minutes for the extension auto block
     *
     * @param idleTimeout the new timeout in minutes, should be greater than zero
     */
    private async setIdleTimeout({
        idleTimeout,
    }: RequestSetIdleTimeout): Promise<void> {
        return this.appStateController.setIdleTimeout(idleTimeout);
    }

    /**
     * Update last user active time
     *
     */
    private async setLastUserActiveTime(): Promise<void> {
        return this.appStateController.setLastActiveTime();
    }

    /**
     * Locks the vault and the app
     *
     */
    private async lockApp(): Promise<boolean> {
        await this.appStateController.lock();
        return true;
    }

    /**
     * Unlocks the vault and the app
     *
     * @param password user's password
     */
    private async unlockApp({ password }: RequestAppUnlock): Promise<boolean> {
        try {
            await this.appStateController.unlock(password);
            return true;
        } catch {
            return false;
        }
    }

    /**
     * Creates a new onboarding tab or focuses the current open one
     *
     */
    private returnToOnboarding() {
        let onboardingInstance: string | null = null;

        // Check if there is any open onboarding tab
        for (const instance in extensionInstances) {
            if (
                isOnboardingTabUrl(
                    extensionInstances[instance].port.sender?.url
                )
            ) {
                onboardingInstance = instance;
            }
        }

        if (onboardingInstance) {
            const tab = extensionInstances[onboardingInstance].port.sender?.tab;
            if (tab && tab.id && tab.windowId) {
                // Focus window
                focusWindow(tab.windowId);
                // Switch to tab
                switchToTab(tab.id);
            }
        } else {
            // Open new onboarding tab
            openExtensionInBrowser();
        }
    }

    private closeInstances() {
        // Close every other extension instance tab
        for (const instance in extensionInstances) {
            if (
                instance &&
                isOnboardingTabUrl(
                    extensionInstances[instance].port.sender?.url
                )
            ) {
                const tab = extensionInstances[instance].port.sender?.tab;
                if (tab && tab.id && tab.windowId) {
                    // Focus window
                    focusWindow(tab.windowId);
                    // Close tab
                    closeTab(tab.id);
                }
            }
        }
    }

    private openExtensionTab(route: string) {
        this.closeInstances();
        // Open new onboarding tab
        openExtensionInBrowser(route);
    }

    /**
     * Opens a new reset tab and closes every other extension tab
     *
     */
    private openReset() {
        this.openExtensionTab('reset');
    }

    /**
     * Opens a new connect to hardware wallet tab and closes every other extension tab
     *
     */
    private openHardwareConnect() {
        // Test if could be a window
        this.openExtensionTab('hardware-wallet');
    }

    /**
     * Opens a new remove to hardware wallet tab and closes every other extension tab
     *
     */
    private openHardwareRemove() {
        // Test if could be a window
        this.openExtensionTab('hardware-wallet/remove-device');
    }

    /**
     * Opens a new re-connect to hardware wallet tab and closes every other extension tab
     *
     */
    private async openHardwareReconnect({ address }: RequestReconnectDevice) {
        const vendor = await this.keyringController.getKeyringDeviceFromAccount(
            address
        );
        this.openExtensionTab(`hardware-wallet/${vendor}/reconnect`);
    }

    /**
     * Method to confirm a transaction
     *
     * @param id - id of the transaction being confirmed.
     * @param feeData - fee data selected by the user. Will update transaction's data if needed.
     * @param advancedData - advanced data that can be changed by the user to apply to the transaction.
     */
    private async confirmTransaction({
        id,
        feeData,
        advancedData,
    }: RequestConfirmTransaction) {
        const meta = this.transactionController.getTransaction(id);

        if (!meta) {
            throw new Error('The specified transaction was not found');
        }

        // If found, update the transaction fee & advanced data related values
        this.transactionController.updateTransaction({
            ...meta,
            transactionParams: {
                ...meta.transactionParams,
                gasLimit: feeData.gasLimit || meta.transactionParams.gasLimit,
                gasPrice: feeData.gasPrice || meta.transactionParams.gasPrice,
                maxPriorityFeePerGas:
                    feeData.maxPriorityFeePerGas ||
                    meta.transactionParams.maxPriorityFeePerGas,
                maxFeePerGas:
                    feeData.maxFeePerGas || meta.transactionParams.maxFeePerGas,
                nonce:
                    advancedData?.customNonce || meta.transactionParams.nonce, // custom nonce update
            },
            flashbots: advancedData?.flashbots || meta.flashbots, // flashbots update
            advancedData: {
                ...meta.advancedData,
                allowance:
                    advancedData.customAllowance ||
                    meta.advancedData?.allowance,
            },
        });

        return this.transactionController.approveTransaction(id);
    }

    /**
     * Method to reject transaction proposed by external source
     *
     * @param transactionMeta - transaction data
     */
    private rejectTransaction = async ({
        transactionId,
    }: RequestRejectTransaction) => {
        return this.transactionController.rejectTransaction(transactionId);
    };

    /**
     * Method to update transaction status
     *
     * @param transactionId - transaction id
     * @param tabId - id of the tab where the extension is opened (needed to close the window)
     */
    private updateTransactionStatus = async ({
        transactionId,
        status,
    }: RequestUpdateTransactionStatus) => {
        return this.transactionController.updateTransactionStatus(
            transactionId,
            status
        );
    };

    /**
     * Method to reject a speedUp/cancel transaction
     *
     * @param transactionId - id of the replacement transaction to be rejected.
     */
    private rejectReplacementTransaction = async ({
        transactionId,
    }: RequestRejectTransaction) => {
        return this.transactionController.rejectReplacementTransaction(
            transactionId
        );
    };

    public shouldInject(): boolean {
        return this.preferencesController.settings.defaultBrowserWallet;
    }

    /**
     * Confirms or rejects the selected dapp request
     *
     */
    private async confirmDappRequest({
        id,
        isConfirmed,
        confirmOptions,
    }: RequestConfirmDappRequest): Promise<void> {
        return this.blankProviderController.handleDappRequest(
            id,
            isConfirmed,
            confirmOptions
        );
    }

    /**
     * Rejects a DApp request by ID
     *
     */
    private async attemptRejectDappRequest({
        id,
    }: RequestRejectDappRequest): Promise<void> {
        return this.blankProviderController.attemptRejection(id);
    }

    /**
     * Checks if the given account has enough allowance to make the exchange
     *
     * @param account User account
     * @param amount Amount to be spended
     * @param exchangeType Exchange type
     * @param tokenAddress Asset to be spended address
     */
    private async checkExchangeAllowance({
        account,
        amount,
        exchangeType,
        tokenAddress,
    }: RequestCheckExchangeAllowance): Promise<boolean> {
        return this.swapController.checkSwapAllowance(
            account,
            BigNumber.from(amount),
            exchangeType,
            tokenAddress
        );
    }

    /**
     * Submits an approval transaction to setup asset allowance
     *
     * @param allowance User selected allowance
     * @param amount Exchange amount
     * @param exchangeType The exchange type
     * @param feeData Transaction gas fee data
     * @param tokenAddress Spended asset token address
     * @param customNonce Custom transaction nonce
     */
    private async approveExchange({
        allowance,
        amount,
        exchangeType,
        feeData,
        tokenAddress,
        customNonce,
    }: RequestApproveExchange): Promise<boolean> {
        return this.swapController.approveSwapExchange(
            BigNumber.from(allowance),
            BigNumber.from(amount),
            exchangeType,
            feeData,
            tokenAddress,
            customNonce
        );
    }

    /**
     * Gets a quote for the specified exchange type and parameters
     *
     * @param exchangeType Exchange type
     * @param quoteParams Quote parameters
     */
    private async getExchangeQuote({
        exchangeType,
        quoteParams,
    }: RequestGetExchangeQuote): Promise<SwapQuote> {
        return this.swapController.getExchangeQuote(exchangeType, quoteParams);
    }

    /**
     * Fetch the transaction parameters to make the exchange
     *
     * @param exchangeType Exchange type
     * @param exchangeParams Exchange parameters
     */
    private async getExchangeParameters({
        exchangeType,
        exchangeParams,
    }: RequestGetExchange): Promise<SwapParameters> {
        return this.swapController.getExchangeParameters(
            exchangeType,
            exchangeParams
        );
    }

    /**
     * Fetch the spender address for the specified exchange
     *
     * @param exchangeType Exchange type
     *
     */
    private async getExchangeSpender({
        exchangeType,
    }: RequestGetExchangeSpender): Promise<string> {
        return this.swapController.getSpender(exchangeType);
    }

    /**
     * Executes the exchange
     *
     * @param exchangeType Exchange type
     * @param exchangeParams Exchange parameters
     */
    private async executeExchange({
        exchangeType,
        exchangeParams,
    }: RequestExecuteExchange): Promise<string> {
        return this.swapController.executeExchange(
            exchangeType,
            exchangeParams
        );
    }

    /**
     * Submits an approval transaction to setup asset allowance
     *
     * @param allowance User selected allowance
     * @param amount Exchange amount
     * @param spenderAddress The spender address
     * @param feeData Transaction gas fee data
     * @param tokenAddress Spended asset token address
     * @param customNonce Custom transaction nonce
     */
    private async approveBridgeAllowance({
        allowance,
        amount,
        spenderAddress,
        feeData,
        tokenAddress,
        customNonce,
    }: RequestApproveBridgeAllowance): Promise<boolean> {
        return this.tokenAllowanceController.approveAllowance(
            BigNumber.from(allowance),
            BigNumber.from(amount),
            spenderAddress,
            feeData,
            tokenAddress,
            customNonce
        );
    }

    /**
     * Gets all the available tokens to bridge in the current network
     */
    private async getBridgeTokens(): Promise<IToken[]> {
        return this.bridgeController.getTokens();
    }

    /**
     * Gets all the available chains to execute a bridge
     */
    private async getBridgeAvailableChains(): Promise<IChain[]> {
        return this.bridgeController.getAvailableChains();
    }

    /**
     * Gets all the available routes for executing a bridging
     *
     * @param routesRequest Parameters that the routes should match
     */
    private async getBridgeRoutes({
        routesRequest,
    }: RequestGetBridgeRoutes): Promise<GetBridgeAvailableRoutesResponse> {
        return this.bridgeController.getAvailableRoutes(
            BridgeImplementation.LIFI_BRIDGE,
            routesRequest
        );
    }

    /**
     * Gets a quote for the specified bridge parameters
     *
     * @param checkAllowance Whether check or not the approval address allowance of the final user
     * @param quoteRequest Quote request parameters.
     */
    private async getBridgeQuote({
        checkAllowance,
        quoteRequest,
    }: RequestGetBridgeQuote): Promise<
        GetBridgeQuoteResponse | GetBridgeQuoteNotFoundResponse
    > {
        return this.bridgeController.getQuote(
            BridgeImplementation.LIFI_BRIDGE,
            quoteRequest,
            checkAllowance
        );
    }

    /**
     * Executes the bridge transaction based on the given parameters.
     *
     * @param bridgeTransaction Bridging transaction data
     */
    private async executeBridge({
        bridgeTransaction,
    }: RequestExecuteBridge): Promise<string> {
        return this.bridgeController.executeBridge(
            BridgeImplementation.LIFI_BRIDGE,
            bridgeTransaction
        );
    }

    /**
     * Handles the request sent by in-page provider from the DAPP
     *
     */
    private async externalRequestHandle(
        request: RequestExternalRequest,
        portId: string
    ): Promise<unknown> {
        return this.blankProviderController.handle(portId, request);
    }

    /**
     * Returns provider setup data
     *
     */
    private async setupProvider(portId: string): Promise<ProviderSetupData> {
        return this.blankProviderController.setupProvider(portId);
    }

    /**
     * Initialize provider site metadata
     *
     */
    private async setProviderIcon({ iconURL }: RequestSetIcon, portId: string) {
        return this.blankProviderController.setIcon(iconURL, portId);
    }

    /**
     * Change network method
     *
     * @param networkName network name
     */
    private async networkChange({
        networkName,
    }: RequestNetworkChange): Promise<boolean> {
        return this.networkController.setNetwork(networkName);
    }

    /**
     * Sets show test networks flag
     *
     * @param showTestNetworks flag value
     */
    private async setShowTestNetworks({
        showTestNetworks,
    }: RequestShowTestNetworks): Promise<boolean> {
        this.preferencesController.showTestNetworks = showTestNetworks;
        return true;
    }

    /**
     * Sets popup page tab flag
     *
     * @param popupPageTab flag value
     */
    private async updatePopupTab({
        popupTab,
    }: RequestUpdatePopupTab): Promise<void> {
        this.preferencesController.popupTab = popupTab;
    }

    /**
     * Rejects all open unconfirmed requests
     */
    private async rejectUnconfirmedRequests(): Promise<void> {
        const { unapprovedTransactions } =
            this.transactionController.UIStore.getState();

        // Reject unnaproved transactions
        for (const transaction in unapprovedTransactions) {
            this.transactionController.rejectTransaction(transaction);
        }

        // Reject permission requests
        this.permissionsController.rejectAllRequests();

        // Reject all dapp requests
        this.blankProviderController.cancelPendingDAppRequests();
        this.blankProviderController.rejectUnlocks();
    }

    /**
     * addNetwork
     *
     * @param name The name of the network
     * @param chainId The chain identifier of the network
     * @param rpcUrl The chain RPC url
     * @param currencySymbol The native currency symbol
     * @param blockExporerUrl The chain block explorer url
     */
    private async addNetwork({
        chainId,
        name,
        rpcUrl,
        blockExplorerUrl,
        currencySymbol,
        test,
    }: RequestAddNetwork): Promise<void> {
        return this.networkController.addNetwork({
            chainId: Number(chainId),
            chainName: name,
            rpcUrls: [rpcUrl],
            blockExplorerUrls: [blockExplorerUrl],
            nativeCurrency: {
                symbol: currencySymbol,
            },
            test: test,
        });
    }

    /**
     * editNetwork
     *
     * @param chainId The chain identifier of the network
     * @param updates.rpcUrl The chain RPC url
     * @param updates.blockExplorerUrl  The chain block explorer url (Optional)
     */
    private async editNetwork(request: RequestEditNetwork): Promise<void> {
        return this.networkController.editNetwork(Number(request.chainId), {
            blockExplorerUrls: [request.updates.blockExplorerUrl || ''],
            rpcUrls: [request.updates.rpcUrl],
            name: request.updates.name,
            test: request.updates.test,
        });
    }

    /**
     * editNetworksOrder
     *
     * @param chainId The chain identifier of the network
     * @param order Order of network
     */
    private async editNetworksOrder({
        networksOrder,
    }: RequestEditNetworksOrder): Promise<void> {
        return this.networkController.editNetworksOrder(networksOrder);
    }

    /**
     * removeNetwork
     *
     * @param chainId chain identifier of the network
     */
    private async removeNetwork({ chainId }: RequestRemoveNetwork) {
        return this.networkController.removeNetwork(chainId);
    }

    /**
     * getChainData
     *
     * @param chainId chain identifier of the network
     */
    private async getChainData({ chainId }: RequestGetChainData) {
        return getChainListItem(chainId);
    }

    /**
     * getChainDefaultRpc
     *
     * @param chainId chain identifier of the network
     * @returns default rpc url of the network
     */
    private async getChainDefaultRpc({ chainId }: RequestGetChainData) {
        return Object.values(INITIAL_NETWORKS).find(
            (network) => network.chainId === chainId
        )?.defaultRpcUrl;
    }

    /**
     * switchProvider
     *
     * @param chainId chain identifier of the network
     * @param providerType provider type {default, backup, custom}
     * @param customRpcUrl custom rpc url of the network
     *
     */
    private async switchProvider({
        chainId,
        providerType,
        customRpcUrl,
    }: RequestSwitchProvider): Promise<void> {
        return this.networkController.switchProvider(
            chainId,
            providerType,
            customRpcUrl
        );
    }

    /**
     * getRpcChainId
     *
     * @param rpcUrl rpc url of the network
     */
    private async getRpcChainId({ rpcUrl }: RequestGetRpcChainId) {
        return getCustomRpcChainId(rpcUrl);
    }

    /**
     * Password validation method
     *
     * @param password
     */
    private async passwordVerify({
        password,
    }: RequestPasswordVerify): Promise<boolean> {
        try {
            await this.keyringController.verifyPassword(password);
            return true;
        } catch {
            return false;
        }
    }

    // Permissions

    private async addNewSiteWithPermissions({
        accounts,
        origin,
        siteMetadata,
    }: RequestAddNewSiteWithPermissions) {
        return this.permissionsController.addNewSite(
            origin,
            siteMetadata,
            accounts
        );
    }

    private async confirmPermission({
        id,
        accounts,
    }: RequestConfirmPermission) {
        return this.permissionsController.handlePermissionRequest(id, accounts);
    }

    private async getAccountPermissions({
        account,
    }: RequestGetAccountPermissions) {
        return this.permissionsController.getAccountPermissions(account);
    }

    private async removeAccountFromSite({
        origin,
        account,
    }: RequestRemoveAccountFromSite) {
        return this.permissionsController.removeAccount(origin, account);
    }

    private async updateSitePermissions({
        origin,
        accounts,
    }: RequestUpdateSitePermissions) {
        return this.permissionsController.updateSite(origin, accounts);
    }

    /**
     * Get UI State
     *
     */
    private getState(): Flatten<BlankAppUIState> {
        return this.UIStore.flatState;
    }

    private getRemoteConifg(): RemoteConfigsControllerState {
        return this.remoteConfigsController.config;
    }

    private getProviderRemoteConfig(): RemoteConfigsControllerState['provider'] {
        return this.remoteConfigsController.providerConfig;
    }

    private async isEnrolledInCampaign(r: RequestIsEnrolled): Promise<boolean> {
        return this.campaignsController.isEnrolled(r.campaignId);
    }

    /**
     * Resolve ENS name
     *
     * @param name to resolve
     */
    private async ensResolve({
        name,
    }: RequestEnsResolve): Promise<string | null> {
        return this.ensController.resolveName(name);
    }

    /**
     * Lookup address for ENS
     *
     * @param address to lookup
     */
    private async ensLookup({
        address,
    }: RequestEnsLookup): Promise<string | null> {
        return this.ensController.lookupAddress(address);
    }

    /**
     * Resolve UD name
     *
     * @param name to resolve
     */
    private async udResolve({
        name,
    }: RequestUDResolve): Promise<string | null> {
        return this.udController.resolveName(name);
    }

    /**
     * Send ethereum method
     *
     * @param to recipient
     * @param feeData gas fee data
     * @param value amount
     */
    private async sendEther({
        to,
        value,
        feeData,
        advancedData,
    }: RequestSendEther): Promise<string> {
        // Add unapproved trasaction
        const {
            transactionMeta: { id },
            result,
        } = await this.transactionController.addTransaction({
            transaction: {
                to,
                from: this.preferencesController.getSelectedAddress(),
                value,
                ...feeData,
                nonce: advancedData.customNonce,
            },
            origin: 'blank',
        });

        // As we don't care about the result here, ignore errors in transaction result
        result.catch(() => {});

        // Approve it
        try {
            await this.transactionController.approveTransaction(id);
        } catch (e: any) {
            // If we detect a backend error, we parse it and throw the proper error
            if ('error' in e) {
                throw new Error(
                    (e.error?.body
                        ? JSON.parse(e.error?.body).error?.message
                        : e.reason) ?? e.message
                );
            }

            throw e;
        }

        // Return transaction hash
        const transaction = this.transactionController.getTransaction(id);
        return transaction!.transactionParams.hash!;
    }

    /**
     * Generate an unaproved transfer transaction
     *
     * @param tokenAddress erc20 token address
     * @param to recipient
     * @param feeData gas fee Data
     * @param value amount
     */
    private async addAsNewSendTransaction({
        address,
        to,
        value,
        feeData,
    }: RequestAddAsNewSendTransaction): Promise<TransactionMeta> {
        if (isNativeTokenAddress(address)) {
            const { transactionMeta, result } =
                await this.transactionController.addTransaction({
                    transaction: {
                        to,
                        from: this.preferencesController.getSelectedAddress(),
                        value: BigNumber.from(value),
                        ...feeData,
                    },
                    origin: 'blank',
                });

            // As we don't care about the result here, ignore errors in transaction result
            result.catch(() => {});

            const { nativeCurrency, iconUrls } = this.networkController.network;
            const logo = iconUrls ? iconUrls[0] : '';

            // Set native currency meta for displaying purposes
            transactionMeta.transferType = {
                amount: transactionMeta.transactionParams.value!,
                currency: nativeCurrency.symbol,
                decimals: nativeCurrency.decimals,
                logo,
                to,
            };
            this.transactionController.updateTransaction(transactionMeta);

            return transactionMeta;
        } else {
            const transferTransaction = this.getTransferTransaction();

            return transferTransaction.addAsNewTransaction(
                {
                    tokenAddress: address,
                    to,
                    amount: value,
                } as TransferTransactionPopulatedTransactionParams,
                feeData
            );
        }
    }

    /**
     * Generate an unapproved approve transaction
     *
     * @param tokenAddress erc20 token address
     * @param spenderAddress spender address
     * @param allowance  allowance amount
     * @returns transaction object
     */
    private async addAsNewApproveTransaction({
        tokenAddress,
        spenderAddress,
        allowance,
    }: RequestAddAsNewApproveTransaction): Promise<TransactionMeta> {
        const approveTransaction = new ApproveTransaction({
            transactionController: this.transactionController,
            preferencesController: this.preferencesController,
            networkController: this.networkController,
        });

        const populatedApproveTransaction =
            await approveTransaction.populateTransaction({
                tokenAddress,
                spender: spenderAddress,
                amount: BigNumber.from(allowance),
            });

        const { transactionMeta, result } =
            await this.transactionController.addTransaction({
                transaction: {
                    value: BigNumber.from('0'),
                    to: tokenAddress,
                    from: this.preferencesController
                        .getSelectedAddress()
                        .toLowerCase(),
                    data: populatedApproveTransaction.data,
                },
                origin: 'blank',
                customCategory: TransactionCategories.TOKEN_METHOD_APPROVE,
            });

        // As we don't care about the result here, ignore errors in transaction result
        result.catch(() => {});

        return transactionMeta;
    }

    /**
     * Update the gas for a send transaction
     *
     * @param transactionId of the transaction meta to update
     * @param feeData gas fee data
     */
    private async updateSendTransactionGas({
        transactionId,
        feeData,
    }: RequestUpdateSendTransactionGas): Promise<void> {
        const transferTransaction = this.getTransferTransaction();

        return transferTransaction.updateTransactionGas(transactionId, feeData);
    }

    /**
     * Approve a send transaction
     *
     * @param transactionId of the transaction to approve
     */
    private async approveSendTransaction({
        transactionId,
    }: RequestApproveSendTransaction): Promise<void> {
        const transferTransaction = this.getTransferTransaction();

        return transferTransaction.approveTransaction(transactionId);
    }

    /**
     * Get the result of a send transaction
     *
     * @param transactionId to get result
     */
    private async getSendTransactionResult({
        transactionId,
    }: RequestSendTransactionResult): Promise<string> {
        const transferTransaction = this.getTransferTransaction();

        return transferTransaction.getTransactionResult(transactionId);
    }

    /**
     * It returns the current network latest gas price
     */
    private async getLatestGasPrice(): Promise<BigNumber> {
        return BigNumber.from(this.gasPricesController.getFeeData().gasPrice!);
    }

    /**
     * Updates the gas price levels
     */
    private async updateGasPrices() {
        const currentBlockNumber = this.blockUpdatesController.getBlockNumber();
        this.gasPricesController.updateGasPrices(currentBlockNumber);
    }

    /**
     * It returns the current network latest gas price by fetching it from the Fee service or network
     */
    private async fetchLatestGasPriceForChain(
        chainId: number
    ): Promise<GasPriceData | undefined> {
        return this.gasPricesController.fetchGasPriceData(chainId);
    }
    /**
     * Calculate the gas limit for an approve transaction
     */
    private async calculateApproveTransactionGasLimit({
        tokenAddress,
        spender,
        amount,
    }: RequestCalculateApproveTransactionGasLimit): Promise<TransactionGasEstimation> {
        const approveTransaction = new ApproveTransaction({
            transactionController: this.transactionController,
            preferencesController: this.preferencesController,
            networkController: this.networkController,
        });
        return approveTransaction.calculateTransactionGasLimit({
            tokenAddress,
            spender,
            amount,
        });
    }

    private cancelTransaction({
        transactionId,
        gasValues,
        gasLimit,
    }: RequestCancelTransaction): Promise<void> {
        // Needed in order to make sure BigNumber are correctly passed
        const values = {};

        Object.keys(gasValues as any).forEach((key) => {
            (values as any)[key] = BigNumber.from((gasValues as any)[key]);
        });

        return this.transactionController.cancelTransaction(
            transactionId,
            values as GasPriceValue,
            gasLimit ? BigNumber.from(gasLimit) : undefined
        );
    }

    private speedUpTransaction({
        transactionId,
        gasValues,
        gasLimit,
    }: RequestSpeedUpTransaction): Promise<void> {
        // Needed in order to make sure BigNumber are correctly passed
        const values = {};

        Object.keys(gasValues as any).forEach((key) => {
            (values as any)[key] = BigNumber.from((gasValues as any)[key]);
        });

        return this.transactionController.speedUpTransaction(
            transactionId,
            values as GasPriceValue,
            gasLimit ? BigNumber.from(gasLimit) : undefined
        );
    }

    private getCancelGasPrice({
        transactionId,
    }: RequestGetCancelSpeedUpGasPriceTransaction):
        | GasPriceValue
        | FeeMarketEIP1559Values {
        const tx = this.transactionController.getTransaction(transactionId);

        if (!tx)
            throw new Error(
                `Invalid transaction id, couldn't find the transaction with ${transactionId}`
            );
        return this.transactionController.getCancelSpeedUpMinGasPrice(
            SpeedUpCancel.CANCEL,
            tx
        );
    }

    private getSpeedUpGasPrice({
        transactionId,
    }: RequestGetCancelSpeedUpGasPriceTransaction):
        | GasPriceValue
        | FeeMarketEIP1559Values {
        const tx = this.transactionController.getTransaction(transactionId);

        if (!tx)
            throw new Error(
                `Invalid transaction id, couldn't find the transaction with ${transactionId}`
            );
        return this.transactionController.getCancelSpeedUpMinGasPrice(
            SpeedUpCancel.SPEED_UP,
            tx
        );
    }

    /**
     * Calculate the gas limit for a send transaction
     */
    private async calculateSendTransactionGasLimit({
        address,
        to,
        value,
    }: RequestCalculateSendTransactionGasLimit): Promise<TransactionGasEstimation> {
        const isNativeToken = isNativeTokenAddress(address);
        const { chainId } = this.networkController.network;
        const hasFixedGasCost =
            this.networkController.hasChainFixedGasCost(chainId);
        const isZeroValue = BigNumber.from(value).eq(BigNumber.from('0x00'));

        if (isNativeToken) {
            // Native Token and Not a custom network, returns SEND_GAS_COST const.
            if (hasFixedGasCost) {
                const isContract =
                    await this.networkController.isAddressContract(to);
                if (!isContract) {
                    return {
                        gasLimit: BigNumber.from(SEND_GAS_COST),
                        estimationSucceeded: true,
                    };
                }
            }

            // Native token of a custom network, estimets gas with fallback price.
            return this.transactionController.estimateGas({
                transactionParams: {
                    to,
                    from: this.preferencesController.getSelectedAddress(),
                },
                chainId,
            } as TransactionMeta);
        }

        // Not native token, calculate transaction's gas limit.
        const transferTransaction = this.getTransferTransaction();

        return transferTransaction.calculateTransactionGasLimit(
            {
                tokenAddress: address,
                to,
                amount: value,
            } as TransferTransactionPopulatedTransactionParams,
            isZeroValue
        );
    }

    private getTransferTransaction(): TransferTransaction {
        return new TransferTransaction({
            transactionController: this.transactionController,
            tokenController: this.tokenController,
            preferencesController: this.preferencesController,
            networkController: this.networkController,
        });
    }

    /**
     * Account creation method
     *
     * @param password
     * @returns String - seed phrase
     */
    private async walletCreate({
        password,
        antiPhishingImage,
    }: RequestWalletCreate): Promise<void> {
        // Create keyring
        await this.keyringController.createNewVaultAndKeychain(password);

        // Get account
        const account = (await this.keyringController.getAccounts())[0];

        // Set selected address
        this.preferencesController.setSelectedAddress(account);

        // Show the welcome to the wallet message
        this.preferencesController.setShowWelcomeMessage(true);

        // Show the default wallet preferences
        this.preferencesController.setShowDefaultWalletPreferences(true);

        // Get manifest version and init the release notes settings
        const appVersion = getVersion();
        this.preferencesController.initReleaseNotesSettings(appVersion);

        // Set account tracker
        this.accountTrackerController.addPrimaryAccount(account);

        // Create and assign to the Wallet an anti phishing image
        this.preferencesController.assignNewPhishingPreventionImage(
            antiPhishingImage
        );

        // Unlock when account is created so vault will be ready after onboarding
        return this.appStateController.unlock(password);
    }

    /**
     * Imports an existing account
     *
     * @param password
     * @param seedPhrase imported wallet seed phrase
     */
    private async walletImport({
        password,
        seedPhrase,
        antiPhishingImage,
        reImport,
        defaultNetwork,
    }: RequestWalletImport): Promise<boolean> {
        // Clear accounts in accountTracker
        this.accountTrackerController.clearAccounts();

        // Clear unapproved transactions
        this.transactionController.clearUnapprovedTransactions();

        // Clear all activities
        this.activityListController.clearActivities();

        // Clear all tokens
        this.tokenController.clearTokens();

        // BIP44 seed phrase are always lowercase
        seedPhrase = seedPhrase.toLowerCase();

        // Create new vault
        await this.keyringController.createNewVaultAndRestore(
            password,
            seedPhrase
        );

        if (!reImport) {
            // Show the welcome to the wallet message
            this.preferencesController.setShowWelcomeMessage(true);

            // Show the default wallet preferences
            this.preferencesController.setShowDefaultWalletPreferences(true);
        }

        // Set Seed Phrase Backed up
        this.onboardingController.isSeedPhraseBackedUp = true;

        // Get account
        const account = (await this.keyringController.getAccounts())[0];

        // Set selected address
        this.preferencesController.setSelectedAddress(account);

        // Show the welcome to the wallet message
        this.preferencesController.setShowWelcomeMessage(true);

        // Show the default wallet preferences
        this.preferencesController.setShowDefaultWalletPreferences(true);

        // Get manifest version and init the release notes settings
        const appVersion = getVersion();
        this.preferencesController.initReleaseNotesSettings(appVersion);

        // Set account tracker
        this.accountTrackerController.addPrimaryAccount(account);

        // Unlock when account is created so vault will be ready after onboarding
        await this.appStateController.unlock(password);

        // Force network to be mainnet if it is not provided
        let network: string = AvailableNetworks.MAINNET;

        if (defaultNetwork) {
            const fullNetwork =
                this.networkController.searchNetworkByName(defaultNetwork);
            //only allow test networks
            if (fullNetwork && fullNetwork.test) {
                network = defaultNetwork;
            }
        }
        await this.networkController.setNetwork(network);

        // reconstruct past erc20 transfers
        this.transactionWatcherController.fetchAccountOnChainEvents();

        // Create and assign to the Wallet an anti phishing image
        this.preferencesController.assignNewPhishingPreventionImage(
            antiPhishingImage
        );

        return true;
    }

    /**
     * Resets wallet with seed phrase
     *
     * @param password
     * @param seedPhrase imported wallet seed phrase
     */
    private async walletReset({
        password,
        seedPhrase,
        antiPhishingImage,
    }: RequestWalletReset): Promise<boolean> {
        return this.walletImport({
            password,
            seedPhrase,
            reImport: true,
            antiPhishingImage,
        });
    }

    /**
     * It returns the user seed phrase if the password provided is correct
     *
     * @param password The user password
     * @throws If password is invalid
     * @returns The wallet seed phrase
     */
    private async getSeedPhrase({
        password,
    }: RequestSeedPhrase): Promise<string> {
        try {
            const seedPhrase = await this.keyringController.verifySeedPhrase(
                password
            );
            return seedPhrase;
        } catch (error) {
            log.warn(error);
            throw Error('Error verifying seed phrase');
        }
    }

    /**
     * Method to verify if the user has correctly completed the seed phrase challenge
     *
     * @param seedPhrase
     */
    private async verifySP({
        password,
        seedPhrase,
    }: RequestVerifySeedPhrase): Promise<boolean> {
        let vaultSeedPhrase = '';
        try {
            vaultSeedPhrase = await this.keyringController.verifySeedPhrase(
                password
            );
        } catch (error) {
            log.warn(error);
            throw Error('Error verifying seed phrase');
        }
        if (seedPhrase === vaultSeedPhrase) {
            this.onboardingController.isSeedPhraseBackedUp = true;
            return true;
        } else {
            throw new Error('Seed Phrase is not valid');
        }
    }

    /**
     * Method to mark setup process as complete and to fire a notification.
     *
     */
    private async completeSetup({
        sendNotification,
    }: RequestCompleteSetup): Promise<void> {
        if (!this.isSetupComplete) {
            if (sendNotification) {
                this.notificationController.showSetUpCompleteNotification();
            }
            this.isSetupComplete = true;
        }
    }

    /**
     * State subscription method
     *
     */
    private stateSubscribe(id: string, port: chrome.runtime.Port): boolean {
        const cb = this.createSubscription<typeof Messages.STATE.SUBSCRIBE>(
            id,
            port
        );

        const sendState = () => {
            const flatState = this.UIStore.flatState;
            cb(flatState);
        };

        this.UIStore.subscribe(sendState);

        port.onDisconnect.addListener((): void => {
            this.unsubscribe(id);
            this.UIStore.unsubscribe(sendState);
        });

        return true;
    }

    /**
     * Provider event subscription method
     *
     */
    private blankProviderEventSubscribe(
        id: string,
        port: chrome.runtime.Port,
        portId: string
    ): boolean {
        const cb = this.createSubscription<
            typeof Messages.EXTERNAL.EVENT_SUBSCRIPTION
        >(id, port);

        const handleSubscription = (eventData: ExternalEventSubscription) => {
            switch (eventData.eventName) {
                case ProviderEvents.accountsChanged:
                    cb(
                        this.blankProviderController.handleAccountUpdates(
                            portId,
                            eventData
                        )
                    );
                    break;
                case ProviderEvents.message:
                    if (eventData.portId === portId) {
                        cb({
                            eventName: eventData.eventName,
                            payload: eventData.payload,
                        });
                    }
                    break;
                default:
                    cb(eventData);
                    break;
            }
        };

        this.blankProviderController.on(
            BlankProviderEvents.SUBSCRIPTION_UPDATE,
            handleSubscription
        );

        port.onDisconnect.addListener((): void => {
            this.unsubscribe(id);
            this.blankProviderController.off(
                BlankProviderEvents.SUBSCRIPTION_UPDATE,
                handleSubscription
            );
        });

        return true;
    }

    /**
     * Get all the erc20 tokens method
     *
     */
    private async getTokens({ chainId }: RequestGetTokens): Promise<ITokens> {
        return this.tokenController.getTokens(chainId);
    }

    /**
     * Get all the erc20 tokens that the user added method
     *
     */
    private async getUserTokens({
        accountAddress,
        chainId,
    }: RequestGetUserTokens): Promise<ITokens> {
        return this.tokenController.getUserTokens(accountAddress, chainId);
    }

    /**
     * get erc20 token method
     *
     * @param tokenAddress erc20 token address
     */
    private async getToken({
        tokenAddress,
        accountAddress,
        chainId,
    }: RequestGetToken): Promise<Token> {
        return this.tokenController.getToken(
            tokenAddress,
            accountAddress,
            chainId
        );
    }

    /**
     * Get balance for a single token address
     *
     * @returns token balance for that account
     */
    private async getTokenBalance({
        tokenAddress,
        account,
    }: RequestGetTokenBalance): Promise<BigNumber> {
        return this.tokenOperationsController.balanceOf(tokenAddress, account);
    }

    /**
     * Searches inside the assets list for tokens that matches the criteria
     *
     * @param query The user input query to search for (address, name, symbol)
     */
    private async searchTokenInAssetsList({
        query,
        exact,
        accountAddress,
        chainId,
    }: RequestSearchToken): Promise<SearchTokensResponse> {
        return this.tokenController.search(
            query,
            exact,
            accountAddress,
            chainId,
            false
        );
    }

    /**
     * Submits an approval transaction to setup asset allowance
     *
     * @param allowance User selected allowance
     * @param amount Exchange amount
     * @param spenderAddress The spender address
     * @param feeData Transaction gas fee data
     * @param tokenAddress Asset token address
     * @param customNonce Custom transaction nonce
     */
    private async approveAllowance({
        allowance,
        amount,
        spenderAddress,
        feeData,
        tokenAddress,
        customNonce,
    }: RequestApproveAllowance): Promise<boolean> {
        return this.tokenAllowanceController.approveAllowance(
            BigNumber.from(allowance),
            BigNumber.from(amount),
            spenderAddress,
            feeData,
            tokenAddress,
            customNonce
        );
    }

    /**
     * Add custom erc20 token method
     *
     * @param address erc20 token address
     * @param name erc20 token name
     * @param symbol erc20 token symbol
     * @param decimals erc20 token decimals
     * @param logo erc20 token logo
     * @param type erc20 token type
     */
    private async addCustomToken({
        address,
        name,
        symbol,
        decimals,
        logo,
        type,
    }: RequestAddCustomToken): Promise<void | void[]> {
        return this.tokenController.addCustomToken(
            new Token(address, name, symbol, decimals, logo, type)
        );
    }

    /**
     * Delete a custom erc20 tokens method
     *
     * @param address of the ERC20 token to delete
     */
    private async deleteCustomToken({
        address,
        accountAddress,
        chainId,
    }: RequestDeleteCustomToken): Promise<void> {
        return this.tokenController.deleteUserToken(
            address,
            accountAddress,
            chainId
        );
    }

    /**
     * Add custom erc20 tokens method
     *
     * @param tokens erc20 tokens array
     */
    private async addCustomTokens({
        tokens,
        accountAddress,
        chainId,
    }: RequestAddCustomTokens): Promise<void | void[]> {
        return this.tokenController.addCustomTokens(
            tokens,
            accountAddress,
            chainId,
            true
        );
    }

    /**
     * Send erc20 token method
     *
     * @param tokenAddress erc20 token address
     * @param to recipient
     * @param feeData gas fee data
     * @param value amount
     */
    private async sendToken({
        tokenAddress,
        to,
        value,
        feeData,
        advancedData,
    }: RequestSendToken): Promise<string> {
        /**
         * Old Method
         */
        //return this.tokenController.transfer(tokenAddress, to, value, gasPrice);

        const transferTransaction = this.getTransferTransaction();

        return transferTransaction.do(
            tokenAddress,
            to,
            value,
            feeData,
            advancedData
        );
    }

    /**
     * Search the token in the blockchain
     *
     * @param tokenAddress erc20 token address
     */
    private async populateTokenData({
        tokenAddress,
    }: RequestPopulateTokenData): Promise<FetchTokenResponse> {
        return this.tokenOperationsController.fetchTokenDataFromChain(
            tokenAddress
        );
    }

    /**
     * Remove all entries in the book
     *
     */
    private async addressBookClear({}: RequestAddressBookClear): Promise<boolean> {
        return this.addressBookController.clear();
    }

    /**
     * Remove a contract entry by address
     *
     * @param address - Recipient address to delete
     */
    private async addressBookDelete({
        address,
    }: RequestAddressBookDelete): Promise<boolean> {
        return this.addressBookController.delete(address);
    }

    /**
     * Add or update a contact entry by address
     *
     * @param address - Recipient address to add or update
     * @param name - Nickname to associate with this address
     * @param note - User's note about address
     * @returns - Boolean indicating if the address was successfully set
     */
    private async addressBookSet({
        address,
        name,
        note,
    }: RequestAddressBookSet): Promise<boolean> {
        return this.addressBookController.set(address, name, note);
    }

    /**
     * Get the contacts
     *
     * @returns - A map with the entries
     */
    private async addressBookGet({}: RequestAddressBookGet): Promise<NetworkAddressBook> {
        return this.addressBookController.get();
    }

    /**
     * Get the contacts
     *
     * @param address - Recipient address to search
     *
     * @returns - A address book entry
     */
    private async addressBookByAddress({
        address,
    }: RequestAddressBookGetByAddress): Promise<AddressBookEntry | undefined> {
        return this.addressBookController.getByAddress(address);
    }

    /**
     * Get the recent addresses with which the wallet has interacted
     *
     * @param limit - Optional. The maximun number of recent address to return.
     *
     * @returns - A map with the entries
     */
    private async addressBookGetRecentAddresses({
        limit,
    }: RequestAddressBookGetRecentAddresses): Promise<NetworkAddressBook> {
        return this.addressBookController.getRecentAddresses(limit);
    }

    /**
     * Sets user settings collection
     *
     * @param settings user settings
     */
    private async setUserSettings({
        settings,
    }: RequestUserSettings): Promise<boolean> {
        this.preferencesController.settings = settings;
        return true;
    }

    /**
     * Sets the showWelcomeMessage flag to false
     */
    private async dismissWelcomeMessage(): Promise<boolean> {
        this.preferencesController.showWelcomeMessage = false;
        return true;
    }

    /**
     * Sets the showDefaultWalletPreferences flag to false
     */
    private async dismissDefaultWalletPreferences(): Promise<boolean> {
        this.preferencesController.showDefaultWalletPreferences = false;
        return true;
    }

    /**
     * Dismisses the release notes and sets the lastVersionUserSawNews variable
     */
    private async dismissReleaseNotes(): Promise<boolean> {
        this.preferencesController.releaseNotesSettings = {
            lastVersionUserSawNews: getVersion(),
            latestReleaseNotes: [],
        };
        return true;
    }

    /**
     * Gets the next nonce for the provided address
     * @param address network address to get the nonce from
     *
     * @returns - Nonce number
     */
    private async getNextNonce({
        address,
    }: RequestNextNonce): Promise<number | undefined> {
        return this.transactionController.getNextNonce(address);
    }

    /**
     * Updates the AntiPhishingImage
     * @param antiPhishingImage base64 Image to be assigned to the user's profile
     *
     */
    private updateAntiPhishingImage({
        antiPhishingImage,
    }: RequestUpdateAntiPhishingImage): Promise<void> {
        return this.preferencesController.assignNewPhishingPreventionImage(
            antiPhishingImage
        );
    }

    /**
     * Sets whether the user wants to have the phishing protection or not
     * @param antiPhishingProtectionEnabeld flags that indicates the anti-phising feature status
     *
     */
    private toggleAntiPhishingProtection({
        antiPhishingProtectionEnabeld,
    }: RequestToggleAntiPhishingProtection) {
        this.preferencesController.updateAntiPhishingProtectionStatus(
            antiPhishingProtectionEnabeld
        );
    }

    /**
     * Sets whether the user wants to have the phishing protection or not
     * @param antiPhishingProtectionEnabeld flags that indicates the anti-phising feature status
     *
     */
    private toggleReleaseNotesSubscription({
        releaseNotesSubscriptionEnabled,
    }: RequestToggleReleaseNotesSubscription) {
        this.preferencesController.updateReleseNotesSubscriptionStatus(
            releaseNotesSubscriptionEnabled
        );
    }

    /**
     * Sets whether the user wants to have BlockWallet as the default browser
     * @param defaultBrowser flags that indicates the default browser status
     */
    private toggleDefaultBrowserWallet({
        defaultBrowserWalletEnabled,
    }: RequestToggleDefaultBrowserWallet) {
        this.preferencesController.updateDefaultBrowserWalletStatus(
            defaultBrowserWalletEnabled
        );
    }

    /**
     * Sets the default gas option preference
     * @param defaultGasOption default gas option
     */
    private setDefaultGas({ defaultGasOption }: RequestSetDefaultGas) {
        this.preferencesController.defaultGasOption = defaultGasOption;
    }

    /**
     * Updates the user's native currency preference and fires the exchange rates update
     * @param currencyCode the user selected currency
     *
     */
    private setNativeCurrency({ currencyCode }: RequestSetNativeCurrency) {
        if (!isCurrencyCodeValid(currencyCode)) {
            return Promise.reject('Invalid currency code.');
        }
        this.preferencesController.nativeCurrency = currencyCode;
        return this.exchangeRatesController.updateExchangeRates();
    }

    /**
     * Fetches all the currency options
     * @returns all the currency options sorted alphabetically
     *
     */
    private getAllCurrencies(): Currency[] {
        return getCurrencies();
    }

    private searchChainsByTerm({
        term,
    }: {
        term: string;
    }): Promise<{ chain: ChainListItem; isEnabled: boolean }[]> {
        const filteredChains = searchChainsByTerm(term);
        const networkByChainId = new Map<number, Network>();
        Object.values(this.networkController.networks).map((network) => {
            networkByChainId.set(network.chainId, network);
        });
        return Promise.resolve(
            filteredChains.map((chain: any) => {
                return {
                    chain,
                    isEnabled:
                        networkByChainId.get(chain.chainId)?.enable ?? false,
                };
            })
        );
    }

    /**
     * Adds a new hardware wallet keyring.
     *
     * @param device device type to connect
     */
    private async connectHardwareWallet({
        device,
    }: RequestConnectHardwareWallet): Promise<boolean> {
        return this.keyringController.connectHardwareKeyring(device);
    }

    /**
     * Gets a list of accounts from the connected device
     *
     * @param device device type to get accountz
     */
    private async getHardwareWalletAccounts({
        device,
        pageIndex = 0,
        pageSize = 5,
    }: RequestGetHardwareWalletAccounts): Promise<DeviceAccountInfo[]> {
        return this.accountTrackerController.getHardwareWalletAccounts(
            device,
            pageIndex,
            pageSize
        );
    }

    private async importHardwareWalletAccounts({
        deviceAccounts,
        device,
    }: RequestImportHardwareWalletAccounts): Promise<AccountInfo[]> {
        return this.accountTrackerController.importHardwareWalletAccounts(
            deviceAccounts,
            device
        );
    }

    private async setAccountFilters({
        accountFilters,
    }: RequestSetAccountFilters): Promise<void> {
        this.preferencesController.filters = {
            account: accountFilters,
        };
    }

    /**
     * isAccountDeviceLinked
     *
     * Checks if the current account device is connected.
     * This applies only to Ledger devices. Every other keyring type returns true.
     *
     * @param address The address of the account to check
     * @returns Whether the account device is connected or not
     */
    private async isAccountDeviceLinked({
        address,
    }: RequestIsDeviceConnected): Promise<boolean> {
        return this.keyringController.isAccountDeviceLinked(address);
    }

    /**
     * Removes a new hardware wallet keyring.
     *
     * @param address address to be deleted - hex
     */
    private async removeHardwareWallet({
        device,
    }: RequestRemoveHardwareWallet): Promise<boolean> {
        const accountType =
            this.accountTrackerController.getAccountTypeFromDevice(device);
        const removeAccountPromises: Promise<boolean>[] = [];

        const accounts =
            this.accountTrackerController.store.getState().accounts;
        for (const address in accounts) {
            const account = accounts[address];
            if (account.accountType === accountType) {
                removeAccountPromises.push(this.accountRemove({ address }));
            }
        }

        if (!removeAccountPromises.length) {
            return false; // no accounts
        }

        const results = await Promise.all(removeAccountPromises);
        if (results.some((r: boolean) => !r)) {
            return false; // some error
        }

        await this.keyringController.removeDeviceKeyring(device);

        return true;
    }

    private async hardwareQrSubmitCryptoHdKeyOrAccount({
        qr,
    }: SubmitQRHardwareCryptoHDKeyOrAccountMessage): Promise<boolean> {
        try {
            const decoder = new URRegistryDecoder();
            if (!decoder.receivePart(qr)) {
                return false;
            }

            if (!decoder.isSuccess() || decoder.isError()) {
                throw new Error(decoder.resultError());
            }

            const result = decoder.resultRegistryType();
            const ur = result.toUR();
            if (ur.type === 'crypto-hdkey') {
                await this.keyringController.submitQRHardwareCryptoHDKey(
                    ur.cbor.toString('hex')
                );
            } else {
                await this.keyringController.submitQRHardwareCryptoAccount(
                    ur.cbor.toString('hex')
                );
            }
            return true;
        } catch (err) {
            log.error(err);
            return false;
        }
    }

    private async hardwareQrSubmitSignature({
        requestId,
        qr,
    }: SubmitQRHardwareSignatureMessage): Promise<boolean> {
        try {
            const decoder = new URRegistryDecoder();
            if (!decoder.receivePart(qr)) {
                return false;
            }

            if (!decoder.isSuccess() || decoder.isError()) {
                throw new Error(decoder.resultError());
            }

            const ur = decoder.resultUR();

            this.keyringController.submitQRHardwareSignature(
                requestId,
                ur.cbor
            );
            return true;
        } catch (err) {
            log.error(err);
            return false;
        }
    }

    private async hardwareQrCancelSignRequest({}: CancelQRHardwareSignRequestMessage): Promise<boolean> {
        this.keyringController.cancelQRHardwareSignRequest();
        return true;
    }

    /*
     * Get the specificrelease note of a version
     * @returns the notes (if exists) of the version
     *
     */
    private generateOnDemandReleaseNotes({
        version,
    }: RequestGenerateOnDemandReleaseNotes): Promise<ReleaseNote[]> {
        return generateOnDemandReleaseNotes(version);
    }

    /**
     * Get Address type (normal, native, smart contract, erc20)
     * @param address - hex address
     * @returns AddressType
     */
    private async getAddressType(address: string): Promise<AddressType> {
        if (isNativeTokenAddress(address)) return AddressType.NULL;

        const isContract = await this.networkController.isAddressContract(
            address
        );
        if (isContract) {
            const tokenSearch = await this.tokenController.search(address);
            if (tokenSearch.tokens.length > 0 && tokenSearch.tokens[0].symbol)
                return AddressType.ERC20;
            return AddressType.SMART_CONTRACT;
        }

        return AddressType.NORMAL;
    }

    /** Set hotkeys enabled/disabled
     *
     * @param enabled indicates if the extension can use hotkeys
     */
    private setHotkeysStatus({ enabled }: RequestSetHotkeys) {
        this.preferencesController.hotkeysStatus = enabled;
    }

    /** Get onramp currencies
     *
     */
    private getOnrampCurrencies() {
        return this.onrampController.getCurrencies();
    }

    /**
<<<<<<< HEAD
     * editAccountTokensOrder
     *
     * @param address The address identifier of the token contract
     * @param order Order of token
     */
    private async editAccountTokensOrder(
        tokensOrder: RequestTokensOrder[]
    ): Promise<void> {
        return this.accountTrackerController.editAccountTokensOrder(
            tokensOrder
        );
    }

    /** Set tokens list default sort value
     *
     * @param tokensSortValue indicates which sort value we will use
     */
    private setAccountTokensSortValue(tokensSortValue: string) {
        this.preferencesController.tokensSortValue = tokensSortValue;
=======
     * orderAccounts
     *
     * @param accounts array with all the accounts ordered by the user
     */
    private async orderAccounts({
        accountsInfo,
    }: RequestOrderAccounts): Promise<void> {
        this.accountTrackerController.orderAccounts(accountsInfo);
>>>>>>> ea5773c0
    }
}<|MERGE_RESOLUTION|>--- conflicted
+++ resolved
@@ -119,11 +119,8 @@
     RequestSwitchProvider,
     RequestIsEnrolled,
     RequestSetHotkeys,
-<<<<<<< HEAD
     RequestTokensOrder,
-=======
     RequestOrderAccounts,
->>>>>>> ea5773c0
 } from '../utils/types/communication';
 
 import EventEmitter from 'events';
@@ -3494,7 +3491,6 @@
     }
 
     /**
-<<<<<<< HEAD
      * editAccountTokensOrder
      *
      * @param address The address identifier of the token contract
@@ -3514,7 +3510,9 @@
      */
     private setAccountTokensSortValue(tokensSortValue: string) {
         this.preferencesController.tokensSortValue = tokensSortValue;
-=======
+    }
+    
+    /**
      * orderAccounts
      *
      * @param accounts array with all the accounts ordered by the user
@@ -3523,6 +3521,5 @@
         accountsInfo,
     }: RequestOrderAccounts): Promise<void> {
         this.accountTrackerController.orderAccounts(accountsInfo);
->>>>>>> ea5773c0
     }
 }