--- conflicted
+++ resolved
@@ -17,9 +17,7 @@
 import BlockUpdatesController, {
     BlockUpdatesEvents,
 } from './block-updates/BlockUpdatesController';
-<<<<<<< HEAD
 import httpClient from '../utils/http';
-=======
 import {
     getRateService,
     RateService,
@@ -27,7 +25,6 @@
     chainLinkService,
     coingekoService,
 } from '../utils/rateService';
->>>>>>> 697e6a07
 
 export interface ExchangeRatesControllerState {
     exchangeRates: Rates;
@@ -244,27 +241,6 @@
     }
 
     /**
-<<<<<<< HEAD
-     *  Gets ethereum current price in native currency
-     */
-    private _getNetworkNativeCurrencyRate = async (): Promise<{
-        [nativeCurrency: string]: { [vsCurrency: string]: number };
-    }> => {
-        const query = `${this.baseApiEndpoint}price`;
-        const currencyApiId =
-            RATES_IDS_LIST[
-                this.networkNativeCurrency.symbol.toUpperCase() as keyof typeof RATES_IDS_LIST
-            ];
-
-        return httpClient.get(query, {
-            ids: currencyApiId,
-            vs_currencies: this._preferencesController.nativeCurrency,
-        });
-    };
-
-    /**
-=======
->>>>>>> 697e6a07
      * Updates the tokens selected by the user
      * @param tokens User tokens
      */
