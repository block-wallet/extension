/* eslint-disable @typescript-eslint/no-non-null-assertion */
import { Common, Hardfork } from '@ethereumjs/common';
import { BaseController } from '../infrastructure/BaseController';
import {
    Network,
    Networks,
    AddNetworkType,
    EditNetworkUpdatesType,
    EditNetworkOrderType,
    ACTIONS_TIME_INTERVALS_DEFAULT_VALUES,
} from '../utils/constants/networks';
import { Zero } from '@ethersproject/constants';
import { poll } from '@ethersproject/web';
import {
    StaticJsonRpcProvider,
    JsonRpcProvider,
    Block,
    Network as EthersNetwork,
    TransactionReceipt,
} from '@ethersproject/providers';
import { ErrorCode } from '@ethersproject/logger';
import { cloneDeep } from 'lodash';

import { checkIfRateLimitError } from '../utils/ethersError';
import { getChainListItem } from '../utils/chainlist';
import { FEATURES } from '../utils/constants/features';
import {
    formatAndValidateRpcURL,
    getCustomRpcChainId,
    getUrlWithoutTrailingSlash,
    validateNetworkChainId,
} from '../utils/ethereumChain';
import { normalizeNetworksOrder } from '../utils/networks';
import log from 'loglevel';
import {
    isABlockWalletNode,
    customHeadersForBlockWalletNode,
} from '../utils/nodes';
import { toChecksumAddress } from 'ethereumjs-util';
<<<<<<< HEAD
import { SECOND } from '../utils/constants/time';
import { ProviderType } from '../utils/types/communication';
=======
import { MILISECOND, SECOND } from '../utils/constants/time';
import { ProviderType } from '../utils/types/communication';
import { _fetchFeeDataFromService } from './GasPricesController';
>>>>>>> fb411268

export enum NetworkEvents {
    NETWORK_CHANGE = 'NETWORK_CHANGE',
    USER_NETWORK_CHANGE = 'USER_NETWORK_CHANGE',
    PROVIDER_NETWORK_CHANGE = 'PROVIDER_NETWORK_CHANGE',
}

export interface NetworkControllerState {
    selectedNetwork: string;
    availableNetworks: Networks;
    isNetworkChanging: boolean;
    isUserNetworkOnline: boolean;
    providerStatus: {
        isCurrentProviderOnline: boolean;
        isDefaultProviderOnline: boolean;
        isBackupProviderOnline: boolean;
        isUsingBackupProvider: boolean;
    };
    isEIP1559Compatible: { [chainId in number]: boolean };
}

const CHECK_PROVIDER_SCHEDULED_TIME = 5 * SECOND;
const CHECK_PROVIDER_REQUEST_TIMEOUT = 10 * SECOND;

export const NO_EIP_1559_NETWORKS = [280, 324, 30, 31, 42220];

export default class NetworkController extends BaseController<NetworkControllerState> {
    public static readonly CURRENT_HARDFORK: string = 'london';
    private provider: StaticJsonRpcProvider;
    private activeSubscriptions = false;
    private checkProviderTimeout: ReturnType<typeof setTimeout> | undefined =
        undefined;

    constructor(initialState: NetworkControllerState) {
        super({
            ...initialState,
            isNetworkChanging: false,
            providerStatus: {
                isCurrentProviderOnline: true,
                isDefaultProviderOnline: true,
                isBackupProviderOnline: true,
                isUsingBackupProvider: false,
            },
            isUserNetworkOnline: true,
        });

        this.provider = this.getProviderFromName(
            initialState.selectedNetwork || 'goerli'
        );

        //check provider's status
        this._updateProviderNetworkStatus();

        // Set the error handler for the provider to check for network status
        this.provider.on('debug', async ({ error }) => {
            if (error) {
                if (this.network.currentRpcUrl !== this.network.defaultRpcUrl) {
                    await this._updateProviderNetworkStatus(
                        ProviderType.DEFAULT,
                        error
                    );
                } else {
                    await this._updateProviderNetworkStatus(
                        ProviderType.BACKUP,
                        error
                    );
                }
                this._updateProviderNetworkStatus(undefined, error);
            }
        });

        this.setMaxListeners(30); // currently, we need 16
    }

    /**
     * Checks the provider's network status when there is an active subscription to the bakcground.
     * If the provider is online, we don't check its stauts and schedule a future check.
     * If the provider is offline, we check the status and schedule a future check.
     * If there is no active subscription, the scheduled check is cleared.
     */
    private async _checkProviderNetworkStatus() {
        if (!this.activeSubscriptions) {
            if (this.checkProviderTimeout) {
                clearTimeout(this.checkProviderTimeout);
            }
            return;
        }
        const { isCurrentProviderOnline, isUsingBackupProvider } =
            this.getState().providerStatus;

        if (!isCurrentProviderOnline) {
            await this._updateProviderNetworkStatus();
            await this._updateProviderNetworkStatus(ProviderType.DEFAULT);

            if (this.network.currentRpcUrl === this.network.defaultRpcUrl) {
                await this._updateProviderNetworkStatus(ProviderType.BACKUP);
            }
        }

        // If the provider is online and we are using the backup provider, check the default provider status
        if (isCurrentProviderOnline && isUsingBackupProvider) {
            await this._updateProviderNetworkStatus(ProviderType.DEFAULT);
        }

        this.checkProviderTimeout = setTimeout(
            this._checkProviderNetworkStatus.bind(this),
            CHECK_PROVIDER_SCHEDULED_TIME
        );
    }

    /**
     * setActiveSubscriptions
     *
     * It sets if there is at least one active subscription to the background
     *
     * @param isUnlocked Whether the extension is unlocked or not
     * @param activeSubscription If there is any block wallet instance active.
     */
    public setActiveSubscriptions(
        isUnlocked: boolean,
        activeSubscription: boolean
    ): void {
        const prevActiveSubscriptions = this.activeSubscriptions;
        this.activeSubscriptions = isUnlocked && activeSubscription;
        if (this.activeSubscriptions != prevActiveSubscriptions) {
            this._checkProviderNetworkStatus();
        }
    }

    /**
     * Gets user selected native currency
     */
    public get selectedNetwork(): string {
        return this.store.getState().selectedNetwork;
    }

    /**
     * Sets user selected native currency
     *
     * @param v fiat ticker
     */
    public set selectedNetwork(v: string) {
        this.store.updateState({ selectedNetwork: v });
    }

    /**
     * Get the available networks with name, chainId and
     * the available features for that network.
     */
    public get networks(): Networks {
        return this.store.getState().availableNetworks;
    }

    /**
     * Set a new list of networks.
     */
    public set networks(networks: Networks) {
        this.store.updateState({
            availableNetworks: normalizeNetworksOrder(networks),
        });
    }

    /**
     * It returns the current selected network object
     */
    public get network(): Network {
        // Uppercase the network name
        const key = this.selectedNetwork.toUpperCase();
        return this.networks[key];
    }

    /**
     * Obtains the network object from the specified name
     *
     * @param name The network name
     * @returns The network object from the name
     */
    public searchNetworkByName(name: string): Network {
        return this.networks[name.toUpperCase()];
    }

    /**
     * Obtains the network object from the specified chainId
     *
     * @param chainId The network chain id
     * @returns The network object from the chainId
     */
    public getNetworkFromChainId(chainId: number): Network | undefined {
        if (!chainId) {
            return undefined;
        }

        return Object.values(this.networks).find((i) => i.chainId === chainId);
    }

    /**
     * Checks if a certain chain is a custom network and has not a fixed gas cost for sends
     *
     * @param chainId The network chain id
     * @returns if the chain is a custom network with no fixed gas cost for sends
     */
    public hasChainFixedGasCost(
        chainId: number | undefined
    ): boolean | undefined {
        if (!chainId) {
            false;
        }

        const network: Network | undefined = Object.values(this.networks).find(
            (i) => i.chainId === chainId
        );

        return network?.hasFixedGasCost ?? false;
    }

    /**
     * getNonNativeNetworkKey
     *
     * @param chainId The chain id of the network
     * @returns The networks object key for the given chain id
     */
    public getNonNativeNetworkKey(chainId: number): string {
        return `CHAIN-${chainId}`;
    }

    /**
     * Change list of networks order.
     */
    public editNetworksOrder(networksOrder: EditNetworkOrderType[]): void {
        const newNetworks = cloneDeep(this.networks);
        networksOrder.forEach((networkOrderUpdate) => {
            const { chainId, order } = networkOrderUpdate;

            //Validations
            if (!chainId || Number.isNaN(chainId)) {
                throw new Error('ChainId is required and must be numeric.');
            }

            const existingNetwork = this.getNetworkFromChainId(chainId);

            if (!existingNetwork) {
                throw new Error(
                    'The network you are trying to edit does not exist.'
                );
            }

            const networkKey = this._getNetworkKey(existingNetwork);

            newNetworks[networkKey].order = order;
        });

        this.networks = newNetworks;
    }

    /**
     * removeNetwork
     *
     * Removes a network from the list of available networks
     *
     * @param chainId The chain id of the network to remove
     */
    public removeNetwork(chainId: number): void {
        if (!chainId) {
            throw new Error('ChainId is required');
        }

        // Check if network already exists
        const network = this.getNetworkFromChainId(chainId);

        // If network does not exist, throw error
        if (!network) {
            throw new Error(`Network with chainId ${chainId} does not exist`);
        }

        // Check if network is currently selected
        if (this.network.chainId === network.chainId) {
            throw new Error(
                `Can't remove network with chainId ${chainId} because it is the currently selected network.
                Please change the selected network first.`
            );
        }

        // Remove network from list only if it is not natively supported
        if (network.nativelySupported) {
            if (network.chainId === 1) {
                throw new Error(`Mainnet cannot be removed`);
            }
            const newNetworks = cloneDeep(this.networks);

            // If network is natively supported, the key is its uppercased name
            const key = this._getNetworkKey(network);
            newNetworks[key].enable = false;
            this.networks = newNetworks;
        } else {
            // Get non-native key
            const key = this.getNonNativeNetworkKey(chainId);

            // Remove network from list
            const newNetworks = cloneDeep(this.networks);
            delete newNetworks[key];
            this.networks = newNetworks;
        }

        //TODO: Review if we should remove related information from the store
    }

    private _getNetworkKey = (network: Network): string => {
        return network.name.toUpperCase();
    };

    public async editNetwork(
        chainId: number,
        updates: EditNetworkUpdatesType
    ): Promise<void> {
        if (!chainId || Number.isNaN(chainId)) {
            throw new Error('ChainId is required and must be numeric.');
        }

        // Check if network already exists
        const existingNetwork = this.getNetworkFromChainId(chainId);

        if (!existingNetwork) {
            throw new Error(
                'The network you are trying to edit does not exist.'
            );
        }

        if (!updates.name) {
            throw new Error('Name cannot be empty.');
        }

        //throws an error in case the rcpUrl is not valid.
        const rpcUrl = formatAndValidateRpcURL(
            updates.rpcUrls && updates.rpcUrls.length ? updates.rpcUrls[0] : ''
        );

        // Check that chainId matches with network's. If it doesnt match, throws an error.
        await validateNetworkChainId(chainId, rpcUrl);

        // Check block explorer url
        const explorerUrl =
            getUrlWithoutTrailingSlash(updates.blockExplorerUrls) || '';

        if (explorerUrl && explorerUrl.indexOf('https://') === -1) {
            throw new Error('Block explorer endpoint must be https');
        }

        const networkKey = this._getNetworkKey(existingNetwork);

        const newNetworks = cloneDeep(this.networks);
        newNetworks[networkKey].desc = updates.name;
        newNetworks[networkKey].currentRpcUrl = rpcUrl;
        newNetworks[networkKey].blockExplorerUrls = [explorerUrl];
        newNetworks[networkKey].test = updates.test;
        this.networks = newNetworks;

        if (rpcUrl) {
            this.store.updateState({
                providerStatus: {
                    ...this.getState().providerStatus,
                    isUsingBackupProvider: false,
                },
            });
        }

        // If network is currently selected & rpc is changed, update provider by resetting the network (only available if provider is down)
        if (this.network.chainId === chainId && updates.rpcUrls) {
            this.setNetwork(this.network.name);
        }
        return;
    }

    /**
     * Add a new network manually to the list.
     */
    public async addNetwork(network: AddNetworkType): Promise<void> {
        if (!network.chainId || Number.isNaN(network.chainId)) {
            throw new Error('ChainId is required and must be numeric.');
        }

        // Check if network already exists
        const existingNetwork = this.getNetworkFromChainId(network.chainId);

        // If network has already been added, return
        if (
            typeof existingNetwork !== 'undefined' &&
            (!existingNetwork.nativelySupported || existingNetwork.enable)
        ) {
            return;
        }

        // Obtain the chain data from the chainlist json
        const chainDataFromList = getChainListItem(network.chainId);

        // Validate data
        if (!chainDataFromList) {
            if (!network.rpcUrls?.[0]) {
                throw new Error('No RPC endpoint provided');
            }
            if (!network.chainName) {
                throw new Error('No chain name provided');
            }
            if (!network.nativeCurrency?.symbol) {
                throw new Error('No native currency provided');
            }
        }

        const rpcUrl = formatAndValidateRpcURL(
            network.rpcUrls?.[0] || chainDataFromList!.rpc[0]
        );

        // Check block explorer url
        const explorerUrl =
            getUrlWithoutTrailingSlash(network.blockExplorerUrls) ||
            getUrlWithoutTrailingSlash(
                chainDataFromList?.explorers?.map(
                    ({ url }: { url: string }) => url
                )
            ) ||
            '';
        if (explorerUrl && explorerUrl.indexOf('https://') === -1) {
            throw new Error('Block explorer endpoint must be https');
        }

        // Check if we have the explorer name
        const blockExplorerName = chainDataFromList?.explorers
            ?.map((t: any) => ({
                ...t,
                url: t.url.endsWith('/') ? t.url.slice(0, -1) : t.url,
            }))
            .find((e: any) => e.url.includes(explorerUrl))?.name;

        const nativeCurrencySymbol =
            network.nativeCurrency?.symbol ||
            chainDataFromList!.nativeCurrency.symbol;

        // Check that chainId matches with network's. If it doesnt match, throws an error.
        await validateNetworkChainId(network.chainId, rpcUrl);

        if (typeof existingNetwork !== 'undefined') {
            // Here we handle the nativelySupported networks which are disabled
            const key = this._getNetworkKey(existingNetwork);
            const newNetworks = cloneDeep(this.networks);
            newNetworks[key].enable = true;
            newNetworks[key].currentRpcUrl = rpcUrl;
            newNetworks[key].blockExplorerName =
                blockExplorerName ||
                newNetworks[key].blockExplorerName ||
                'Explorer';
            newNetworks[key].blockExplorerUrls = [explorerUrl];
            newNetworks[key].test = network.test;
            if (
                !newNetworks[key].etherscanApiUrl &&
                chainDataFromList?.scanApi
            ) {
                newNetworks[key].etherscanApiUrl = chainDataFromList?.scanApi;
            }
            this.networks = newNetworks;
        } else {
            // Set the network key
            const key = `CHAIN-${network.chainId}`;

            // Set the native currency icon to undefined if not found and we will use network icon instead in UI
            const nativeCurrencyIcon =
                network.nativeCurrency?.logo ||
                chainDataFromList?.nativeCurrencyIcon ||
<<<<<<< HEAD
                nativeCurrencySymbol === 'ETH'
                    ? 'https://raw.githubusercontent.com/block-wallet/assets/master/blockchains/ethereum/info/logo.png'
                    : undefined;
=======
                (nativeCurrencySymbol === 'ETH'
                    ? 'https://raw.githubusercontent.com/block-wallet/assets/master/blockchains/ethereum/info/logo.png'
                    : undefined);
>>>>>>> fb411268

            const networkIcon =
                network.iconUrls?.[0] || chainDataFromList?.logo;

            // Add the network
            this.networks[key] = {
                chainId: network.chainId,
                name: `chain-${network.chainId}`,
                desc: network.chainName || chainDataFromList!.name,
                ens: false,
                enable: true,
                features: [FEATURES.SENDS],
                nativeCurrency: {
                    name:
                        chainDataFromList?.nativeCurrency.name ||
                        nativeCurrencySymbol,
                    symbol: nativeCurrencySymbol,
                    decimals: chainDataFromList?.nativeCurrency.decimals || 18,
                    logo: nativeCurrencyIcon,
                },
                networkVersion: (
                    chainDataFromList?.networkId || network.chainId
                ).toString(),
                currentRpcUrl: rpcUrl,
                showGasLevels: true,
                blockExplorerUrls: [explorerUrl],
                blockExplorerName: blockExplorerName || 'Explorer',
                actionsTimeIntervals: ACTIONS_TIME_INTERVALS_DEFAULT_VALUES,
                test: !!network.test,
                order:
                    Object.values(this.networks)
                        .filter((n) => n.test === network.test)
                        .map((c) => c.order)
                        .sort((a, b) => b - a)[0] + 1,
                iconUrls: networkIcon ? [networkIcon] : undefined,
                nativelySupported: false,
                hasFixedGasCost: false,
                etherscanApiUrl: chainDataFromList?.scanApi,
            };
        }
    }

    /**
     * It adds a listener to be triggered on a block update
     * @param blockListener The listener
     */
    public addOnBlockListener(
        blockListener: (blockNumber: number) => void | Promise<void>
    ): void {
        this.getProvider().on('block', blockListener);
    }

    /**
     * It removes a listener from the block updates listeners
     * @param blockListener The listener
     */
    public removeOnBlockListener(
        blockListener: (blockNumber: number) => void | Promise<void>
    ): void {
        this.getProvider().off('block', blockListener);
    }

    /**
     * It removes ALL block updates listeners
     */
    public removeAllOnBlockListener(): void {
        this.getProvider().removeAllListeners('block');
    }

    /**
     * It returns the Network Provider instance
     * @returns {StaticJsonRpcProvider}
     */
    public getProvider(): StaticJsonRpcProvider {
        return this.provider;
    }

    /**
     * It returns the Ethereum mainnet Flashbots Provider instance
     * @returns {StaticJsonRpcProvider}
     */
    public getFlashbotsProvider(): StaticJsonRpcProvider {
        return new StaticJsonRpcProvider('https://rpc.flashbots.net');
    }

    /**
     * Gets a provider for a given network
     * @returns {StaticJsonRpcProvider}
     */
    public getProviderFromName = (
        networkName: string
    ): StaticJsonRpcProvider => {
        const network = this.searchNetworkByName(networkName);
        return this._getProviderForNetwork(
            network.chainId,
            network.currentRpcUrl
        );
    };

    /**
     * Gets a provider for a given chainId.
     *
     * @param chainId the network's chainId
     * @param userNetworksOnly whether return the generated provider if the chainId exists on the user's network list.
     * @returns {StaticJsonRpcProvider}
     */
    public getProviderForChainId = (
        chainId: number,
        userNetworksOnly = true
    ): StaticJsonRpcProvider | undefined => {
        if (this.network.chainId === chainId) {
            return this.provider;
        }

        const userNetwork = Object.values(
            this.store.getState().availableNetworks
        ).find(
            (network) => Number(network.chainId) === chainId && network.enable
        );

        if (userNetwork) {
            return this._getProviderForNetwork(
                userNetwork.chainId,
                userNetwork.currentRpcUrl
            );
        }

        if (userNetworksOnly) {
            return;
        }

        const chain = getChainListItem(chainId);
        if (chain && chain.rpc && chain.rpc[0]) {
            return this._getProviderForNetwork(chainId, chain.rpc[0]);
        }
    };

    private _getProviderForNetwork(chainId: number, rpcUrl: string) {
        const blockWalletNode = isABlockWalletNode(rpcUrl);
        return this._overloadProviderMethods(
            { chainId },
            new StaticJsonRpcProvider(
                {
                    url: rpcUrl,
                    allowGzip: blockWalletNode,
                    headers: blockWalletNode
                        ? customHeadersForBlockWalletNode
                        : undefined,
                },
                chainId
            )
        );
    }

    /**
     * It returns the latest block from the network
     */
    public async getLatestBlock(
        provider: JsonRpcProvider = this.getProvider()
    ): Promise<Block> {
        return provider.getBlock('latest');
    }

    /**
     * It returns if current network is EIP1559 compatible.
     */
    public async getEIP1559Compatibility(
        chainId: number = this.network.chainId,
        forceUpdate = false,
        //required by parameter to avoid returning undefined if the user hasn't added the chain
        //previous check should be done before invoking this method.
        provider: JsonRpcProvider = this.getProvider()
    ): Promise<boolean> {
        let shouldFetchTheCurrentState = false;

        if (!(chainId in this.getState().isEIP1559Compatible)) {
            shouldFetchTheCurrentState = true;
        } else {
            if (this.getState().isEIP1559Compatible[chainId] === undefined) {
                shouldFetchTheCurrentState = true;
            } else {
                if (forceUpdate) {
                    shouldFetchTheCurrentState = true;
                }
            }
        }

        if (shouldFetchTheCurrentState) {
            // check: https://github.com/block-wallet/chain-fee-data-service/blob/main/domain/eth/service/service_impl.go#L425
            if (NO_EIP_1559_NETWORKS.includes(chainId)) {
                this.store.updateState({
                    isEIP1559Compatible: {
                        ...this.getState().isEIP1559Compatible,
                        [chainId]: false,
                    },
                });
            } else {
                // check the response of the chain fee service
                const feeDataResponse = await _fetchFeeDataFromService(
                    chainId,
                    10 * MILISECOND,
                    1
                );
                if (
                    feeDataResponse &&
                    'baseFee' in feeDataResponse &&
                    feeDataResponse.baseFee
                ) {
                    this.store.updateState({
                        isEIP1559Compatible: {
                            ...this.getState().isEIP1559Compatible,
                            [chainId]: true,
                        },
                    });
                } else {
                    let baseFeePerGas = (await this.getLatestBlock(provider))
                        .baseFeePerGas;

                    // detection for the fantom case,
                    // the network seems to be eip1559 but eth_feeHistory is not available.
                    if (baseFeePerGas) {
                        try {
                            const feeHistory = await provider.send(
                                'eth_feeHistory',
                                ['0x1', 'latest', [50]]
                            );
                            if (
                                !feeHistory ||
                                (!feeHistory.baseFeePerGas &&
                                    !feeHistory.reward)
                            ) {
                                throw new Error(
                                    `eth_feeHistory is not fully supported by chain ${chainId}`
                                );
                            }
                        } catch {
                            baseFeePerGas = undefined;
                        }
                    }

                    this.store.updateState({
                        isEIP1559Compatible: {
                            ...this.getState().isEIP1559Compatible,
                            [chainId]: !!baseFeePerGas,
                        },
                    });
                }
            }
        }

        return this.getState().isEIP1559Compatible[chainId];
    }

    /**
     * Get the state of the controller
     *
     * @returns {NetworkControllerState} state
     */
    public getState(): NetworkControllerState {
        return this.store.getState() as NetworkControllerState;
    }

    /**
     * Get current selected network
     *
     * @returns Promise<EthersNetwork> (https://docs.ethers.io/v5/api/providers/provider/#Provider-getNetwork)
     */
    public async getNetwork(): Promise<EthersNetwork> {
        return this.provider.getNetwork();
    }

    /**
     * Stalls until network is connected
     *
     * @returns Promise<EthersNetwork> (https://docs.ethers.io/v5/api/providers/provider/#Provider-ready)
     */
    public async waitUntilNetworkLoaded(): Promise<EthersNetwork> {
        return this.provider.ready;
    }

    /**
     * It transfer the list of listeners from the state provider to a new one when changing networks
     * @param newProvider The provider for the selected nework
     */
    private _updateListeners(newProvider: StaticJsonRpcProvider) {
        const listeners = this.getProvider()._events.map((ev) => ({
            name: ev.event,
            listener: ev.listener,
        }));

        for (const item of listeners) {
            newProvider.on(item.name, item.listener);
        }

        this.getProvider().removeAllListeners();
    }

    /**
     * Indicates whether the network is being changed
     */
    public get isNetworkChanging(): boolean {
        return this.store.getState().isNetworkChanging;
    }

    /**
     * Change the ethereum network
     * @param string network
     */
    public async setNetwork(networkName: string): Promise<boolean> {
        try {
            // Set isNetworkChanging flag
            this.store.updateState({ isNetworkChanging: true });

            // Uppercase the network name to obtain key
            const key = networkName.toUpperCase();

            // Get the selected network
            const network = this.networks[key];

            // Instantiate provider and wait until it's ready
            const newNetworkProvider = this.getProviderFromName(network.name);

            // Update provider listeners
            this._updateListeners(newNetworkProvider);

            // Update provider reference
            this.provider = newNetworkProvider;

            // Check if provider is ready and update network status
            this._updateProviderNetworkStatus();

            // Update selected network
            this.store.updateState({
                selectedNetwork: networkName,
            });

            // check for eip1559 compatibility
            await this.getEIP1559Compatibility(network.chainId, true);

            // Return network change success
            return true;
        } catch (error) {
            // If an error was thrown
            // return network change failure
            return false;
        } finally {
            // Set the isNetworkChanging flag to false
            this.store.updateState({ isNetworkChanging: false });

            // Emit NETWORK_CHANGE event
            this.emit(NetworkEvents.NETWORK_CHANGE, this.network);
        }
    }

    /**
     *  switchProvider
     *
     *  @param chainId chain identifier of the network
     *  @param providerType type of provider to use (default, backup or custom)
     *  @param customRpcUrl rpc url of the network
     *
     */
    public async switchProvider(
        chainId: number,
        providerType: ProviderType,
        customRpcUrl?: string
    ): Promise<void> {
        const network = this.getNetworkFromChainId(chainId);
        if (!network) throw new Error('Network not found for given chainId');

        let rpcUrl;
        switch (providerType) {
            case ProviderType.DEFAULT:
                rpcUrl = network.defaultRpcUrl;
                break;
            case ProviderType.BACKUP: {
                rpcUrl = await this._getWorkingBackupRpcUrl(chainId);
                break;
            }
            case ProviderType.CUSTOM:
                rpcUrl = customRpcUrl;
                break;
            default:
                throw new Error('Invalid provider type');
        }
        if (!rpcUrl) throw new Error('Invalid rpc url');

        await this.editNetwork(chainId, {
            rpcUrls: [rpcUrl],
            blockExplorerUrls: network.blockExplorerUrls,
            name: network.desc,
            test: network.test,
        });

        this.store.updateState({
            providerStatus: {
                ...this.getState().providerStatus,
                isUsingBackupProvider: providerType === ProviderType.BACKUP,
            },
        });
    }

    /**
     *  _isRpcValid
     *
     *  Checks if the rpc url is working
     *  @param chainId chain identifier of the network
     *  @param rpcUrl rpc url of the network
     *  @returns true if the rpc url is valid, false otherwise
     */
    private async _isRpcValid(
        chainId: number,
        rpcUrl: string
    ): Promise<boolean> {
        try {
            const returnedChainId = await getCustomRpcChainId(rpcUrl);
            return returnedChainId === chainId;
        } catch (error) {
            return false;
        }
    }

    /**
     *  _getWorkingBackupRpcUrl
     *
     *  Returns the first working backup rpc url
     *  @param chainId chain identifier of the network
     *  @returns rpc url of the network
     */
    private async _getWorkingBackupRpcUrl(chainId: number) {
        const network = this.getNetworkFromChainId(chainId);
        const backupRpcUrls = network?.backupRpcUrls ?? [];

        let rpcUrl;

        for (const url of backupRpcUrls) {
            if (await this._isRpcValid(chainId, url)) {
                rpcUrl = url;
                break;
            }
        }

        return rpcUrl;
    }

    /**
     * waitForTransaction
     */
    public waitForTransaction(
        transactionHash: string,
        confirmations?: number,
        timeout?: number
    ): Promise<TransactionReceipt> {
        return this.getProvider().waitForTransaction(
            transactionHash,
            confirmations,
            timeout
        );
    }

    /**
     * @ethereumjs/common specifies data needed to create a transaction on a chain
     * (https://github.com/ethereumjs/ethereumjs-monorepo)
     *
     * @returns Promise<Common>
     */

    public async getCommon(): Promise<Common> {
        const { name, chainId } = this.network;

        // this only matters, if a hardfork adds new transaction types
        const hardfork = (await this.getEIP1559Compatibility(chainId))
            ? Hardfork.London
            : Hardfork.Berlin;

        return Common.custom(
            { name, chainId, networkId: chainId },
            { hardfork }
        );
    }

    public handleUserNetworkChange(isOnline: boolean) {
        const newValue = isOnline;
        if (this.getState().isUserNetworkOnline == newValue) {
            return;
        }

        this.store.updateState({ isUserNetworkOnline: newValue });
        this.emit(NetworkEvents.USER_NETWORK_CHANGE, newValue);
    }

    private _updateProviderNetworkStatus = async (
        providerType?: ProviderType,
        err?: {
            code: ErrorCode;
            body?: string;
        }
    ) => {
        const errorCodes = [ErrorCode.SERVER_ERROR, ErrorCode.TIMEOUT];
        const { defaultRpcUrl, currentRpcUrl, chainId } = this.network;
        const checkingChainId = this.provider.network.chainId;

        let rpcUrl = currentRpcUrl;

        switch (providerType) {
            case ProviderType.DEFAULT:
                if (!defaultRpcUrl) {
                    this.store.updateState({
                        providerStatus: {
                            ...this.getState().providerStatus,
                            isDefaultProviderOnline: false,
                        },
                    });
                    return Promise.resolve(true);
                }
                rpcUrl = defaultRpcUrl;
                break;
            case ProviderType.BACKUP: {
                const backupRpcUrl = await this._getWorkingBackupRpcUrl(
                    chainId
                );
                if (!backupRpcUrl) {
                    this.store.updateState({
                        providerStatus: {
                            ...this.getState().providerStatus,
                            isBackupProviderOnline: false,
                        },
                    });
                    return Promise.resolve(true);
                }
                rpcUrl = backupRpcUrl;
                break;
            }
        }

        const providerInstance = this._getProviderForNetwork(chainId, rpcUrl);

        if (!err || errorCodes.includes(err.code)) {
            return this._isProviderReady(providerInstance)
                .then(() => {
                    return Promise.resolve(true);
                })
                .catch(() => {
                    return Promise.resolve(false);
                })
                .then((newStatus) => {
                    const currentChainId = this.provider.network.chainId;
                    const providerStatus = this.getState().providerStatus;
                    const currentProviderStatus =
                        providerType === ProviderType.BACKUP
                            ? providerStatus.isBackupProviderOnline
                            : providerType === ProviderType.DEFAULT
                            ? providerStatus.isDefaultProviderOnline
                            : providerStatus.isCurrentProviderOnline;

                    if (
                        currentProviderStatus === newStatus ||
                        // Discard response if the user switched the network
                        currentChainId !== checkingChainId
                    ) {
                        return false;
                    }

                    const updatedStatus =
                        providerType === ProviderType.BACKUP
                            ? { isBackupProviderOnline: newStatus }
                            : providerType === ProviderType.DEFAULT
                            ? { isDefaultProviderOnline: newStatus }
                            : { isCurrentProviderOnline: newStatus };

                    this.store.updateState({
                        providerStatus: {
                            ...providerStatus,
                            ...updatedStatus,
                        },
                    });
                    return true;
                });
        }
        return Promise.resolve(true);
    };

    private _isProviderReady(
        provider: StaticJsonRpcProvider = this.provider
    ): Promise<Network | undefined> {
        return poll(
            async () => {
                try {
                    // call net_version to easily identify this call on the reporting
                    return provider.send('net_version', []);
                } catch (error) {
                    if (
                        error.code === ErrorCode.NETWORK_ERROR &&
                        error.event === 'noNetwork'
                    ) {
                        return undefined;
                        // If the returned error is a rate limit error, return undefined.
                    } else if (checkIfRateLimitError(error)) {
                        return undefined;
                    }

                    throw error;
                }
            },
            { timeout: CHECK_PROVIDER_REQUEST_TIMEOUT, retryLimit: 5 }
        );
    }

    /**
     * Overload provider methods for some chains that present an special case.
     * @returns {StaticJsonRpcProvider}
     */
    private _overloadProviderMethods = (
        { chainId }: { chainId: number },
        provider: StaticJsonRpcProvider
    ): StaticJsonRpcProvider => {
        switch (chainId) {
            // celo
            case 42220: {
                const originalBlockFormatter: (
                    value: any,
                    format: any
                ) => Block = provider.formatter._block;
                provider.formatter._block = (value: any, format: any) => {
                    return originalBlockFormatter(
                        {
                            gasLimit: Zero,
                            ...value,
                        },
                        format
                    );
                };
                break;
            }
        }

        provider.on('debug', (...args: Array<any>) => {
            const argsObj = args[0];
            const { action, request, response } = argsObj;
            const { method, params } = request;

            if (response) {
                log.trace(action, method, ...params, response);
            } else {
                log.trace(action, method, ...params);
            }
        });

        return provider;
    };

    /**
     * Checks if an address is an smart contract.
     *
     * @param address
     * @param provider
     * @returns
     */
    public async isAddressContract(
        address: string,
        provider: JsonRpcProvider = this.getProvider()
    ): Promise<boolean> {
        try {
            const code = await provider.getCode(toChecksumAddress(address));
            if (code !== '0x') return true;
        } catch (error) {
            log.error("error executing 'getCode'", error);
        }
        return false;
    }
}<|MERGE_RESOLUTION|>--- conflicted
+++ resolved
@@ -37,14 +37,9 @@
     customHeadersForBlockWalletNode,
 } from '../utils/nodes';
 import { toChecksumAddress } from 'ethereumjs-util';
-<<<<<<< HEAD
-import { SECOND } from '../utils/constants/time';
-import { ProviderType } from '../utils/types/communication';
-=======
 import { MILISECOND, SECOND } from '../utils/constants/time';
 import { ProviderType } from '../utils/types/communication';
 import { _fetchFeeDataFromService } from './GasPricesController';
->>>>>>> fb411268
 
 export enum NetworkEvents {
     NETWORK_CHANGE = 'NETWORK_CHANGE',
@@ -511,15 +506,9 @@
             const nativeCurrencyIcon =
                 network.nativeCurrency?.logo ||
                 chainDataFromList?.nativeCurrencyIcon ||
-<<<<<<< HEAD
-                nativeCurrencySymbol === 'ETH'
-                    ? 'https://raw.githubusercontent.com/block-wallet/assets/master/blockchains/ethereum/info/logo.png'
-                    : undefined;
-=======
                 (nativeCurrencySymbol === 'ETH'
                     ? 'https://raw.githubusercontent.com/block-wallet/assets/master/blockchains/ethereum/info/logo.png'
                     : undefined);
->>>>>>> fb411268
 
             const networkIcon =
                 network.iconUrls?.[0] || chainDataFromList?.logo;
