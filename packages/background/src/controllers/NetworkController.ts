--- conflicted
+++ resolved
@@ -23,11 +23,7 @@
     getUrlWithoutTrailingSlash,
     validateNetworkChainId,
 } from '../utils/ethereumChain';
-<<<<<<< HEAD
-import { cloneDeep } from 'lodash';
-=======
 import { normalizeNetworksOrder } from '../utils/networks';
->>>>>>> f700dfbb
 
 export enum NetworkEvents {
     NETWORK_CHANGE = 'NETWORK_CHANGE',
