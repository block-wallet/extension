--- conflicted
+++ resolved
@@ -60,10 +60,7 @@
     filters: FilterPreferences;
     defaultGasOption: DefaultGasOptions;
     hotkeysEnabled: boolean;
-<<<<<<< HEAD
-=======
     tokensSortValue: string;
->>>>>>> fb411268
 }
 
 export interface PreferencesControllerProps {
@@ -353,8 +350,6 @@
     public set hotkeysStatus(enabled: boolean) {
         this.store.updateState({ hotkeysEnabled: enabled });
     }
-<<<<<<< HEAD
-=======
 
     /**
      * Gets tokens sort value
@@ -369,5 +364,4 @@
     public set tokensSortValue(sortValue: string) {
         this.store.updateState({ tokensSortValue: sortValue });
     }
->>>>>>> fb411268
 }