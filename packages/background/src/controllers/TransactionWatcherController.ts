--- conflicted
+++ resolved
@@ -33,12 +33,9 @@
 import { showIncomingTransactionNotification } from '../utils/notifications';
 import { checkIfNotAllowedError } from '../utils/ethersError';
 import TransactionController from './transactions/TransactionController';
-<<<<<<< HEAD
 import { fetchBlockWithRetries } from '../utils/blockFetch';
 import { isNil } from 'lodash';
-=======
 import { runPromiseSafely } from '../utils/promises';
->>>>>>> 405c7bfd
 
 export enum TransactionTypeEnum {
     Native = 'txlist',
@@ -1074,28 +1071,11 @@
             const blockNumbersOrdered = blockNumbers.sort((a, b) => b - a);
             for (let i = 0; i < blockNumbers.length; i++) {
                 const blockNumber = blockNumbersOrdered[i];
-<<<<<<< HEAD
                 const block = await fetchBlockWithRetries(
                     blockNumber,
                     provider,
                     MAX_REQUEST_RETRY
                 );
-=======
-                let block: Block = {} as Block;
-                let error = undefined;
-                let retry = 0;
-                do {
-                    try {
-                        block = await provider.getBlock(blockNumber);
-                        error = undefined;
-                    } catch (e) {
-                        log.warn('getBlock', e.message || e);
-                        error = e;
-                        retry++;
-                        await sleep(1 * SECOND);
-                    }
-                } while (error && retry < MAX_REQUEST_RETRY);
->>>>>>> 405c7bfd
 
                 if (block && !isNil(block.number)) {
                     this._updateTransactionsTimestampsFromChain(chainId, block);
