import { Mutex } from 'async-mutex';
import { isValidAddress, toChecksumAddress } from 'ethereumjs-util';
import { BigNumber } from '@ethersproject/bignumber';
import { TransactionResponse } from '@ethersproject/providers';
import { LogDescription, ParamType } from '@ethersproject/abi';
import log from 'loglevel';
import { BaseController } from '../infrastructure/BaseController';
import { ACTIONS_TIME_INTERVALS_DEFAULT_VALUES } from '../utils/constants/networks';
import { MILISECOND, SECOND } from '../utils/constants/time';
import { sleep } from '../utils/sleep';
import { ActionIntervalController } from './block-updates/ActionIntervalController';
import BlockUpdatesController, {
    BlockUpdatesEvents,
} from './block-updates/BlockUpdatesController';
import { Token } from './erc-20/Token';
import { TokenController } from './erc-20/TokenController';
import NetworkController, { NetworkEvents } from './NetworkController';
import {
    PreferencesController,
    PreferencesControllerState,
} from './PreferencesController';
import {
    TransactionCategories,
    TransactionEvents,
    TransactionMeta,
    TransactionStatus,
    TransferType,
    WatchedTransactionType,
} from './transactions/utils/types';
import { Block, Log } from '@ethersproject/abstract-provider';
import { SignedTransaction } from './erc-20/transactions/SignedTransaction';
import { TransactionArgument } from './transactions/ContractSignatureParser';
import { showIncomingTransactionNotification } from '../utils/notifications';
import TransactionController from './transactions/TransactionController';
import { fetchBlockWithRetries } from '../utils/blockFetch';
<<<<<<< HEAD
import { cloneDeep, isNil } from 'lodash';
import { runPromiseSafely } from '../utils/promises';

export enum TransactionTypeEnum {
    Native = 'txlist',
    ERC20 = 'tokentx',
    ERC721 = 'tokennfttx',
    ERC1155 = 'token1155tx',
=======
import { isNil } from 'lodash';
import { paddedToChecksumAddress } from '../utils/addressUtils';
import { RPCLogsFetcher } from '../utils/rpc/RPCLogsFetcher';
import { EtherscanFetcher } from '../utils/scanner/EtherscanFetcher';
import {
    chainTopicsToAPITopics,
    getAllowanceSignatureForType,
    getIncomingERC20LogsTopics,
    getOutgoingERC20LogsTopics,
    getTokenApprovalLogsTopics,
} from '../utils/logsQuery';
import { unixTimestampToJSTimestamp } from '../utils/timestamp';

interface TokenAllowanceEvent {
    [tokenAddress: string]: {
        spender: string;
        txHash: string;
        txTime: number;
    }[];
>>>>>>> 6a5eec90
}

export type NewTokenAllowanceSpendersEventParametersSignature = Parameters<
    (
        chainId: number,
        accountAddress: string,
        allowances: TokenAllowanceEvent
    ) => void
>;

export interface TransactionByHash {
    [txHash: string]: TransactionMeta;
}

export interface TransactionsWatched {
    transactions: TransactionByHash;
    lastBlockQueried: number;
}

export interface TokenAllowanceEventWatched {
    lastBlockQueried: number;
}

export interface TransactionWatcherControllerState {
    transactions: {
        [chainId: number]: {
            [address: string]: {
                [type in WatchedTransactionType]: TransactionsWatched;
            };
        };
    };
    tokenAllowanceEvents: {
        [chainId: number]: {
            [address: string]: {
                [type in WatchedTransactionType]: TokenAllowanceEventWatched;
            };
        };
    };
}

export const TRANSACTION_TYPE_STATUS: {
    [type in WatchedTransactionType]: boolean;
} = {
    txlist: false,
    tokentx: true,
    tokennfttx: false,
    token1155tx: false,
};

//run only for erc20 approvals
export const ALLOWANCE_EVENTS_TRANSACTION_TYPE_STATUS: {
    [type in WatchedTransactionType]: boolean;
} = {
    tokentx: true,
    txlist: false,
    tokennfttx: false,
    token1155tx: false,
};

export enum TransactionWatcherControllerEvents {
    NEW_KNOWN_ERC20_TRANSACTIONS = 'NEW_KNOWN_ERC20_TRANSACTIONS',
    NEW_KNOWN_TOKEN_ALLOWANCE_SPENDERS = 'NEW_KNOWN_TOKEN_ALLOWANCE_SPENDERS',
    NEW_ERC20_TRANSACTIONS = 'NEW_ERC20_TRANSACTIONS',
    INCOMING_TRANSACTION = 'INCOMING_TRANSACTION',
}

interface EtherscanTransaction {
    blockNumber: number;
    blockHash: string;
    timeStamp: number;
    isError: string;
    to: string;
    from: string;
    hash: string;
    nonce: number;
    input: string;
    value: string;
    gasPrice: string;
    gas: string;
    gasUsed: string;
    transactionIndex: string;
    contractAddress: string;
    tokenName: string;
    tokenSymbol: string;
    tokenDecimal: string;
    functionName: string;
}

const MAX_REQUEST_RETRY = 20;
const EXPLORER_API_CALLS_DELAY = 2000 * MILISECOND;

export class TransactionWatcherController extends BaseController<TransactionWatcherControllerState> {
    private readonly _mutex: Mutex;
    private readonly _txWatcherIntervalController: ActionIntervalController;

    constructor(
        private readonly _networkController: NetworkController,
        private readonly _preferencesController: PreferencesController,
        private readonly _blockUpdatesController: BlockUpdatesController,
        private readonly _tokenController: TokenController,
        private readonly _transactionController: TransactionController,
        initialState: TransactionWatcherControllerState
    ) {
        super(initialState);

        this._mutex = new Mutex();
        this._txWatcherIntervalController = new ActionIntervalController(
            this._networkController
        );

        this._networkController.on(NetworkEvents.NETWORK_CHANGE, () => {
            this.fetchAccountOnChainEvents();
        });

        this._preferencesController.store.subscribe(
            (
                state: PreferencesControllerState,
                previousState?: PreferencesControllerState
            ) => {
                if (
                    previousState &&
                    state.selectedAddress !== previousState.selectedAddress
                )
                    this.fetchAccountOnChainEvents();
            }
        );

        this._blockUpdatesController.on(
            BlockUpdatesEvents.BLOCK_UPDATES_SUBSCRIPTION,
            this._blockUpdatesCallback
        );

        this._blockUpdatesController.on(
            BlockUpdatesEvents.BACKGROUND_AVAILABLE_BLOCK_UPDATES_SUBSCRIPTION,
            this._blockUpdatesCallback
        );

        this._transactionController.on(
            TransactionEvents.STATUS_UPDATE,
            async (meta: TransactionMeta) => {
                if (meta.status === TransactionStatus.CONFIRMED) {
                    return this.fetchAccountOnChainEvents(
                        meta.chainId,
                        undefined,
                        true
                    );
                }
            }
        );

        // Show incoming transaction notification
        this.on(
            'INCOMING_TRANSACTION',
            async (
                chainId: number,
                address: string,
                transactionType: WatchedTransactionType
            ) => {
                let section:
                    | ''
                    | 'tokentxns'
                    | 'tokentxnsErc721'
                    | 'tokentxnsErc1155' = '';
                switch (transactionType) {
                    case WatchedTransactionType.ERC20:
                        section = 'tokentxns';
                        break;
                    case WatchedTransactionType.ERC721:
                        section = 'tokentxnsErc721';
                        break;
                    case WatchedTransactionType.ERC1155:
                        section = 'tokentxnsErc1155';
                        break;
                }
                showIncomingTransactionNotification(address, chainId, section);
            }
        );

        this._fetchPendingTimestampsFromChain();
    }

    /**
     * _blockUpdatesCallback
     *
     * Triggered when a new block is detected
     */
    private _blockUpdatesCallback = async (
        chainId: number,
        _: number,
        blockNumber: number
    ) => {
        const network = this._networkController.getNetworkFromChainId(chainId);
        const interval =
            network?.actionsTimeIntervals.transactionWatcherUpdate ||
            ACTIONS_TIME_INTERVALS_DEFAULT_VALUES.transactionWatcherUpdate;

        this._txWatcherIntervalController.tick(interval, async () => {
            await this.fetchAccountOnChainEvents(chainId, blockNumber);
        });
    };

    /**
     * return the state by chain, address and type
     */
    public getTransactionState(
        type: WatchedTransactionType,
        chainId: number = this._networkController.network.chainId,
        address: string = this._preferencesController.getSelectedAddress()
    ): TransactionsWatched {
        const state = this.store.getState() || {};

        if (state.transactions) {
            if (chainId in state.transactions) {
                if (address in state.transactions[chainId]) {
                    if (type in state.transactions[chainId][address]) {
                        return state.transactions[chainId][address][type];
                    }
                }
            }
        }

        return {
            transactions: {},
            lastBlockQueried: 0,
        } as TransactionsWatched;
    }

    /**
     * return the state by chain, address and type
     */
    public getAllowanceEventsState(
        chainId: number = this._networkController.network.chainId,
        address: string = this._preferencesController.getSelectedAddress(),
        type: WatchedTransactionType
    ): TokenAllowanceEventWatched {
        const state = this.store.getState() || {};
        let allowanceState: TokenAllowanceEventWatched | undefined;

        if (state.tokenAllowanceEvents) {
            if (chainId in state.tokenAllowanceEvents) {
                if (address in state.tokenAllowanceEvents[chainId]) {
                    allowanceState =
                        state.tokenAllowanceEvents[chainId][address][type];
                }
            }
        }

        return (
            allowanceState ||
            ({
                lastBlockQueried: 0,
            } as TokenAllowanceEventWatched)
        );
    }

    /**
     * save the state by chain, address and type
     */
    public setTransactionsState(
        type: WatchedTransactionType,
        chainId: number = this._networkController.network.chainId,
        address: string = this._preferencesController.getSelectedAddress(),
        transactionsWatched: TransactionsWatched
    ): void {
        const state = cloneDeep(this.store.getState()) || {};

        if (!state.transactions) {
            state.transactions = {};
        }
        if (!(chainId in state.transactions)) {
            state.transactions[chainId] = {};
        }
        if (!(address in state.transactions[chainId])) {
            state.transactions[chainId][address] = {
                txlist: {
                    transactions: {},
                    lastBlockQueried: 0,
                },
                tokentx: {
                    transactions: {},
                    lastBlockQueried: 0,
                },
                tokennfttx: {
                    transactions: {},
                    lastBlockQueried: 0,
                },
                token1155tx: {
                    transactions: {},
                    lastBlockQueried: 0,
                },
            };
        }
        if (!(type in state.transactions[chainId][address])) {
            state.transactions[chainId][address][type] = {
                transactions: {},
                lastBlockQueried: 0,
            };
        }

        for (const transactionHash in transactionsWatched.transactions) {
            state.transactions[chainId][address][type].transactions[
                transactionHash
            ] = transactionsWatched.transactions[transactionHash];
        }

        if (
            transactionsWatched.lastBlockQueried >
            state.transactions[chainId][address][type].lastBlockQueried
        ) {
            state.transactions[chainId][address][type].lastBlockQueried =
                transactionsWatched.lastBlockQueried;
        }

        this.store.updateState({
            transactions: {
                ...state.transactions,
                [chainId]: {
                    ...state.transactions[chainId],
                    [address]: {
                        ...state.transactions[chainId][address],
                        [type]: {
                            ...state.transactions[chainId][address][type],
                        },
                    },
                },
            },
        });
    }

    public setAllowancesState(
        chainId: number = this._networkController.network.chainId,
        address: string = this._preferencesController.getSelectedAddress(),
        type: WatchedTransactionType,
        eventsWatched: TokenAllowanceEventWatched
    ) {
        const state = this.store.getState() || {};

        if (!state.tokenAllowanceEvents) {
            state.tokenAllowanceEvents = {};
        }
        if (!(chainId in state.tokenAllowanceEvents)) {
            state.tokenAllowanceEvents[chainId] = {};
        }
        if (!(address in state.tokenAllowanceEvents[chainId])) {
            state.tokenAllowanceEvents[chainId][address] = {
                txlist: {
                    lastBlockQueried: 0,
                },
                token1155tx: {
                    lastBlockQueried: 0,
                },
                tokentx: {
                    lastBlockQueried: 0,
                },
                tokennfttx: {
                    lastBlockQueried: 0,
                },
            };
        }

        if (!(type in state.transactions[chainId][address])) {
            state.tokenAllowanceEvents[chainId][address][type] = {
                lastBlockQueried: 0,
            };
        }

        if (
            eventsWatched.lastBlockQueried >
            state.tokenAllowanceEvents[chainId][address][type].lastBlockQueried
        ) {
            state.tokenAllowanceEvents[chainId][address][
                type
            ].lastBlockQueried = eventsWatched.lastBlockQueried;
        }

        this.store.updateState({
            tokenAllowanceEvents: {
                ...state.tokenAllowanceEvents,
                [chainId]: {
                    ...state.tokenAllowanceEvents[chainId],
                    [address]: {
                        ...state.tokenAllowanceEvents[chainId][address],
                        [type]: {
                            ...state.tokenAllowanceEvents[chainId][address][
                                type
                            ],
                        },
                    },
                },
            },
        });
    }

    /**
     * Remove the transactions data of an account.
     * @param address
     */
    public resetStateByAddress = async (address: string): Promise<void> => {
        const { transactions, tokenAllowanceEvents } = this.store.getState();
        let anyUpdate = false;
        for (const c in transactions) {
            const chainId = parseInt(c);
            if (address in transactions[chainId]) {
                for (const type in transactions[chainId][address]) {
                    const trasactionType = type as WatchedTransactionType;
                    delete transactions[chainId][address][trasactionType];
                    anyUpdate = true;
                }
            }
        }

        for (const strChain in tokenAllowanceEvents) {
            const chainId = parseInt(strChain);
            if (address in tokenAllowanceEvents[chainId]) {
                for (const type in tokenAllowanceEvents[chainId][address]) {
                    const trasactionType = type as WatchedTransactionType;
                    tokenAllowanceEvents[chainId][address][trasactionType] = {
                        lastBlockQueried: 0,
                    };
                    anyUpdate = true;
                }
            }
        }

        if (anyUpdate) {
            this.store.updateState({
                transactions,
                tokenAllowanceEvents,
            });
        }
    };

    /**
     * fetchAccountOnChainEvents
     * This method fetches allowances events alogn with confirmed erc20 and incoming transactions.
     * @param chainId
     * @param currentBlock
     * @returns
     */
    public fetchAccountOnChainEvents = async (
        chainId: number = this._networkController.network.chainId,
        currentBlock: number = this._blockUpdatesController.getBlockNumber(),
        forceChainQuery = false
    ): Promise<void> => {
        if (currentBlock <= 0) {
            return;
        }
        return this._mutex.runExclusive(async () => {
            // the execution could be stuck in the mutex for some time,
            // the selected network could change in the wait.
            if (chainId !== this._networkController.network.chainId) {
                return;
            }
            try {
                const address =
                    this._preferencesController.getSelectedAddress();
                if (!address) {
                    return;
                }

                const { etherscanApiUrl } = this._networkController.network;
                const provider = this._networkController.getProvider();
                const rpcLogsFetcher = new RPCLogsFetcher(provider);
                const etherscanApiUrlValid =
                    typeof etherscanApiUrl !== 'undefined' &&
                    etherscanApiUrl.length > 0;

                // the execution could be stuck in the mutex for some time,
                // lets update the last block
                currentBlock =
                    this._blockUpdatesController.getBlockNumber(chainId);

                // fetch all the enabled transactions type
                for (const type in TRANSACTION_TYPE_STATUS) {
                    const transactionType = type as WatchedTransactionType;

                    if (!TRANSACTION_TYPE_STATUS[transactionType]) {
                        continue;
                    }

                    // if there isnt any etherscan api available the native transactions
                    // can't be fetched
                    if (
                        !etherscanApiUrlValid &&
                        transactionType === WatchedTransactionType.Native
                    ) {
                        continue;
                    }

                    const currentTransactionsWatched = this.getTransactionState(
                        transactionType,
                        chainId,
                        address
                    );

                    let newTransactions: TransactionByHash = {};
                    let tokenAddresses: string[] = [];

                    let fetchEtherscanApi = true;
                    if (transactionType !== WatchedTransactionType.Native) {
                        if (forceChainQuery || !etherscanApiUrlValid) {
                            fetchEtherscanApi = false;
                        }
                    }

                    if (fetchEtherscanApi && etherscanApiUrl) {
                        try {
                            const etherscanFetcher = new EtherscanFetcher(
                                etherscanApiUrl
                            );
                            const result = await this._getTransactionsFromAPI(
                                etherscanFetcher,
                                chainId,
                                address,
                                transactionType,
                                currentTransactionsWatched,
                                currentBlock
                            );
                            newTransactions = result.transactions;
                            tokenAddresses = result.tokenAddresses;
                        } catch (e: any) {
                            log.warn(
                                'fetchAccountOnChainEvents',
                                '_getTransactionsFromAPI',
                                e
                            );
                            this._emitNewERC20TransactionsEvent(
                                chainId,
                                address,
                                transactionType
                            );
                            continue;
                        }
                    } else {
                        try {
                            const result = await this._getTransactionsFromChain(
                                rpcLogsFetcher,
                                chainId,
                                address,
                                transactionType,
                                currentTransactionsWatched.lastBlockQueried,
                                currentBlock
                            );
                            newTransactions = result.transactions;
                            tokenAddresses = result.tokenAddresses;
                        } catch (e: any) {
                            log.warn(
                                'fetchAccountOnChainEvents',
                                '_getTransactionsFromChain',
                                e
                            );
                            this._emitNewERC20TransactionsEvent(
                                chainId,
                                address,
                                transactionType
                            );
                            continue;
                        }
                    }

                    // events
                    this._emitIncomingTransactionEvent(
                        chainId,
                        address,
                        transactionType,
                        currentTransactionsWatched.transactions,
                        newTransactions
                    );

                    this._emitNewKnownERC20TransactionsEvent(
                        chainId,
                        address,
                        tokenAddresses,
                        transactionType
                    );

                    // state
                    this.setTransactionsState(
                        transactionType,
                        chainId,
                        address,
                        {
                            transactions: newTransactions,
                            lastBlockQueried: currentBlock,
                        }
                    );

                    // to avoid rate limits
                    if (!forceChainQuery) {
                        await sleep(EXPLORER_API_CALLS_DELAY);
                    }
                }

                for (const type in ALLOWANCE_EVENTS_TRANSACTION_TYPE_STATUS) {
                    const transactionType = type as WatchedTransactionType;

                    if (!TRANSACTION_TYPE_STATUS[transactionType]) {
                        continue;
                    }

                    const tokenAllowanceEventsState =
                        this.getAllowanceEventsState(
                            chainId,
                            address,
                            transactionType
                        );
                    let approvalLogs: Log[] = [];

                    //fetch allowances events
                    if (!forceChainQuery && etherscanApiUrlValid) {
                        const etherscanFetcher = new EtherscanFetcher(
                            etherscanApiUrl
                        );
                        ({ logs: approvalLogs } =
                            await this._getTokenApprovalLogsFromAPI(
                                etherscanFetcher,
                                address,
                                tokenAllowanceEventsState.lastBlockQueried,
                                currentBlock,
                                transactionType
                            ));
                    } else {
                        const lastBlockQueried =
                            rpcLogsFetcher.getOldestSafeBlockToFetchERC20Logs(
                                tokenAllowanceEventsState.lastBlockQueried,
                                currentBlock
                            );
                        ({ logs: approvalLogs } =
                            await this._getTokenApprovalLogsFromChain(
                                rpcLogsFetcher,
                                address,
                                currentBlock,
                                lastBlockQueried,
                                transactionType
                            ));
                    }

                    const allowanceEvents =
                        await this._generateAllowanceEventsFromLogs(
                            approvalLogs || [],
                            rpcLogsFetcher,
                            transactionType
                        );

                    if (Object.keys(allowanceEvents).length) {
                        this._emitNewKnownSpendersEvent(
                            chainId,
                            address,
                            allowanceEvents
                        );
                    }

                    this.setAllowancesState(chainId, address, transactionType, {
                        lastBlockQueried: currentBlock,
                    });

                    // to avoid rate limits
                    if (!forceChainQuery) {
                        await sleep(EXPLORER_API_CALLS_DELAY);
                    }
                }
            } catch (e) {
                log.warn('fetchAccountOnChainEvents', e.message || e);
            }
        });
    };

    // ###################### CHAIN LOGS METHODS ######################

    private _getTransactionsFromChain = async (
        rpcLogsFetcher: RPCLogsFetcher,
        chainId: number,
        address: string,
        transactionType: WatchedTransactionType,
        lastBlockQueried: number,
        currentBlock: number
    ): Promise<{
        transactions: TransactionByHash;
        tokenAddresses: string[];
    }> => {
        // logs fetch
        const getLogsResults = await this._getTransactionLogsFromChain(
            rpcLogsFetcher,
            chainId,
            address,
            transactionType,
            currentBlock,
            lastBlockQueried
        );

        const { incoming, outgoing } = getLogsResults;

        const {
            transactions: incomingTransactions,
            tokenAddresses: incomingTokenAddresses,
        } = await this._parseTransactionLogs(chainId, address, incoming, true);
        const {
            transactions: outgoingTransactions,
            tokenAddresses: outgoingTokenAddresses,
        } = await this._parseTransactionLogs(chainId, address, outgoing, false);

        const transactions = Object.assign(
            incomingTransactions,
            outgoingTransactions
        );

        const tokenAddresses: string[] = [];
        incomingTokenAddresses.map((tokenAddress: string) => {
            if (!tokenAddresses.includes(tokenAddress)) {
                tokenAddresses.push(tokenAddress);
            }
        });
        outgoingTokenAddresses.map((tokenAddress: string) => {
            if (!tokenAddresses.includes(tokenAddress)) {
                tokenAddresses.push(tokenAddress);
            }
        });

        return { transactions, tokenAddresses };
    };

    /**
     * Fetch incoming and outgoing transfer events logs
     * @param chainId
     * @param address
     * @param currentBlock
     * @returns
     */
    private _getTransactionLogsFromChain = async (
        rpcLogsFetcher: RPCLogsFetcher,
        chainId: number,
        address: string,
        transactionType: WatchedTransactionType,
        currentBlock: number,
        stateLastBlockQueried: number
    ): Promise<{ incoming: Log[]; outgoing: Log[] }> => {
        const lastBlockQueried =
            rpcLogsFetcher.getOldestSafeBlockToFetchERC20Logs(
                stateLastBlockQueried,
                currentBlock
            );

        // if we can not fetch the whole events history we must
        // force a token balance discovery
        const completion = lastBlockQueried <= stateLastBlockQueried;
        if (!completion) {
            this._emitNewERC20TransactionsEvent(
                chainId,
                address,
                transactionType
            );
        }

        const chainLastMinedBlock =
            this._blockUpdatesController.getBlockNumber();

        const incoming = await rpcLogsFetcher.getLogsInBatch(
            {
                fromBlock: lastBlockQueried,
                toBlock: currentBlock,
                topics: getIncomingERC20LogsTopics(address, transactionType),
                address: address,
            },
            chainLastMinedBlock
        );

        const outgoing = await rpcLogsFetcher.getLogsInBatch(
            {
                fromBlock: lastBlockQueried,
                toBlock: currentBlock,
                topics: getOutgoingERC20LogsTopics(address, transactionType),
                address: address,
            },
            chainLastMinedBlock
        );

        return {
            incoming,
            outgoing,
        };
    };

    /**
     * Get token approval logs directly from the chain
     * @param chainId
     * @param address
     * @param currentBlock
     * @returns
     */
    private _getTokenApprovalLogsFromChain = async (
        rpcLogsFetcher: RPCLogsFetcher,
        address: string,
        currentBlock: number,
        lastBlockQueried: number,
        transactionType: WatchedTransactionType
    ): Promise<{ logs: Log[] }> => {
        const topics = getTokenApprovalLogsTopics(address, transactionType);
        if (!topics[0]) {
            return { logs: [] };
        }

        const lastMinedBlock = this._blockUpdatesController.getBlockNumber();

        const logs = await rpcLogsFetcher.getLogsInBatch(
            {
                fromBlock: lastBlockQueried,
                toBlock: currentBlock,
                topics,
            },
            lastMinedBlock
        );

        return {
            logs,
        };
    };

    /**
     * Parse logs to transaction meta
     * @param logs
     * @param chainId
     * @returns
     */
    private _parseTransactionLogs = async (
        chainId: number,
        address: string,
        logs: Log[],
        incoming: boolean
    ): Promise<{
        transactions: TransactionByHash;
        tokenAddresses: string[];
    }> => {
        const tokenAddresses: string[] = [];
        logs.map((_log: Log) => {
            if (!tokenAddresses.includes(_log.address)) {
                tokenAddresses.push(_log.address);
            }
        });

        const transactions = await Object.assign(
            {},
            ...(await Promise.all(
                logs
                    .filter(
                        (_log: Log) =>
                            SignedTransaction.parseLogData(
                                _log.topics,
                                _log.data
                            ) !== undefined
                    )
                    .map(async (_log: Log) => {
                        return {
                            [_log.transactionHash]:
                                await this._formatTransactionFromChain(
                                    chainId,
                                    address,
                                    _log,
                                    incoming,
                                    logs.length < 20
                                ),
                        };
                    })
            ))
        );

        return { transactions, tokenAddresses };
    };

    /**
     * Parses a Log into a transaction
     * @param Log
     * @returns TransactionMeta
     */
    private _formatTransactionFromChain = async (
        chainId: number,
        address: string,
        _log: Log,
        incoming: boolean,
        transactionFetchEnabled: boolean
    ) => {
        let contractAddress: string = _log.address;
        let token: Token = { logo: '', decimals: 1, symbol: '' } as Token;
        let logData: LogDescription | undefined;
        let txResponse: Partial<TransactionResponse> = {
            value: undefined,
            nonce: undefined,
            type: undefined,
            gasLimit: undefined,
            gasPrice: undefined,
            maxPriorityFeePerGas: undefined,
            maxFeePerGas: undefined,
        };

        try {
            contractAddress = toChecksumAddress(_log.address);

            const { tokens } = await this._tokenController.search(
                contractAddress,
                true,
                address,
                chainId
            );
            token = tokens.length
                ? tokens[0]
                : ({ logo: '', decimals: 1, symbol: '' } as Token);

            logData = SignedTransaction.parseLogData(_log.topics, _log.data);
        } catch (e) {
            log.warn(
                '_formatTransactionFromChain',
                'parseLogData',
                _log.transactionHash,
                e
            );
        }

        if (
            transactionFetchEnabled &&
            incoming &&
            this._isTransactionNew(_log)
        ) {
            try {
                txResponse = await this._networkController
                    .getProvider()
                    .getTransaction(_log.transactionHash);
            } catch (e) {
                log.warn(
                    '_formatTransactionFromChain',
                    'getTransaction',
                    _log.transactionHash,
                    e
                );
            }
        }

        return {
            rawTransaction: _log.data,
            status: !_log.removed
                ? TransactionStatus.CONFIRMED
                : TransactionStatus.FAILED,
            time: 0,
            submittedTime: 0,
            confirmationTime: 0,
            chainId,
            transactionParams: {
                hash: _log.transactionHash,
                to: logData?.args.to,
                from: logData?.args.from,
                nonce: txResponse.nonce,
                gasLimit: txResponse.gasLimit,
                gasPrice: txResponse.gasPrice,
                data: _log.data,
                value: txResponse.value,
                chainId,
                type: txResponse.type,
                maxPriorityFeePerGas: txResponse.maxPriorityFeePerGas,
                maxFeePerGas: txResponse.maxFeePerGas,
            },
            transactionReceipt: {
                to: _log.topics[1],
                from: _log.topics[0],
                contractAddress,
                transactionIndex: _log.transactionIndex,
                // root: "",
                // gasUsed: BigNumber.from("0"),
                // logsBloom: "",
                blockHash: _log.blockHash,
                transactionHash: _log.transactionHash,
                // logs: []
                blockNumber: _log.blockNumber,
                // confirmations: 0,
                // cumulativeGasUsed: BigNumber.from("0"),
                // effectiveGasPrice: BigNumber.from("0"),
            },
            transactionCategory: incoming
                ? TransactionCategories.TOKEN_METHOD_INCOMING_TRANSFER
                : TransactionCategories.TOKEN_METHOD_TRANSFER,
            transferType: {
                to: logData?.args.to,
                logo: token.logo,
                decimals: token.decimals,
                amount: BigNumber.isBigNumber(logData?.args.value)
                    ? BigNumber.from(logData?.args.value)
                    : undefined,
                currency: token.symbol,
            },
            methodSignature: {
                name: logData?.name,
                args: logData?.eventFragment.inputs.map((input: ParamType) => {
                    let value: any;
                    if (logData && input.name in logData.args) {
                        value = logData.args[input.name];

                        if (BigNumber.isBigNumber(value)) {
                            value = BigNumber.from(value);
                        }
                    }

                    return {
                        type: input.type,
                        name: input.name,
                        value,
                    } as TransactionArgument;
                }),
            },
        } as Partial<TransactionMeta>;
    };

    /**
     * Detects if a log belongs to a new transaction.
     * New transaction means that it was mined in a block not older than 50 blocks
     * @param Log
     * @returns boolean
     */
    private _isTransactionNew = ({ blockNumber: txBlock }: Log): boolean => {
        const currentBlock = this._blockUpdatesController.getBlockNumber();
        const delta = Math.abs(currentBlock - txBlock);

        return delta < 30;
    };

    /**
     * Detects the transactions where the timestamp is not known,
     * fetches the transaction block, pick the timestamp and updates
     * the transaction.
     */
    private _fetchPendingTimestampsFromChain = async (): Promise<any> => {
        while (this.store.getState().transactions) {
            const chainId = this._networkController.network.chainId;
            const provider = this._networkController.getProvider();

            const transactionByAddress =
                this.store.getState().transactions[chainId];
            const blockNumbers: number[] = [];

            for (const address in transactionByAddress) {
                for (const type in transactionByAddress[address]) {
                    const transactionType = type as WatchedTransactionType;
                    const transactions =
                        transactionByAddress[address][
                            transactionType as WatchedTransactionType
                        ];

                    for (const transactionHash in transactions.transactions) {
                        const tx = transactions.transactions[transactionHash];

                        if (
                            !tx.time ||
                            !tx.submittedTime ||
                            !tx.confirmationTime
                        ) {
                            if (tx.transactionReceipt?.blockNumber) {
                                if (
                                    !blockNumbers.includes(
                                        tx.transactionReceipt?.blockNumber
                                    )
                                ) {
                                    blockNumbers.push(
                                        tx.transactionReceipt?.blockNumber
                                    );
                                }
                            }
                        }
                    }
                }
            }

            const blockNumbersOrdered = blockNumbers.sort((a, b) => b - a);
            for (let i = 0; i < blockNumbers.length; i++) {
                const blockNumber = blockNumbersOrdered[i];
                const block = await fetchBlockWithRetries(
                    blockNumber,
                    provider,
                    MAX_REQUEST_RETRY
                );

                if (block && !isNil(block.number)) {
                    this._updateTransactionsTimestampsFromChain(chainId, block);
                }
            }

            if (!blockNumbers.length) {
                await sleep(1 * SECOND);
            }
        }
    };

    /**
     * Updates 'time', 'submittedTime' and 'confirmationTime' of the transactions from the block data
     * @param chainId
     * @param block
     */
    private _updateTransactionsTimestampsFromChain = (
        chainId: number,
        block: Block
    ) => {
        const timestamp = unixTimestampToJSTimestamp(block.timestamp);

        const addresses = this.store.getState().transactions[chainId];
        for (const address in addresses) {
            for (const type in addresses[address]) {
                const transactionType = type as WatchedTransactionType;
                const transactions = this.getTransactionState(
                    transactionType,
                    chainId,
                    address
                );

                for (const transactionHash in transactions.transactions) {
                    const tx = transactions.transactions[transactionHash];

                    if (
                        tx.transactionReceipt?.blockNumber === block.number &&
                        timestamp
                    ) {
                        tx.time = timestamp;
                        tx.submittedTime = timestamp;
                        tx.confirmationTime = timestamp;

                        transactions.transactions[transactionHash] = tx;
                    }
                }

                this.setTransactionsState(
                    transactionType,
                    chainId,
                    address,
                    transactions
                );
            }
        }
    };

    // ###################### API METHODS ######################

    /**
     * Fetches and formats transactions from api.
     * @param chainId
     * @param address
     * @param etherscanApiUrl
     * @param transactionType
     * @param lastBlockQueried
     * @param currentBlock
     * @returns
     */
    private _getTransactionsFromAPI = async (
        etherscanFetcher: EtherscanFetcher,
        chainId: number,
        address: string,
        transactionType: WatchedTransactionType,
        currentTransactionsWatched: TransactionsWatched,
        currentBlock: number
    ): Promise<{
        transactions: TransactionByHash;
        tokenAddresses: string[];
    }> => {
        const fromBlock = currentTransactionsWatched.lastBlockQueried;
        const { result, status } =
            await etherscanFetcher.fetch<EtherscanTransaction>({
                module: 'account',
                action: transactionType.toString(),
                address,
                startblock: fromBlock - 100 > 0 ? fromBlock - 100 : 0, // this avoid sync delays of the API.
                endblock: currentBlock,
                page: 1,
            });

        // the request failed
        if (status === '-999') {
            throw Error('etherscan api error');
        }

        if (!this._isAPIResponseValid(result, status)) {
            return { transactions: {}, tokenAddresses: [] };
        }

        const etherscanTransactions: EtherscanTransaction[] = result
            .filter(
                (tx: EtherscanTransaction) =>
                    !(tx.hash in currentTransactionsWatched.transactions)
            )
            .filter((tx: EtherscanTransaction) => {
                return (
                    transactionType !== WatchedTransactionType.Native ||
                    tx.input.length < 4
                );
            });

        const tokenAddresses: string[] = [];
        if (transactionType !== WatchedTransactionType.Native) {
            etherscanTransactions.map((tx: EtherscanTransaction) => {
                if (!tokenAddresses.includes(tx.contractAddress)) {
                    tokenAddresses.push(tx.contractAddress);
                }
            });
        }

        const transactions = await Object.assign(
            {},
            ...(await Promise.all(
                etherscanTransactions.map(async (tx: EtherscanTransaction) => {
                    return {
                        [tx.hash]: await this._formatTransactionFromAPI(
                            transactionType,
                            chainId,
                            address,
                            tx
                        ),
                    };
                })
            ))
        );

        return { transactions, tokenAddresses };
    };

    /**
     * Gets token approval/allowance logs events from the API.
     *
     * @param etherscanApiUrl
     * @param address
     * @param fromBlock
     * @param endBlock
     * @returns { result: Log[]; status: string }
     */
    private _getTokenApprovalLogsFromAPI = async (
        etherscanFetcher: EtherscanFetcher,
        address: string,
        fromBlock: number,
        endBlock: number,
        transactionType: WatchedTransactionType
    ): Promise<{ logs: Log[] }> => {
        const chainQueryTopics = getTokenApprovalLogsTopics(
            address,
            transactionType
        );

        if (!chainQueryTopics[0]) {
            return { logs: [] };
        }

        const params = {
            module: 'logs',
            action: 'getLogs',
            fromBlock: fromBlock - 100 > 0 ? fromBlock - 100 : 0, // this avoid sync delays of the API.
            toBlock: endBlock,
            ...chainTopicsToAPITopics(chainQueryTopics),
            page: 1,
        };
        const { result, status } = await etherscanFetcher.fetch<Log>(params);

        // the request failed
        if (status === '-999') {
            throw Error('etherscan api error');
        }

        if (!this._isAPIResponseValid(result, status)) {
            return { logs: [] };
        }

        return { logs: result };
    };

    /**
     * Check if the response from the API is valid
     * @param result
     * @param status
     * @returns
     */
    private _isAPIResponseValid = (
        result: EtherscanTransaction[] | Log[],
        status: string
    ): boolean => {
        return status === '1' && Array.isArray(result) && result.length > 0;
    };

    /**
     * Parses EtherscanTransaction as TransactionMeta
     * @param type
     * @param chainId
     * @param address
     * @param tx
     * @returns TransactionMeta
     */
    private _formatTransactionFromAPI = async (
        type: WatchedTransactionType,
        chainId: number,
        address: string,
        tx: EtherscanTransaction
    ): Promise<Partial<TransactionMeta>> => {
        if (isValidAddress(tx.contractAddress)) {
            tx.contractAddress = toChecksumAddress(tx.contractAddress);
        }

        const time = unixTimestampToJSTimestamp(Number(tx.timeStamp));

        const isIncomming =
            !this._sameAddress(tx.from, address) &&
            this._sameAddress(tx.to, address);
        let transactionCategory: TransactionCategories =
            TransactionCategories.INCOMING;
        switch (type) {
            case WatchedTransactionType.Native:
                if (isIncomming) {
                    transactionCategory = TransactionCategories.INCOMING;
                } else {
                    transactionCategory = TransactionCategories.SENT_ETHER;
                }
                break;
            case WatchedTransactionType.ERC20:
            case WatchedTransactionType.ERC721:
            case WatchedTransactionType.ERC1155:
                if (isIncomming) {
                    transactionCategory =
                        TransactionCategories.TOKEN_METHOD_INCOMING_TRANSFER;
                } else {
                    transactionCategory =
                        TransactionCategories.TOKEN_METHOD_TRANSFER;
                }
                break;
        }

        let transferType: TransferType | undefined = undefined;
        if (type === WatchedTransactionType.ERC20) {
            let isLocalSearch = true;
            if (
                !tx.tokenDecimal ||
                isNaN(Number(tx.tokenDecimal)) ||
                !Number(tx.tokenDecimal)
            ) {
                isLocalSearch = false;
            }
            if (!tx.tokenSymbol) {
                isLocalSearch = false;
            }

            const { tokens } = await this._tokenController.search(
                tx.contractAddress,
                true,
                address,
                chainId,
                isLocalSearch
            );
            const token = {
                logo: '',
                decimals: Number(tx.tokenDecimal || 1),
                symbol: tx.tokenSymbol || '',
            } as Token;

            if (tokens.length) {
                token.logo = tokens[0].logo;
                if (!token.decimals || token.decimals === 1) {
                    token.decimals = tokens[0].decimals;
                }
                if (!token.symbol) {
                    token.symbol = tokens[0].symbol;
                }
            }

            transferType = {
                amount: BigNumber.from(tx.value),
                to: tx.to,
                logo: token.logo,
                decimals: token.decimals,
                currency: token.symbol,
            };
        }

        return {
            time,
            confirmationTime: time,
            submittedTime: time,
            status:
                parseInt(tx.isError ?? 0) === 0
                    ? TransactionStatus.CONFIRMED
                    : TransactionStatus.FAILED,
            chainId: chainId,
            transactionCategory: transactionCategory,
            transactionParams: {
                to: tx.to,
                from: tx.from,
                value:
                    type === WatchedTransactionType.Native
                        ? BigNumber.from(tx.value ?? 0)
                        : BigNumber.from(0),
                hash: tx.hash,
                nonce: Number(tx.nonce),
                data: tx.input,
                gasPrice: BigNumber.from(tx.gasPrice),
                gasLimit: BigNumber.from(tx.gas),
                chainId: chainId,
            },
            transactionReceipt: {
                blockNumber: Number(tx.blockNumber),
                blockHash: tx.blockHash,
                transactionHash: tx.hash,
                to: tx.to,
                from: tx.from,
                contractAddress: tx.contractAddress,
                transactionIndex: Number(tx.transactionIndex),
                gasUsed: BigNumber.from(tx.gasUsed),
            },
            transferType: transferType,
        } as Partial<TransactionMeta>;
    };

    // ###################### EVENTS ######################

    /**
     * Emits INCOMING_TRANSACTION
     */
    private _emitIncomingTransactionEvent = (
        chainId: number,
        address: string,
        transactionType: WatchedTransactionType,
        currentTransactions: TransactionByHash,
        newTransactions: TransactionByHash
    ) => {
        if (Object.keys(currentTransactions).length) {
            for (const transactionHash in newTransactions) {
                if (
                    this._sameAddress(
                        newTransactions[transactionHash].transactionParams.to,
                        address
                    )
                ) {
                    this.emit(
                        TransactionWatcherControllerEvents.INCOMING_TRANSACTION,
                        chainId,
                        address,
                        transactionType
                    );
                    break;
                }
            }
        }
    };
    /**
     * If there are new transaction emits NEW_KNOWN_ERC20_TRANSACTIONS
     */
    private _emitNewKnownERC20TransactionsEvent = (
        chainId: number,
        address: string,
        tokenAddresses: string[],
        transactionType: WatchedTransactionType
    ) => {
        if (
            transactionType === WatchedTransactionType.ERC20 &&
            tokenAddresses.length
        ) {
            this.emit(
                TransactionWatcherControllerEvents.NEW_KNOWN_ERC20_TRANSACTIONS,
                chainId,
                address,
                tokenAddresses
            );
        }
    };

    /**
     * Emits NEW_ERC20_TRANSACTIONS
     */
    private _emitNewERC20TransactionsEvent = (
        chainId: number,
        address: string,
        transactionType: WatchedTransactionType
    ) => {
        if (transactionType === WatchedTransactionType.ERC20) {
            this.emit(
                TransactionWatcherControllerEvents.NEW_ERC20_TRANSACTIONS,
                chainId,
                address
            );
        }
    };

    private async _generateAllowanceEventsFromLogs(
        allowancesLogs: Log[],
        rpcLogsFetcher: RPCLogsFetcher,
        transactionType: WatchedTransactionType
    ): Promise<TokenAllowanceEvent> {
        const allowanceEvents: TokenAllowanceEvent = {};
        for (const log of allowancesLogs) {
            if (
                log.topics[0] === getAllowanceSignatureForType(transactionType)
            ) {
                const txTimestamp =
                    await rpcLogsFetcher.getLogTimestampInMilliseconds(log);

                const [, , spenderAddress] = log.topics;
                const tokenAddress = log.address;
                const txHash = log.transactionHash;
                const currentSpenders = allowanceEvents[tokenAddress] || [];
                const txTime = txTimestamp ?? new Date().getTime();

                allowanceEvents[tokenAddress.toLowerCase()] = [
                    ...currentSpenders,
                    {
                        spender:
                            paddedToChecksumAddress(
                                spenderAddress
                            ).toLowerCase(),
                        txHash,
                        txTime,
                    },
                ];
            }
        }
        return allowanceEvents;
    }

    private _emitNewKnownSpendersEvent = (
        chainId: number,
        address: string,
        allowanceEvents: TokenAllowanceEvent
    ): TokenAllowanceEvent => {
        if (Object.keys(allowanceEvents).length) {
            //emit only the last spender event
            const eventsToEmit = Object.entries(allowanceEvents).reduce(
                (acc, [address, tokenEvents]) => {
                    //sort events by timestamp
                    const soredEvents = [...tokenEvents].sort(
                        (eventA, eventB) => eventB.txTime - eventA.txTime
                    );
                    const sortedAndFilteredEvents = soredEvents.filter(
                        (event, index) => {
                            const eventWithSameSpenderIdx =
                                soredEvents.findIndex(
                                    (currentEvent) =>
                                        currentEvent.spender === event.spender
                                );
                            return eventWithSameSpenderIdx === index;
                        }
                    );
                    return {
                        ...acc,
                        [address]: sortedAndFilteredEvents,
                    };
                },
                {}
            );
            this.emit(
                TransactionWatcherControllerEvents.NEW_KNOWN_TOKEN_ALLOWANCE_SPENDERS,
                chainId,
                address,
                eventsToEmit
            );
        }
        return allowanceEvents;
    };

    private _sameAddress = (a?: string, b?: string): boolean => {
        return (
            typeof a !== 'undefined' &&
            typeof b !== 'undefined' &&
            isValidAddress(a) &&
            isValidAddress(b) &&
            toChecksumAddress(a) === toChecksumAddress(b)
        );
    };
}<|MERGE_RESOLUTION|>--- conflicted
+++ resolved
@@ -33,17 +33,7 @@
 import { showIncomingTransactionNotification } from '../utils/notifications';
 import TransactionController from './transactions/TransactionController';
 import { fetchBlockWithRetries } from '../utils/blockFetch';
-<<<<<<< HEAD
 import { cloneDeep, isNil } from 'lodash';
-import { runPromiseSafely } from '../utils/promises';
-
-export enum TransactionTypeEnum {
-    Native = 'txlist',
-    ERC20 = 'tokentx',
-    ERC721 = 'tokennfttx',
-    ERC1155 = 'token1155tx',
-=======
-import { isNil } from 'lodash';
 import { paddedToChecksumAddress } from '../utils/addressUtils';
 import { RPCLogsFetcher } from '../utils/rpc/RPCLogsFetcher';
 import { EtherscanFetcher } from '../utils/scanner/EtherscanFetcher';
@@ -62,7 +52,6 @@
         txHash: string;
         txTime: number;
     }[];
->>>>>>> 6a5eec90
 }
 
 export type NewTokenAllowanceSpendersEventParametersSignature = Parameters<
