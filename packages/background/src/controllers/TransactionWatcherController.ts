--- conflicted
+++ resolved
@@ -32,12 +32,9 @@
 import { showIncomingTransactionNotification } from '../utils/notifications';
 import { checkIfNotAllowedError } from '../utils/ethersError';
 import TransactionController from './transactions/TransactionController';
-<<<<<<< HEAD
 import httpClient from '../utils/http';
-=======
 import { fetchBlockWithRetries } from '../utils/blockFetch';
 import { isNil } from 'lodash';
->>>>>>> 4c104d54
 
 export enum TransactionTypeEnum {
     Native = 'txlist',
