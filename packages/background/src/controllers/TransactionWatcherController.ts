--- conflicted
+++ resolved
@@ -30,12 +30,7 @@
 import { Block, Log } from '@ethersproject/abstract-provider';
 import { SignedTransaction } from './erc-20/transactions/SignedTransaction';
 import { TransactionArgument } from './transactions/ContractSignatureParser';
-<<<<<<< HEAD
 import { showTransactionNotification } from '../utils/notifications';
-import { checkIfNotAllowedError } from '../utils/ethersError';
-=======
-import { showIncomingTransactionNotification } from '../utils/notifications';
->>>>>>> 2cc33928
 import TransactionController from './transactions/TransactionController';
 import { fetchBlockWithRetries } from '../utils/blockFetch';
 import { isNil } from 'lodash';
@@ -211,10 +206,9 @@
         this.on(
             TransactionWatcherControllerEvents.INCOMING_TRANSACTION,
             async (
-<<<<<<< HEAD
                 _chainId: number,
                 _address: string,
-                _transactionType: TransactionTypeEnum,
+                _transactionType: WatchedTransactionType,
                 txMeta: TransactionMeta
             ) => {
                 if (
@@ -222,29 +216,6 @@
                         .subscribedToNotifications
                 )
                     showTransactionNotification(txMeta);
-=======
-                chainId: number,
-                address: string,
-                transactionType: WatchedTransactionType
-            ) => {
-                let section:
-                    | ''
-                    | 'tokentxns'
-                    | 'tokentxnsErc721'
-                    | 'tokentxnsErc1155' = '';
-                switch (transactionType) {
-                    case WatchedTransactionType.ERC20:
-                        section = 'tokentxns';
-                        break;
-                    case WatchedTransactionType.ERC721:
-                        section = 'tokentxnsErc721';
-                        break;
-                    case WatchedTransactionType.ERC1155:
-                        section = 'tokentxnsErc1155';
-                        break;
-                }
-                showIncomingTransactionNotification(address, chainId, section);
->>>>>>> 2cc33928
             }
         );
 
