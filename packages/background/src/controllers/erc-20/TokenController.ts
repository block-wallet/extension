import {
    IAccountTokens,
    INetworkTokens,
    IToken,
    ITokens,
    Token,
} from './Token';
import { BaseController } from '../../infrastructure/BaseController';
import NetworkController from '../NetworkController';
import NETWORK_TOKENS_LIST, {
    getBlankTokenDataByChainId,
    NETWORK_TOKENS_LIST_ARRAY,
} from './TokenList';
import {
    isHexPrefixed,
    isValidAddress,
    toChecksumAddress,
} from 'ethereumjs-util';
import { PreferencesController } from '../PreferencesController';
import { Mutex } from 'async-mutex';
import initialState from '../../utils/constants/initialState';
import { TokenOperationsController } from './transactions/Transaction';
import { fillTokenData, isNativeTokenAddress } from '../../utils/token';

const tokenAddressParamNotPresentError = new Error('token address is required');
const tokenAddressInvalidError = new Error(
    'token address is invalid for selected network'
);
const tokenParamNotPresentError = new Error('token is required');
const fromParamNotPresentError = new Error('from is required');
const toParamNotPresentError = new Error('to is required');
const amountParamNotPresentError = new Error('amount is required');
const gasPriceParamNotPresentError = new Error('gas price is required');
const gasLimitParamNotPresentError = new Error('gas limit is required');
const gasMaxFeePerGasParamNotPresentError = new Error(
    'max fee per gas is required'
);
const gasMaxPriorityFeePerGasParamNotPresentError = new Error(
    'max priority fee per gas is required'
);
const ownerParamNotPresentError = new Error('owner is required');
const spenderParamNotPresentError = new Error('spender is required');
const accountParamNotPresentError = new Error('account is required');
const searchParamNotPresentError = new Error('search is required');
const populatedTransactionParamNotPresentError = new Error(
    'populatedTransaction is required'
);
const transactionMetaParamNotPresentError = new Error(
    'transactionMeta is required'
);
const transactionIdParamNotPresentError = new Error(
    'transactionId is required'
);
const transactionNotFound = new Error('transaction not found');
export {
    tokenAddressParamNotPresentError,
    tokenAddressInvalidError,
    tokenParamNotPresentError,
    fromParamNotPresentError,
    toParamNotPresentError,
    amountParamNotPresentError,
    gasPriceParamNotPresentError,
    gasLimitParamNotPresentError,
    gasMaxFeePerGasParamNotPresentError,
    gasMaxPriorityFeePerGasParamNotPresentError,
    ownerParamNotPresentError,
    spenderParamNotPresentError,
    accountParamNotPresentError,
    searchParamNotPresentError,
    populatedTransactionParamNotPresentError,
    transactionMetaParamNotPresentError,
    transactionIdParamNotPresentError,
    transactionNotFound,
};

export interface TokenControllerState {
    userTokens: IAccountTokens;
    deletedUserTokens: IAccountTokens;
    cachedPopulatedTokens: INetworkTokens;
}

export interface TokenControllerProps {
    preferencesController: PreferencesController;
    networkController: NetworkController;
    tokenOperationsController: TokenOperationsController;
}

export enum TokenControllerEvents {
    USER_TOKEN_CHANGE = 'USER_TOKEN_CHANGE',
}

export const NATIVE_TOKEN_ADDRESS =
    '0x0000000000000000000000000000000000000000';

export class TokenController extends BaseController<TokenControllerState> {
    private readonly _mutex: Mutex;
    private readonly _preferencesController: PreferencesController;
    private readonly _networkController: NetworkController;
    private readonly _tokenOperationsController: TokenOperationsController;

    constructor(initState: TokenControllerState, props: TokenControllerProps) {
        super(initState || { userTokens: {}, deletedUserTokens: {} });

        this._mutex = new Mutex();
        this._preferencesController = props.preferencesController;
        this._networkController = props.networkController;
        this._tokenOperationsController = props.tokenOperationsController;
    }

    /**
     * It sets the $BLANK token to visible by default
     */
    public async setBlankToken(
        accountAddress?: string,
        chainId: number = this.getSelectedNetworkChainId()
    ): Promise<void> {
        const goBlankToken = getBlankTokenDataByChainId(chainId);
        if (goBlankToken) {
            const userTokensAddresses =
                await this.getUserTokenContractAddresses(
                    accountAddress,
                    chainId
                );
            const userDeletedTokenAddresses =
                await this.getDeletedUserTokenContractAddresses(
                    accountAddress,
                    chainId
                );

            goBlankToken.address = toChecksumAddress(goBlankToken.address);

            if (
                !userTokensAddresses.includes(goBlankToken.address) &&
                !userDeletedTokenAddresses.includes(goBlankToken.address)
            ) {
                return this.addCustomToken(
                    goBlankToken,
                    accountAddress,
                    chainId,
                    true
                );
            }
        }
    }
    /**
     * Delete a token to the user token list and add it to the removed token list
     * @param tokenAddress to be deleted
     */
    public async deleteUserToken(
        tokenAddress: string,
        accountAddress?: string,
        chainId?: number
    ): Promise<void> {
        if (!tokenAddress) {
            throw tokenAddressParamNotPresentError;
        }

        tokenAddress = toChecksumAddress(tokenAddress);

        const token = await this.getToken(
            tokenAddress,
            accountAddress,
            chainId
        );

        if (token) {
            token.address = tokenAddress;
        }

        const userTokens = await this.getUserTokens(accountAddress, chainId);
        delete userTokens[tokenAddress];

        const deletedUserTokens = await this.getDeletedUserTokens(
            accountAddress,
            chainId
        );

        if (token) {
            deletedUserTokens[tokenAddress] = token;
        }

        const cachedPopulatedTokens = await this.getCachedPopulatedTokens(
            chainId
        );

        await this._updateState(
            userTokens,
            deletedUserTokens,
            cachedPopulatedTokens,
            accountAddress,
            chainId
        );
    }

    /**
     * Search a token by address, name or symbol
     *
     * @param search String to identify  the token.
     * @param exact For name or symbol search, if should be exact or included in the string. Default is false.
     * @param accountAddress Account's token list to be used, defaults to selected address.
     * @param chainId
     * @param isLocalSearch Limits the search to the local list, default is false.
     */
    public async search(
        search: string,
        exact = false,
        accountAddress?: string,
        chainId?: number,
        isLocalSearch = false
    ): Promise<Token[]> {
        if (!search) {
            throw searchParamNotPresentError;
        }

        if (isHexPrefixed(search)) {
            let token = await this.getToken(search, accountAddress, chainId);

            if (!token && !isLocalSearch) {
                token = await this._populateTokenData(
                    search,
                    accountAddress,
                    chainId
                );
            }

            if (token) {
                return [token];
            }

            return [];
        }

        const tokensList = Object.values(await this.getTokens(chainId));
        search = search.toUpperCase();

        const tokens = tokensList.filter((token) => {
            const name = token.name.toUpperCase();
            const symbol = token.symbol.toUpperCase();
            return exact
                ? name === search || symbol === search
                : name.includes(search) || symbol.includes(search);
        });

        return tokens;
    }

    /**
     * Get a token searching by address
     * @param address address of the token
     */
    public async getToken(
        address: string,
        accountAddress?: string,
        chainId?: number
    ): Promise<Token> {
        if (!address) {
            throw tokenAddressParamNotPresentError;
        }

        address = toChecksumAddress(address);

        const token = (await this.getUserTokens(accountAddress, chainId))[
            address
        ];
        if (token) {
            return token;
        }

        return (await this.getTokens(chainId))[address];
    }

    /**
     * Add a custom token to the list of available tokens
     * @param token to be added
     */
    public async addCustomToken(
        token: Token,
        accountAddress?: string,
        chainId?: number,
        ignoreEvent?: boolean
    ): Promise<void> {
        if (!token) {
            throw tokenParamNotPresentError;
        }
        return this.addCustomTokens(
            [token],
            accountAddress,
            chainId,
            ignoreEvent
        );
    }

    /**
     * Add custom tokens to the list of available tokens
     * @param tokens to be added
     */
    public async addCustomTokens(
        tokens: Token[],
        accountAddress?: string,
        chainId?: number,
        ignoreEvent?: boolean
    ): Promise<void> {
        return this._addTokenToUserTokens(
            tokens,
            accountAddress,
            chainId,
            ignoreEvent
        );
    }

    /**
     * Add tokens to the user tokens list and remove them from the deleted user tokens list
     * @param tokens to be added
     */
    private async _addTokenToUserTokens(
        tokens: Token[],
        accountAddress?: string,
        chainId?: number,
        ignoreEvent?: boolean
    ) {
        if (!tokens || tokens.length <= 0) {
            throw tokenParamNotPresentError;
        }

        const userTokens = await this.getUserTokens(accountAddress, chainId);
        const deletedUserTokens = await this.getDeletedUserTokens(
            accountAddress,
            chainId
        );

        // Preventing to have a token with the same symbol than another one
        const userSymbols = Object.keys(userTokens).map((key) =>
            userTokens[key].symbol.toLowerCase()
        );

        const cleanedTokens = tokens
            .filter((token) => {
                if (userSymbols.includes(token.symbol.toLowerCase())) {
                    const tokenAddress = toChecksumAddress(token.address);

                    // Check if it's a token update
                    if (userTokens[tokenAddress].address !== tokenAddress) {
                        return false;
                    }
                }

                return true;
            })
            .map((token) => {
                if (!token.name) {
                    return {
                        ...token,
                        name: token.symbol,
                    };
                }
                return token;
            });

        for (let i = 0; i < cleanedTokens.length; i++) {
            cleanedTokens[i].address = toChecksumAddress(
                cleanedTokens[i].address
            );

            userTokens[cleanedTokens[i].address] = cleanedTokens[i];
            delete deletedUserTokens[cleanedTokens[i].address];
        }

        const cachedPopulatedTokens = await this.getCachedPopulatedTokens(
            chainId
        );

        await this._updateState(
            userTokens,
            deletedUserTokens,
            cachedPopulatedTokens,
            accountAddress,
            chainId,
            ignoreEvent
        );

        this.emit(
            TokenControllerEvents.USER_TOKEN_CHANGE,
            this.getSelectedAccountAddress(),
            this.getSelectedNetworkChainId(),
            tokens.map(function (token) {
                return token.address;
            })
        );
    }

    /**
     * It returns the address of all the contracts
     */
    public async getContractAddresses(
        chainId: number = this._networkController.network.chainId
    ): Promise<string[]> {
        return NETWORK_TOKENS_LIST_ARRAY[chainId] || [];
    }

    /**
     * It returns the address of the contracts that the user adds
     */
    public async getUserTokenContractAddresses(
        accountAddress?: string,
        chainId?: number
    ): Promise<string[]> {
        return Object.keys(await this.getUserTokens(accountAddress, chainId));
    }

    /**
     * It returns the address of the contracts that the user deletes
     */
    public async getDeletedUserTokenContractAddresses(
        accountAddress?: string,
        chainId?: number
    ): Promise<string[]> {
        return Object.keys(
            await this.getDeletedUserTokens(accountAddress, chainId)
        );
    }

    /**
     * It returns the tokens that the user add
     */
    public async getUserTokens(
        accountAddress: string = this.getSelectedAccountAddress(),
        chainId: number = this.getSelectedNetworkChainId()
    ): Promise<ITokens> {
        const tokens = this.store.getState();
        if (accountAddress in tokens.userTokens) {
            if (chainId in tokens.userTokens[accountAddress]) {
                return tokens.userTokens[accountAddress][chainId];
            }
        }
        return {} as ITokens;
    }

    /**
     * It returns the tokens that were cached after populate
     */
    public async getCachedPopulatedTokens(
        chainId: number = this.getSelectedNetworkChainId()
    ): Promise<ITokens> {
        const tokens = this.store.getState();
        if (chainId in tokens.cachedPopulatedTokens) {
            return tokens.cachedPopulatedTokens[chainId];
        }
        return {} as ITokens;
    }

    /**
     * It returns the tokens that the user delete
     */
    public async getDeletedUserTokens(
        accountAddress: string = this.getSelectedAccountAddress(),
        chainId: number = this.getSelectedNetworkChainId()
    ): Promise<ITokens> {
        const tokens = this.store.getState();
        if (accountAddress in tokens.deletedUserTokens) {
            if (chainId in tokens.deletedUserTokens[accountAddress]) {
                return tokens.deletedUserTokens[accountAddress][chainId];
            }
        }
        return {} as ITokens;
    }

    /**
     * Populates a token and caches it.
     * @param tokenAddress
     * @param accountAddress
     * @param chainId
     * @returns
     */
    private async _populateTokenData(
        tokenAddress: string,
        accountAddress?: string,
        chainId?: number
    ): Promise<Token> {
        tokenAddress = toChecksumAddress(tokenAddress);

        let token = (await this.getCachedPopulatedTokens(chainId))[
            tokenAddress
        ];
        if (token) {
            return token;
        }

        token = await this._tokenOperationsController.populateTokenData(
            tokenAddress
        );
        if (token) {
            const userTokens = await this.getUserTokens(
                accountAddress,
                chainId
            );
            const deletedUserTokens = await this.getDeletedUserTokens(
                accountAddress,
                chainId
            );

            const cachedPopulatedTokens = await this.getCachedPopulatedTokens(
                chainId
            );
            cachedPopulatedTokens[tokenAddress] = token;

            await this._updateState(
                userTokens,
                deletedUserTokens,
                cachedPopulatedTokens,
                accountAddress,
                chainId,
                true
            );
        }

        return token;
    }

    private async _updateState(
        userTokens: ITokens,
        deletedUserTokens: ITokens,
        cachedPopulatedTokens: ITokens,
        accountAddress: string = this.getSelectedAccountAddress(),
        chainId: number = this.getSelectedNetworkChainId(),
        ignoreEvent = false
    ) {
        const releaseLock = await this._mutex.acquire();

        try {
            // Get current token objects
            const _userTokens = {
                ...this.store.getState().userTokens,
            };
            const _deletedUserTokens = {
                ...this.store.getState().deletedUserTokens,
            };
            const _cachedPopulatedTokens = {
                ...this.store.getState().cachedPopulatedTokens,
            };

            // Avoiding undefined
            if (!(accountAddress in _userTokens)) {
                _userTokens[accountAddress] = {};
            }
            if (!(chainId in _userTokens[accountAddress])) {
                _userTokens[accountAddress][chainId] = {};
            }

            if (!(accountAddress in _deletedUserTokens)) {
                _deletedUserTokens[accountAddress] = {};
            }
            if (!(chainId in _deletedUserTokens[accountAddress])) {
                _deletedUserTokens[accountAddress][chainId] = {};
            }

            if (!(chainId in _cachedPopulatedTokens)) {
                _cachedPopulatedTokens[chainId] = {};
            }

            // checksum addresses
            const _normalizedUserTokens: ITokens = {};
            const _normalizedDeletedUserTokens: ITokens = {};
            const _normalizedCachedPopulatedTokens: ITokens = {};

            for (const tokenAddress in userTokens) {
                const token = userTokens[tokenAddress];
                if (isValidAddress(token.address)) {
                    token.address = toChecksumAddress(token.address);
                }
                _normalizedUserTokens[token.address] = token;
            }
            for (const tokenAddress in deletedUserTokens) {
                const token = deletedUserTokens[tokenAddress];
                if (isValidAddress(token.address)) {
                    token.address = toChecksumAddress(token.address);
                }
                _normalizedDeletedUserTokens[token.address] = token;
            }
            for (const tokenAddress in cachedPopulatedTokens) {
                const token = cachedPopulatedTokens[tokenAddress];
                if (isValidAddress(token.address)) {
                    token.address = toChecksumAddress(token.address);
                }
                _normalizedCachedPopulatedTokens[token.address] = token;
            }

            // Set new ref
            _userTokens[accountAddress][chainId] = _normalizedUserTokens;
            _deletedUserTokens[accountAddress][chainId] =
                _normalizedDeletedUserTokens;
            _cachedPopulatedTokens[chainId] = _normalizedCachedPopulatedTokens;

            // Update store and emit event
            this.store.updateState({
                userTokens: _userTokens,
                deletedUserTokens: _deletedUserTokens,
                cachedPopulatedTokens: _cachedPopulatedTokens,
            });

            // Event
            if (!ignoreEvent) {
                this.emit(
                    TokenControllerEvents.USER_TOKEN_CHANGE,
                    accountAddress,
                    chainId
                );
            }
        } finally {
            releaseLock();
        }
    }

    /**
     * Returns the selected account address
     * @returns string
     */
    private getSelectedAccountAddress(): string {
        return toChecksumAddress(
            this._preferencesController.getSelectedAddress()
        );
    }
    /**
     * Returns the selected network chain id
     * @returns number
     */
    private getSelectedNetworkChainId(): number {
        return this._networkController.network.chainId;
    }

    /**
     * It returns all the available tokens
     */
    public async getTokens(
        chainId: number = this._networkController.network.chainId
    ): Promise<ITokens> {
        return NETWORK_TOKENS_LIST[chainId] || ({} as ITokens);
    }

    /**
     * Given an address it says if it is the network native currency or a token
     * @param address to check if it is the network native currency or token
     */
    public isNativeToken(address: string): boolean {
        if (!address) {
            throw tokenAddressParamNotPresentError;
        }
        return isNativeTokenAddress(address);
    }

    /**
     * Removes all activities from state
     *
     */
    public clearTokens(): void {
        this.store.setState(initialState.TokenController);
    }

    /**
     * Attemps to add a token to the user's token list.
     */
    public attemptAddToken = async (
        tokenAddress: string,
        chainId?: number,
        //default data if the token is not found.
        defaultTokenData?: IToken
    ): Promise<void> => {
        const tokenExists = (
            await this.getUserTokens(this.getSelectedAccountAddress(), chainId)
        )[tokenAddress];

        //If token to doesn't exists, then attempt to add
        if (tokenExists) {
            this.emit(
                TokenControllerEvents.USER_TOKEN_CHANGE,
                this.getSelectedAccountAddress(),
                this.getSelectedNetworkChainId(),
                [token.address]
            );

            return;
        }

        const fullToken = await this.search(
            tokenAddress,
            false,
            this.getSelectedAccountAddress(),
            chainId
        );

        if ((!fullToken || !fullToken.length) && !defaultTokenData) {
            return;
        }

        const token = fillTokenData(fullToken[0] as IToken, defaultTokenData);

        //If the token has no symbol, ensure that the user adds it manually.
        if (!token.symbol) {
            return;
        }

<<<<<<< HEAD
        return this.addCustomToken(
            token,
            this.getSelectedAccountAddress(),
            chainId,
            false
        );
=======
        return this.addCustomToken(firstToken);
>>>>>>> f700dfbb
    };
}<|MERGE_RESOLUTION|>--- conflicted
+++ resolved
@@ -674,7 +674,7 @@
                 TokenControllerEvents.USER_TOKEN_CHANGE,
                 this.getSelectedAccountAddress(),
                 this.getSelectedNetworkChainId(),
-                [token.address]
+                [tokenAddress]
             );
 
             return;
@@ -698,15 +698,11 @@
             return;
         }
 
-<<<<<<< HEAD
         return this.addCustomToken(
             token,
             this.getSelectedAccountAddress(),
             chainId,
             false
         );
-=======
-        return this.addCustomToken(firstToken);
->>>>>>> f700dfbb
     };
 }