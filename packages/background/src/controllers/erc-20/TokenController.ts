import {
    IAccountTokens,
    INetworkTokens,
    IToken,
    ITokens,
    Token,
} from './Token';
import { BaseController } from '../../infrastructure/BaseController';
import NetworkController from '../NetworkController';
import NETWORK_TOKENS_LIST, {
    getBlankTokenDataByChainId,
    NETWORK_TOKENS_LIST_ARRAY,
} from './TokenList';
import {
    isHexPrefixed,
    isValidAddress,
    toChecksumAddress,
} from 'ethereumjs-util';
import { PreferencesController } from '../PreferencesController';
import { Mutex } from 'async-mutex';
import initialState from '../../utils/constants/initialState';
import { TokenOperationsController } from './transactions/Transaction';
import { fillTokenData, isNativeTokenAddress } from '../../utils/token';

const tokenAddressParamNotPresentError = new Error('token address is required');
const tokenAddressInvalidError = new Error(
    'token address is invalid for selected network'
);
const tokenParamNotPresentError = new Error('token is required');
const fromParamNotPresentError = new Error('from is required');
const toParamNotPresentError = new Error('to is required');
const amountParamNotPresentError = new Error('amount is required');
const gasPriceParamNotPresentError = new Error('gas price is required');
const gasLimitParamNotPresentError = new Error('gas limit is required');
const gasMaxFeePerGasParamNotPresentError = new Error(
    'max fee per gas is required'
);
const gasMaxPriorityFeePerGasParamNotPresentError = new Error(
    'max priority fee per gas is required'
);
const ownerParamNotPresentError = new Error('owner is required');
const spenderParamNotPresentError = new Error('spender is required');
const accountParamNotPresentError = new Error('account is required');
const searchParamNotPresentError = new Error('search is required');
const populatedTransactionParamNotPresentError = new Error(
    'populatedTransaction is required'
);
const transactionMetaParamNotPresentError = new Error(
    'transactionMeta is required'
);
const transactionIdParamNotPresentError = new Error(
    'transactionId is required'
);
const transactionNotFound = new Error('transaction not found');
export {
    tokenAddressParamNotPresentError,
    tokenAddressInvalidError,
    tokenParamNotPresentError,
    fromParamNotPresentError,
    toParamNotPresentError,
    amountParamNotPresentError,
    gasPriceParamNotPresentError,
    gasLimitParamNotPresentError,
    gasMaxFeePerGasParamNotPresentError,
    gasMaxPriorityFeePerGasParamNotPresentError,
    ownerParamNotPresentError,
    spenderParamNotPresentError,
    accountParamNotPresentError,
    searchParamNotPresentError,
    populatedTransactionParamNotPresentError,
    transactionMetaParamNotPresentError,
    transactionIdParamNotPresentError,
    transactionNotFound,
};

export interface TokenControllerState {
    userTokens: IAccountTokens;
    deletedUserTokens: IAccountTokens;
    cachedPopulatedTokens: INetworkTokens;
}

export interface TokenControllerProps {
    preferencesController: PreferencesController;
    networkController: NetworkController;
    tokenOperationsController: TokenOperationsController;
}

export enum TokenControllerEvents {
    USER_TOKEN_CHANGE = 'USER_TOKEN_CHANGE',
}

export const NATIVE_TOKEN_ADDRESS =
    '0x0000000000000000000000000000000000000000';

export class TokenController extends BaseController<TokenControllerState> {
    private readonly _mutex: Mutex;
    private readonly _preferencesController: PreferencesController;
    private readonly _networkController: NetworkController;
    private readonly _tokenOperationsController: TokenOperationsController;

    constructor(initState: TokenControllerState, props: TokenControllerProps) {
        super(initState || { userTokens: {}, deletedUserTokens: {} });

        this._mutex = new Mutex();
        this._preferencesController = props.preferencesController;
        this._networkController = props.networkController;
        this._tokenOperationsController = props.tokenOperationsController;
    }

    /**
     * It sets the $BLANK token to visible by default
     */
    public async setBlankToken(
        accountAddress?: string,
        chainId: number = this.getSelectedNetworkChainId()
    ): Promise<void> {
        const goBlankToken = getBlankTokenDataByChainId(chainId);
        if (goBlankToken) {
            const userTokensAddresses =
                await this.getUserTokenContractAddresses(
                    accountAddress,
                    chainId
                );
            const userDeletedTokenAddresses =
                await this.getDeletedUserTokenContractAddresses(
                    accountAddress,
                    chainId
                );

            goBlankToken.address = toChecksumAddress(goBlankToken.address);

            if (
                !userTokensAddresses.includes(goBlankToken.address) &&
                !userDeletedTokenAddresses.includes(goBlankToken.address)
            ) {
                return this.addCustomToken(
                    goBlankToken,
                    accountAddress,
                    chainId,
                    true
                );
            }
        }
    }
    /**
     * Delete a token to the user token list and add it to the removed token list
     * @param tokenAddress to be deleted
     */
    public async deleteUserToken(
        tokenAddress: string,
        accountAddress?: string,
        chainId?: number
    ): Promise<void> {
        if (!tokenAddress) {
            throw tokenAddressParamNotPresentError;
        }

        tokenAddress = toChecksumAddress(tokenAddress);

        const token = await this.getToken(
            tokenAddress,
            accountAddress,
            chainId
        );

        if (token) {
            token.address = tokenAddress;
        }

        const userTokens = await this.getUserTokens(accountAddress, chainId);
        delete userTokens[tokenAddress];

        const deletedUserTokens = await this.getDeletedUserTokens(
            accountAddress,
            chainId
        );

        if (token) {
            deletedUserTokens[tokenAddress] = token;
        }

        const cachedPopulatedTokens = await this.getCachedPopulatedTokens(
            chainId
        );

        await this._updateState(
            userTokens,
            deletedUserTokens,
            cachedPopulatedTokens,
            accountAddress,
            chainId
        );
    }

    /**
     * Search a token by address, name or symbol
     *
     * @param search String to identify  the token.
     * @param exact For name or symbol search, if should be exact or included in the string. Default is false.
     * @param accountAddress Account's token list to be used, defaults to selected address.
     * @param chainId
     * @param isLocalSearch Limits the search to the local list, default is false.
     */
    public async search(
        search: string,
        exact = false,
        accountAddress?: string,
        chainId?: number,
        isLocalSearch = false
    ): Promise<Token[]> {
        if (!search) {
            throw searchParamNotPresentError;
        }

        if (isHexPrefixed(search)) {
            let token = await this.getToken(search, accountAddress, chainId);

            if (!token && !isLocalSearch) {
                token = await this._populateTokenData(
                    search,
                    accountAddress,
                    chainId
                );
            }

            if (token) {
                return [token];
            }

            return [];
        }

        const tokensList = Object.values(await this.getTokens(chainId));
        search = search.toUpperCase();

        const tokens = tokensList.filter((token) => {
            const name = token.name.toUpperCase();
            const symbol = token.symbol.toUpperCase();
            return exact
                ? name === search || symbol === search
                : name.includes(search) || symbol.includes(search);
        });

        return tokens;
    }

    /**
     * Get a token searching by address
     * @param address address of the token
     */
    public async getToken(
        address: string,
        accountAddress?: string,
        chainId?: number
    ): Promise<Token> {
        if (!address) {
            throw tokenAddressParamNotPresentError;
        }

        address = toChecksumAddress(address);

        const token = (await this.getUserTokens(accountAddress, chainId))[
            address
        ];
        if (token) {
            return token;
        }

        return (await this.getTokens(chainId))[address];
    }

    /**
     * Add a custom token to the list of available tokens
     * @param token to be added
     */
    public async addCustomToken(
        token: Token,
        accountAddress?: string,
        chainId?: number,
        ignoreEvent?: boolean
    ): Promise<void> {
        if (!token) {
            throw tokenParamNotPresentError;
        }
        return this.addCustomTokens(
            [token],
            accountAddress,
            chainId,
            ignoreEvent
        );
    }

    /**
     * Add custom tokens to the list of available tokens
     * @param tokens to be added
     */
    public async addCustomTokens(
        tokens: Token[],
        accountAddress?: string,
        chainId?: number,
        ignoreEvent?: boolean
    ): Promise<void> {
        return this._addTokenToUserTokens(
            tokens,
            accountAddress,
            chainId,
            ignoreEvent
        );
    }

    /**
     * Add tokens to the user tokens list and remove them from the deleted user tokens list
     * @param tokens to be added
     */
    private async _addTokenToUserTokens(
        tokens: Token[],
        accountAddress?: string,
        chainId?: number,
        ignoreEvent?: boolean
    ) {
        if (!tokens || tokens.length <= 0) {
            throw tokenParamNotPresentError;
        }

        const userTokens = await this.getUserTokens(accountAddress, chainId);
        const deletedUserTokens = await this.getDeletedUserTokens(
            accountAddress,
            chainId
        );

        // Preventing to have a token with the same symbol than another one
        const userSymbols = Object.keys(userTokens).map((key) =>
            userTokens[key].symbol.toLowerCase()
        );

        const cleanedTokens = tokens
            .filter((token) => {
                if (userSymbols.includes(token.symbol.toLowerCase())) {
                    const tokenAddress = toChecksumAddress(token.address);

                    // Check if it's a token update
                    if (userTokens[tokenAddress].address !== tokenAddress) {
                        return false;
                    }
                }

                return true;
            })
            .map((token) => {
                if (!token.name) {
                    return {
                        ...token,
                        name: token.symbol,
                    };
                }
                return token;
            });

        for (let i = 0; i < cleanedTokens.length; i++) {
            cleanedTokens[i].address = toChecksumAddress(
                cleanedTokens[i].address
            );

            userTokens[cleanedTokens[i].address] = cleanedTokens[i];
            delete deletedUserTokens[cleanedTokens[i].address];
        }

        const cachedPopulatedTokens = await this.getCachedPopulatedTokens(
            chainId
        );

        await this._updateState(
            userTokens,
            deletedUserTokens,
            cachedPopulatedTokens,
            accountAddress,
            chainId,
            ignoreEvent
        );

        this.emit(
            TokenControllerEvents.USER_TOKEN_CHANGE,
            this.getSelectedAccountAddress(),
            this.getSelectedNetworkChainId(),
            tokens.map(function (token) {
                return token.address;
            })
        );
    }

    /**
     * It returns the address of all the contracts
     */
    public async getContractAddresses(
        chainId: number = this._networkController.network.chainId
    ): Promise<string[]> {
        return NETWORK_TOKENS_LIST_ARRAY[chainId] || [];
    }

    /**
     * It returns the address of the contracts that the user adds
     */
    public async getUserTokenContractAddresses(
        accountAddress?: string,
        chainId?: number
    ): Promise<string[]> {
        return Object.keys(await this.getUserTokens(accountAddress, chainId));
    }

    /**
     * It returns the address of the contracts that the user deletes
     */
    public async getDeletedUserTokenContractAddresses(
        accountAddress?: string,
        chainId?: number
    ): Promise<string[]> {
        return Object.keys(
            await this.getDeletedUserTokens(accountAddress, chainId)
        );
    }

    /**
     * It returns the tokens that the user add
     */
    public async getUserTokens(
        accountAddress: string = this.getSelectedAccountAddress(),
        chainId: number = this.getSelectedNetworkChainId()
    ): Promise<ITokens> {
        const tokens = this.store.getState();
        if (accountAddress in tokens.userTokens) {
            if (chainId in tokens.userTokens[accountAddress]) {
                return tokens.userTokens[accountAddress][chainId];
            }
        }
        return {} as ITokens;
    }

    /**
     * It returns the tokens that were cached after populate
     */
    public async getCachedPopulatedTokens(
        chainId: number = this.getSelectedNetworkChainId()
    ): Promise<ITokens> {
        const { cachedPopulatedTokens } = this.store.getState();
        if (chainId in cachedPopulatedTokens) {
            return cachedPopulatedTokens[chainId];
        }
        return {} as ITokens;
    }

    /**
     * It returns the tokens that the user delete
     */
    public async getDeletedUserTokens(
        accountAddress: string = this.getSelectedAccountAddress(),
        chainId: number = this.getSelectedNetworkChainId()
    ): Promise<ITokens> {
        const tokens = this.store.getState();
        if (accountAddress in tokens.deletedUserTokens) {
            if (chainId in tokens.deletedUserTokens[accountAddress]) {
                return tokens.deletedUserTokens[accountAddress][chainId];
            }
        }
        return {} as ITokens;
    }

    /**
     * Populates a token and caches it.
     * @param tokenAddress
     * @param accountAddress
     * @param chainId
     * @returns
     */
    private async _populateTokenData(
        tokenAddress: string,
        accountAddress?: string,
        chainId?: number
    ): Promise<Token> {
        tokenAddress = toChecksumAddress(tokenAddress);

        let token = (await this.getCachedPopulatedTokens(chainId))[
            tokenAddress
        ];
        if (token) {
            return token;
        }

        token = await this._tokenOperationsController.populateTokenData(
            tokenAddress
        );
        if (token) {
            const userTokens = await this.getUserTokens(
                accountAddress,
                chainId
            );
            const deletedUserTokens = await this.getDeletedUserTokens(
                accountAddress,
                chainId
            );

            const cachedPopulatedTokens = await this.getCachedPopulatedTokens(
                chainId
            );
            cachedPopulatedTokens[tokenAddress] = token;

            await this._updateState(
                userTokens,
                deletedUserTokens,
                cachedPopulatedTokens,
                accountAddress,
                chainId,
                true
            );
        }

        return token;
    }

    private async _updateState(
        userTokens: ITokens,
        deletedUserTokens: ITokens,
        cachedPopulatedTokens: ITokens,
        accountAddress: string = this.getSelectedAccountAddress(),
        chainId: number = this.getSelectedNetworkChainId(),
        ignoreEvent = false
    ) {
        const releaseLock = await this._mutex.acquire();

        try {
            // Get current token objects
            const _userTokens = {
                ...this.store.getState().userTokens,
            };
            const _deletedUserTokens = {
                ...this.store.getState().deletedUserTokens,
            };
            const _cachedPopulatedTokens = {
                ...this.store.getState().cachedPopulatedTokens,
            };

            // Avoiding undefined
            if (!(accountAddress in _userTokens)) {
                _userTokens[accountAddress] = {};
            }
            if (!(chainId in _userTokens[accountAddress])) {
                _userTokens[accountAddress][chainId] = {};
            }

            if (!(accountAddress in _deletedUserTokens)) {
                _deletedUserTokens[accountAddress] = {};
            }
            if (!(chainId in _deletedUserTokens[accountAddress])) {
                _deletedUserTokens[accountAddress][chainId] = {};
            }

            if (!(chainId in _cachedPopulatedTokens)) {
                _cachedPopulatedTokens[chainId] = {};
            }

            // checksum addresses
            const _normalizedUserTokens: ITokens = {};
            const _normalizedDeletedUserTokens: ITokens = {};
            const _normalizedCachedPopulatedTokens: ITokens = {};

            for (const tokenAddress in userTokens) {
                const token = userTokens[tokenAddress];
                if (isValidAddress(token.address)) {
                    token.address = toChecksumAddress(token.address);
                }
                _normalizedUserTokens[token.address] = token;
            }
            for (const tokenAddress in deletedUserTokens) {
                const token = deletedUserTokens[tokenAddress];
                if (isValidAddress(token.address)) {
                    token.address = toChecksumAddress(token.address);
                }
                _normalizedDeletedUserTokens[token.address] = token;
            }
            for (const tokenAddress in cachedPopulatedTokens) {
                const token = cachedPopulatedTokens[tokenAddress];
                if (isValidAddress(token.address)) {
                    token.address = toChecksumAddress(token.address);
                }
                _normalizedCachedPopulatedTokens[token.address] = token;
            }

            // Set new ref
            _userTokens[accountAddress][chainId] = _normalizedUserTokens;
            _deletedUserTokens[accountAddress][chainId] =
                _normalizedDeletedUserTokens;
            _cachedPopulatedTokens[chainId] = _normalizedCachedPopulatedTokens;

            // Update store and emit event
            this.store.updateState({
                userTokens: _userTokens,
                deletedUserTokens: _deletedUserTokens,
                cachedPopulatedTokens: _cachedPopulatedTokens,
            });

            // Event
            if (!ignoreEvent) {
                this.emit(
                    TokenControllerEvents.USER_TOKEN_CHANGE,
                    accountAddress,
                    chainId
                );
            }
        } finally {
            releaseLock();
        }
    }

    /**
     * Returns the selected account address
     * @returns string
     */
    private getSelectedAccountAddress(): string {
        return toChecksumAddress(
            this._preferencesController.getSelectedAddress()
        );
    }
    /**
     * Returns the selected network chain id
     * @returns number
     */
    private getSelectedNetworkChainId(): number {
        return this._networkController.network.chainId;
    }

    /**
     * It returns all the available tokens
     */
    public async getTokens(
        chainId: number = this._networkController.network.chainId
    ): Promise<ITokens> {
        return NETWORK_TOKENS_LIST[chainId] || ({} as ITokens);
    }

    /**
<<<<<<< HEAD
=======
     * Given an address it says if it is the network native currency or a token
     * @param address to check if it is the network native currency or token
     */
    public isNativeToken(address: string): boolean {
        if (!address) {
            throw tokenAddressParamNotPresentError;
        }
        return isNativeTokenAddress(address);
    }

    /**
>>>>>>> 31fa9a03
     * Removes all activities from state
     *
     */
    public clearTokens(): void {
        this.store.setState(initialState.TokenController);
    }

    /**
     * Attemps to add a token to the user's token list.
     */
    public attemptAddToken = async (
        tokenAddress: string,
        chainId?: number,
        //default data if the token is not found.
        defaultTokenData?: IToken
    ): Promise<void> => {
        const tokenExists = (
            await this.getUserTokens(this.getSelectedAccountAddress(), chainId)
        )[tokenAddress];

        //If the token already exists, then fire an event to update it's balance
        if (tokenExists) {
            this.emit(
                TokenControllerEvents.USER_TOKEN_CHANGE,
                this.getSelectedAccountAddress(),
                chainId || this.getSelectedNetworkChainId(),
                [tokenAddress]
            );
            return;
        }

        const fullToken = await this.search(
            tokenAddress,
            false,
            this.getSelectedAccountAddress(),
            chainId
        );

        if ((!fullToken || !fullToken.length) && !defaultTokenData) {
            return;
        }

        const token = fillTokenData(fullToken[0] as IToken, defaultTokenData);

        //If the token has no symbol, ensure that the user adds it manually.
        if (!token.symbol) {
            return;
        }

        return this.addCustomToken(
            token,
            this.getSelectedAccountAddress(),
            chainId,
            false
        );
    };
}<|MERGE_RESOLUTION|>--- conflicted
+++ resolved
@@ -637,20 +637,6 @@
     }
 
     /**
-<<<<<<< HEAD
-=======
-     * Given an address it says if it is the network native currency or a token
-     * @param address to check if it is the network native currency or token
-     */
-    public isNativeToken(address: string): boolean {
-        if (!address) {
-            throw tokenAddressParamNotPresentError;
-        }
-        return isNativeTokenAddress(address);
-    }
-
-    /**
->>>>>>> 31fa9a03
      * Removes all activities from state
      *
      */
