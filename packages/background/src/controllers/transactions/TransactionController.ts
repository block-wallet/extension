/* eslint-disable @typescript-eslint/no-non-null-assertion */
/* eslint-disable no-case-declarations */
import { EventEmitter } from 'events';
import { BigNumber } from '@ethersproject/bignumber';
import { Zero } from '@ethersproject/constants';
import {
    StaticJsonRpcProvider,
    TransactionReceipt,
} from '@ethersproject/providers';
import log from 'loglevel';
import {
    addHexPrefix,
    bigIntToBuffer,
    bigIntToHex,
    bufferToHex,
    isValidAddress,
    isValidSignature,
    toChecksumAddress,
} from '@ethereumjs/util';
import { TransactionFactory, TypedTransaction } from '@ethereumjs/tx';
import { v4 as uuid } from 'uuid';
import { Mutex } from 'async-mutex';
import {
    MetaType,
    QRTransactionParams,
    TransactionCategories,
    TransactionEvents,
    TransactionMeta,
    TransactionParams,
    TransactionStatus,
    TransactionType,
} from './utils/types';
import NetworkController, { NetworkEvents } from '../NetworkController';
import { NonceTracker } from './NonceTracker';
import {
    compareAddresses,
    getTransactionType,
    isFeeMarketEIP1559Values,
    isGasPriceValue,
    normalizeTransaction,
    validateGasValues,
    validateTransaction,
} from './utils/utils';
import { toError } from '../../utils/toError';
import { bnGreaterThanZero, BnMultiplyByFraction } from '../../utils/bnUtils';
import { ProviderError } from '../../utils/types/ethereum';
import { runPromiseSafely } from '../../utils/promises';
import { PreferencesController } from '../PreferencesController';
import PermissionsController from '../PermissionsController';
import { GasPricesController } from '../GasPricesController';
import { ContractSignatureParser } from './ContractSignatureParser';
import { BaseController } from '../../infrastructure/BaseController';
import { showTransactionNotification } from '../../utils/notifications';
import { reverse } from '../../utils/array';
import { TokenController } from '../erc-20/TokenController';
import { ApproveTransaction } from '../erc-20/transactions/ApproveTransaction';
import { SignedTransaction } from '../erc-20/transactions/SignedTransaction';
import { ActionIntervalController } from '../block-updates/ActionIntervalController';
import BlockUpdatesController, {
    BlockUpdatesEvents,
} from '../block-updates/BlockUpdatesController';
import { ACTIONS_TIME_INTERVALS_DEFAULT_VALUES } from '../../utils/constants/networks';
import { SIGN_TRANSACTION_TIMEOUT } from '../../utils/constants/time';
import { DEFAULT_TORNADO_CONFIRMATION } from '../privacy/types';
import {
    parseHardwareWalletError,
    SignTimeoutError,
} from '../../utils/hardware';
import { NFTContract } from '../erc-721/NFTContract';
import httpClient from '../../utils/http';
<<<<<<< HEAD
import KeyringControllerDerivated, {
    KeyringControllerEvents,
} from '../KeyringControllerDerivated';
=======
import { fetchBlockWithRetries } from '../../utils/blockFetch';
import { unixTimestampToJSTimestamp } from '../../utils/timestamp';
import { cloneDeep } from 'lodash';
import { isUnlimitedAllowance } from '../../utils/token';
import { fetchContractDetails } from '../../utils/contractsInfo';
>>>>>>> 4c9815ce

/**
 * It indicates the amount of blocks to wait after marking
 * a transaction as `verifiedOnBlockchain`
 */
export const DEFAULT_TRANSACTION_CONFIRMATIONS = 3;

/**
 * @type Result
 * @property result - Promise resolving to a new transaction hash
 * @property transactionMeta - Meta information about this new transaction
 */
export interface Result {
    result: Promise<string>;
    transactionMeta: TransactionMeta;
}

export interface GasPriceValue {
    /**
     * Users set this. Added to transactions, represent the part of the tx fee that goes to the miner.
     */
    gasPrice: BigNumber;
}

export interface FeeMarketEIP1559Values {
    /**
     * Users set this. Represents the maximum amount that a user is willing to pay for
     * their tx (inclusive of baseFeePerGas and maxPriorityFeePerGas).
     * The difference between maxFeePerGas and baseFeePerGas + maxPriorityFeePerGas is “refunded” to the user.
     */
    maxFeePerGas: BigNumber;

    /**
     * 'Old' price for the gas in pre EIP1559 transactions
     */
    maxPriorityFeePerGas: BigNumber;
}

/**
 * @property transaction - Transaction Object
 * @property origin - Domain origin to append to the generated TransactionMeta
 * @property waitForConfirmation - Wait until the transaction is confirmed to resolve the tx hash
 * @property customCategory - Transaction category (If sent auto detection will be disabled)
 * @property originId - Provider instance ID
 */
export interface AddTransactionParams {
    transaction: TransactionParams;
    origin: string;
    waitForConfirmation?: boolean;
    customCategory?: TransactionCategories;
    originId?: string;
}

/**
 * @type TransactionConfig
 *
 * Transaction controller configuration
 * @property interval - Polling interval used to fetch new currency rate
 * @property sign - Method used to sign transactions
 */
export interface TransactionConfig {
    interval: number;
    sign?: (
        transaction: TransactionParams,
        from: string
    ) => Promise<TypedTransaction>;
    txHistoryLimit: number;
}

/**
 * @type TransactionState
 *
 * Transaction controller state
 * @property transactions - A list of TransactionMeta objects
 * @property txSignTimeout - elapsed time in millis to wait before rejecting a non-signed transaction
 */
export interface TransactionControllerState {
    transactions: TransactionMeta[];
    txSignTimeout: number;
}

export interface TransactionVolatileControllerState {
    /**
     * Transactions filtered by current chain
     */
    transactions: TransactionMeta[];

    /**
     * elapsed time in millis to wait before rejecting a non-signed transaction
     */
    txSignTimeout: number;

    /**
     * Externally originated unapproved transactions to be used by provider related views
     */
    unapprovedTransactions: {
        [id: string]: TransactionMeta;
    };
}

/**
 * TransactionGasEstimation response
 */
export interface TransactionGasEstimation {
    /**
     * Estimated gas limit
     */
    gasLimit: BigNumber;

    /**
     * Whether the estimation succeded or not
     */
    estimationSucceeded: boolean;
}

type FlashbotsStatusResponse = {
    status: 'PENDING' | 'INCLUDED' | 'FAILED' | 'CANCELLED' | 'UNKNOWN';
    hash: string;
    maxBlockNumber: number;
    transaction: {
        from: string;
        to: string;
        gasLimit: string;
        maxFeePerGas: string;
        maxPriorityFeePerGas: string;
        nonce: string;
        value: string;
    };
    fastMode: boolean;
    seenInMempool: boolean;
    simError: string;
};

/**
 * How many block updates to wait before considering a transaction dropped once the account
 * nonce is higher than the transaction's
 */
const BLOCK_UPDATES_BEFORE_DROP = 4;

/**
 * How many block updates to wait before considering the current transaction as dropped
 */
const CURRENT_TX_BLOCK_UPDATES_BEFORE_DROP = 6;

/**
 * The gas cost of a send in hex (21000 in dec)
 */
export const SEND_GAS_COST = '0x5208';

/**
 * Multiplier used to determine a transaction's increased gas fee during cancellation
 */
export const CANCEL_RATE = {
    numerator: 3,
    denominator: 2,
};

/**
 * Multiplier used to determine a transaction's increased gas fee during speed up
 */
export const SPEED_UP_RATE = {
    numerator: 3,
    denominator: 2,
};

/**
 * An enum used when calculating gas fees and to know which rate to use
 */
export enum SpeedUpCancel {
    SPEED_UP = 'SPEED_UP',
    CANCEL = 'CANCEL',
}

/**
 * Controller responsible for submitting and managing transactions
 */
export class TransactionController extends BaseController<
    TransactionControllerState,
    TransactionVolatileControllerState
> {
    private readonly _transactionStatusesUpdateIntervalController: ActionIntervalController;
    private mutex = new Mutex();

    /**
     * EventEmitter instance used to listen to specific transactional events
     */
    hub = new EventEmitter();

    private readonly _contractSignatureParser: ContractSignatureParser;
    private readonly _nonceTracker: NonceTracker;

    /**
     * Creates a TransactionController instance.
     *
     * @param _networkController The network controller instance
     * @param initialState The transaction controller initial state
     * @param sign The transaction signing function
     * @param config.txHistoryLimit The transaction history limit
     */
    constructor(
        private readonly _networkController: NetworkController,
        private readonly _preferencesController: PreferencesController,
        private readonly _permissionsController: PermissionsController,
        private readonly _gasPricesController: GasPricesController,
        private readonly _tokenController: TokenController,
        private readonly _blockUpdatesController: BlockUpdatesController,
        private readonly _keyringController: KeyringControllerDerivated,
        initialState: TransactionControllerState,
        /**
         * Method used to sign transactions
         */
        public sign: (
            transactionId: string,
            transaction: TypedTransaction,
            from: string
        ) => Promise<TypedTransaction>,

        public config: {
            txHistoryLimit: number;
        } = {
            txHistoryLimit: 40,
        }
    ) {
        super(initialState);

        this._transactionStatusesUpdateIntervalController =
            new ActionIntervalController(this._networkController);

        this._nonceTracker = new NonceTracker(
            _networkController,
            (address: string) => {
                const { chainId } = _networkController.network;
                return [...this.store.getState().transactions].filter(
                    (t) =>
                        t.status === TransactionStatus.CONFIRMED &&
                        t.chainId === chainId &&
                        compareAddresses(t.transactionParams.from, address)
                );
            },
            (address: string) => {
                const { chainId } = _networkController.network;
                return [...this.store.getState().transactions].filter(
                    (t) =>
                        t.status === TransactionStatus.SUBMITTED &&
                        t.chainId === chainId &&
                        compareAddresses(t.transactionParams.from, address)
                );
            }
        );

        // Instantiate contract signature parser
        this._contractSignatureParser = new ContractSignatureParser(
            _networkController
        );

        // Clear unapproved & approved non-submitted transactions
        this.clearUnapprovedTransactions();
        this.wipeApprovedTransactions();

        // Add subscriptions
        this._networkController.on(NetworkEvents.NETWORK_CHANGE, () => {
            // Clear approved non-submitted transactions on network change
            this.checkForSignedTransactions();
            this.onStoreUpdate();
        });
        this.store.subscribe(this.onStoreUpdate);
        this.onStoreUpdate();

        // Emit controller event on STATUS_UPDATE
        this.hub.on(TransactionEvents.STATUS_UPDATE, (transactionMeta) => {
            this.emit(TransactionEvents.STATUS_UPDATE, transactionMeta);
        });

        // Subscription to new blocks
        this._blockUpdatesController.on(
            BlockUpdatesEvents.BLOCK_UPDATES_SUBSCRIPTION,
            this._blockUpdatesCallback
        );

        // Subscription to new blocks on background
        this._blockUpdatesController.on(
            BlockUpdatesEvents.BACKGROUND_AVAILABLE_BLOCK_UPDATES_SUBSCRIPTION,
            this._blockUpdatesCallback
        );

        // Subscription to QR signature requests
        this._keyringController.on(
            KeyringControllerEvents.QR_TRANSACTION_SIGNATURE_REQUEST_GENERATED,
            this.updateTransactionQRSignatureRequest
        );

        // Show browser notification on transaction status update
        this.subscribeNotifications();
    }

    // Sets a qrSignRequest in a transaction meta object
    private updateTransactionQRSignatureRequest = async (
        transactionId: string,
        requestId: string,
        qrSignRequest: string[]
    ) => {
        const transactionMeta = this.getTransaction(transactionId);
        if (transactionMeta) {
            transactionMeta.qrParams = {
                requestId,
                qrSignRequest,
            } as QRTransactionParams;

            this.updateTransaction(transactionMeta);
        }
    };

    /**
     * _blockUpdatesCallback
     *
     * Triggered when a new block is detected
     */
    private _blockUpdatesCallback = async (
        chainId: number,
        _: number,
        newBlockNumber: number
    ) => {
        const network = this._networkController.getNetworkFromChainId(chainId);
        const interval =
            network?.actionsTimeIntervals.transactionsStatusesUpdate ||
            ACTIONS_TIME_INTERVALS_DEFAULT_VALUES.transactionsStatusesUpdate;

        this._transactionStatusesUpdateIntervalController.tick(
            interval,
            async () => {
                await this.update(newBlockNumber);
            }
        );
    };

    /**
     * onStoreUpdate
     *
     * Triggered when a new update to the store occurs
     */
    private onStoreUpdate = async (): Promise<void> => {
        const { chainId } = this._networkController.network;
        const state = this.store.getState();

        this.UIStore.updateState({
            txSignTimeout: state.txSignTimeout,
            transactions: state.transactions.filter(
                (t) => t.chainId === chainId
            ),
            unapprovedTransactions: this.getExternalUnapprovedTransactions(),
        });
    };

    /**
     * getExternalUnapprovedTransactions
     *
     * Returns a list of externally initiated unapproved transactions
     * @returns An object of unapproved transactions indexed by id
     */
    private getExternalUnapprovedTransactions = () => {
        const { chainId } = this._networkController.network;
        const { transactions } = this.store.getState();

        const unapprovedList = transactions.filter(
            (t) =>
                t.status === TransactionStatus.UNAPPROVED &&
                t.chainId === chainId
        );

        const externalUnapprovedList = unapprovedList.filter(
            (t) => t.origin !== 'blank'
        );

        return externalUnapprovedList.reduce((result, transaction) => {
            result[transaction.id] = transaction;
            return result;
        }, {} as { [key: string]: TransactionMeta });
    };

    private subscribeNotifications() {
        this.on(
            TransactionEvents.STATUS_UPDATE,
            (transactionMeta: TransactionMeta) => {
                if (
                    transactionMeta.status === TransactionStatus.CONFIRMED ||
                    transactionMeta.status === TransactionStatus.FAILED
                ) {
                    showTransactionNotification(transactionMeta);
                }
            }
        );
    }

    /**
     * Queries for transaction statuses
     *
     */
    public async update(currentBlockNumber: number): Promise<void> {
        await runPromiseSafely(
            this.queryTransactionStatuses(currentBlockNumber)
        );
    }

    /**
     * Fails a transaction and updates its status in the state
     *
     * @param transactionMeta - The transaction meta object
     * @param error The error to attach to the failed transaction
     */
    private failTransaction(
        transactionMeta: TransactionMeta,
        error: Error,
        dropped = false
    ) {
        const newTransactionMeta: TransactionMeta = {
            ...transactionMeta,
            error,
            status: !dropped
                ? TransactionStatus.FAILED
                : TransactionStatus.DROPPED,
            verifiedOnBlockchain: true, // We force this field to be true to prevent considering failed transactions as non-checked
        };

        if (this.checkCancel(transactionMeta)) {
            newTransactionMeta.status = TransactionStatus.CANCELLED;
        }

        this.updateTransaction(newTransactionMeta);
        this.hub.emit(`${transactionMeta.id}:finished`, newTransactionMeta);
    }

    /**
     * Add a new unapproved transaction to state. Parameters will be validated, a
     * unique transaction id will be generated, and gas and gasPrice will be calculated
     * if not provided.
     *
     * @returns Object containing a promise resolving to the transaction hash if approved.
     */
    public async addTransaction({
        transaction,
        origin,
        waitForConfirmation = false,
        customCategory,
        originId,
    }: AddTransactionParams): Promise<Result> {
        const release = await this.mutex.acquire();
        try {
            const { chainId } = this._networkController.network;
            const transactions = [...this.store.getState().transactions];
            let transactionCategory: TransactionCategories | undefined =
                customCategory;

            transaction.chainId = chainId;
            transaction = normalizeTransaction(transaction);
            validateTransaction(transaction);

            if (origin === 'blank') {
                // Check if the selected
                const selectedAccount = this._preferencesController
                    .getSelectedAddress()
                    .toLowerCase();
                if (transaction.from !== selectedAccount) {
                    throw new Error(
                        'Internally initiated transaction is using invalid account.'
                    );
                }
            } else {
                if (!transaction.from) {
                    throw new Error(
                        'Externally initiated transaction has undefined "from" parameter.'
                    );
                }

                const hasPermission =
                    this._permissionsController.accountHasPermissions(
                        origin,
                        transaction.from
                    );

                if (!hasPermission) {
                    throw new Error(
                        `Externally initiated transaction has no permission to make transaction with account ${transaction.from}.`
                    );
                }

                // If the from account is different than the select account
                // we have to update its balance.
                const selectedAccount = this._preferencesController
                    .getSelectedAddress()
                    .toLowerCase();

                if (transaction.from.toLowerCase() !== selectedAccount) {
                    this.emit(
                        TransactionEvents.NOT_SELECTED_ACCOUNT_TRANSACTION,
                        transaction.chainId || chainId,
                        toChecksumAddress(transaction.from)
                    );
                }
            }

            if (!transactionCategory) {
                transactionCategory = this.resolveTransactionCategory(
                    transaction.data,
                    transaction.to
                );
            }

            let transactionMeta: TransactionMeta = {
                id: uuid(),
                chainId,
                origin,
                status: TransactionStatus.UNAPPROVED,
                time: Date.now(),
                transactionParams: transaction,
                transactionCategory,
                verifiedOnBlockchain: false,
                loadingGasValues: true,
                blocksDropCount: 0,
                metaType: MetaType.REGULAR,
                originId,
            };

            try {
                // Check for approve
                if (
                    transactionCategory ===
                    TransactionCategories.TOKEN_METHOD_APPROVE
                ) {
                    const { advancedData, approveAllowanceParams } =
                        await this._resolveTransactionAllowanceParameters(
                            transactionMeta
                        );
                    transactionMeta.advancedData = advancedData;
                    transactionMeta.approveAllowanceParams =
                        approveAllowanceParams;
                }

                // Push transaction so extension can trigger window without waiting for gas values
                transactions.push(transactionMeta);

                this.store.updateState({
                    transactions: this.trimTransactionsForState(transactions),
                });

                // Estimate gas
                const { gasLimit, estimationSucceeded } =
                    await this.estimateGas(transactionMeta);
                transactionMeta.transactionParams.gasLimit = gasLimit;
                transactionMeta.gasEstimationFailed = !estimationSucceeded;

                // Get default gas prices values
                transactionMeta = await this.getGasPricesValues(
                    transactionMeta,
                    chainId
                );

                transactionMeta.loadingGasValues = false;
            } catch (error) {
                this.failTransaction(transactionMeta, error);
                return Promise.reject(error);
            }

            const result: Promise<string> = this.waitForTransactionResult(
                transactionMeta.id,
                waitForConfirmation
            );

            // Update transactions list again as we modified transactionMeta ref (pushed into `transactions`)
            this.store.updateState({
                transactions: this.trimTransactionsForState(transactions),
            });

            if (!transactionCategory) {
                this.setTransactionCategory(transactionMeta.id);
            } else {
                this.setMethodSignature(transactionMeta.id);
            }

            return { result, transactionMeta };
        } finally {
            release();
        }
    }

    private async _resolveTransactionAllowanceParameters(
        transactionMeta: TransactionMeta
    ): Promise<{
        approveAllowanceParams: TransactionMeta['approveAllowanceParams'];
        advancedData: TransactionMeta['advancedData'];
    }> {
        let approveAllowanceParams:
            | TransactionMeta['approveAllowanceParams']
            | undefined;
        let advancedData: TransactionMeta['advancedData'] | undefined;
        if (
            transactionMeta.transactionCategory ===
            TransactionCategories.TOKEN_METHOD_APPROVE
        ) {
            const erc20Approve = new ApproveTransaction({
                networkController: this._networkController,
                transactionController: this,
                preferencesController: this._preferencesController,
            });

            // Get value
            const { _value, _spender } = erc20Approve.getDataArguments(
                transactionMeta.transactionParams.data!
            );

            // Get token data
            const token =
                await this._tokenController.searchTokenWithTotalSupply(
                    transactionMeta.transactionParams.to!
                );

            if (!token) {
                throw new Error('Failed fetching token data');
            }

            const contractDetails = await fetchContractDetails(
                this._networkController.network.chainId,
                _spender
            );

            approveAllowanceParams = {
                allowanceValue: _value,
                isUnlimited: isUnlimitedAllowance(token, _value),
                spenderAddress: _spender,
                spenderInfo: contractDetails,
                token,
            };

            if (!token.decimals) {
                // Check if it is an NFT
                const nftContract = new NFTContract({
                    networkController: this._networkController,
                });

                const tokenURI = await nftContract.tokenURI(
                    transactionMeta.transactionParams.to!,
                    _value
                );

                if (tokenURI) {
                    advancedData = {
                        tokenId: _value,
                    };
                } else {
                    throw new Error('Failed fetching token data');
                }
            } else {
                advancedData = {
                    decimals: token.decimals,
                    allowance: _value._hex,
                };
            }
        }
        return {
            advancedData,
            approveAllowanceParams,
        };
    }

    private async getGasPricesValues(
        transactionMeta: TransactionMeta,
        chainId?: number
    ) {
        const chainIsEIP1559Compatible =
            await this._networkController.getEIP1559Compatibility(chainId);
        const feeData = this._gasPricesController.getFeeData(chainId);

        if (chainIsEIP1559Compatible) {
            // Max fee per gas
            if (!transactionMeta.transactionParams.maxFeePerGas) {
                if (feeData.maxFeePerGas) {
                    transactionMeta.transactionParams.maxFeePerGas =
                        BigNumber.from(feeData.maxFeePerGas);
                }
            }

            // Max priority fee per gas
            if (!transactionMeta.transactionParams.maxPriorityFeePerGas) {
                if (feeData.maxPriorityFeePerGas) {
                    transactionMeta.transactionParams.maxPriorityFeePerGas =
                        BigNumber.from(feeData.maxPriorityFeePerGas);
                }
            }
        } else {
            // Gas price
            if (!transactionMeta.transactionParams.gasPrice) {
                if (feeData.gasPrice) {
                    transactionMeta.transactionParams.gasPrice = BigNumber.from(
                        feeData.gasPrice
                    );
                }
            }
        }

        /**
         * Checks if the network is compatible with EIP1559 but the
         * the transaction is legacy and then Transforms the gas configuration
         * of the legacy transaction to the EIP1559 fee data.
         */
        if (chainIsEIP1559Compatible) {
            if (
                getTransactionType(transactionMeta.transactionParams) !=
                TransactionType.FEE_MARKET_EIP1559
            ) {
                // Legacy transaction support: https://hackmd.io/@q8X_WM2nTfu6nuvAzqXiTQ/1559-wallets#Legacy-Transaction-Support
                transactionMeta.transactionParams.maxPriorityFeePerGas =
                    transactionMeta.transactionParams.gasPrice;
                transactionMeta.transactionParams.maxFeePerGas =
                    transactionMeta.transactionParams.gasPrice;
                transactionMeta.transactionParams.gasPrice = undefined;
            }
        }

        return transactionMeta;
    }

    public async waitForTransactionResult(
        transactionMetaId: string,
        waitForConfirmation = false
    ): Promise<string> {
        let confirmationListener, rejectionListener;
        try {
            const promiseResolve = await new Promise<string>(
                (resolve, reject) => {
                    // Create listener functions
                    confirmationListener = (meta: TransactionMeta) => {
                        const isSubmmitted =
                            meta.status === TransactionStatus.SUBMITTED;
                        const isConfirmed =
                            meta.status === TransactionStatus.CONFIRMED;
                        const txResolved = waitForConfirmation
                            ? isConfirmed
                            : isSubmmitted;

                        if (txResolved) {
                            return resolve(
                                meta.transactionParams.hash as string
                            );
                        }
                    };
                    rejectionListener = (meta: TransactionMeta) => {
                        switch (meta.status) {
                            case TransactionStatus.REJECTED:
                                return reject(
                                    new Error(
                                        ProviderError.TRANSACTION_REJECTED
                                    )
                                );
                            case TransactionStatus.CANCELLED:
                                return reject(
                                    new Error('User cancelled the transaction')
                                );
                            case TransactionStatus.FAILED:
                                const safeError = toError(meta.error);
                                return reject(safeError);
                            default:
                                return reject(
                                    new Error(
                                        `Transaction Signature: Unknown problem: ${JSON.stringify(
                                            meta.transactionParams
                                        )}`
                                    )
                                );
                        }
                    };

                    // Subscribe confirmation and rejection listeners
                    this.hub.once(
                        `${transactionMetaId}:${
                            waitForConfirmation ? 'confirmed' : 'submitted'
                        }`,
                        confirmationListener
                    );
                    this.hub.once(
                        `${transactionMetaId}:finished`,
                        rejectionListener
                    );
                }
            );
            return promiseResolve;
        } finally {
            // Remove confirmation and rejection listeners on promise completion
            confirmationListener &&
                this.hub.removeListener(
                    `${transactionMetaId}:${
                        !waitForConfirmation ? 'submitted' : 'confirmed'
                    }`,
                    confirmationListener
                );
            rejectionListener &&
                this.hub.removeListener(
                    `${transactionMetaId}:finished`,
                    rejectionListener
                );
        }
    }

    public async prepareUnsignedEthTransaction(
        transactionParams: TransactionParams
    ): Promise<TypedTransaction> {
        const common = await this._networkController.getCommon();
        return TransactionFactory.fromTxData(
            {
                type: transactionParams.type as number,
                data: transactionParams.data,
                gasLimit: transactionParams.gasLimit?.toHexString(),
                gasPrice: transactionParams.gasPrice?.toHexString(),
                maxFeePerGas: transactionParams.maxFeePerGas?.toHexString(),
                maxPriorityFeePerGas:
                    transactionParams.maxPriorityFeePerGas?.toHexString(),
                nonce: transactionParams.nonce,
                value: transactionParams.value?.toHexString(),
                to: transactionParams.to,
            },
            { common }
        );
    }

    /**
     * isTransactionRejected
     *
     * @param transactionId Transaction ID
     * @returns Whether the transaction has been rejected or not
     */
    private isTransactionRejected(transactionId: string): boolean {
        // Check for HW flow cancellation
        const metaUpdated = this.getTransaction(transactionId);
        return metaUpdated?.status === TransactionStatus.REJECTED;
    }

    /**
     * Approves a transaction and updates it's status in state. If this is not a
     * retry transaction, a nonce will be generated. The transaction is signed
     * using the sign configuration property, then published to the blockchain.
     * A `<tx.id>:submitted` hub event is fired after success or failure.
     *
     * @param transactionID - The ID of the transaction to approve.
     */
    public async approveTransaction(transactionID: string): Promise<void> {
        const releaseLock = await this.mutex.acquire();
        const { chainId } = this._networkController.network;

        let transactionMeta = this.getTransaction(transactionID);
        let provider: StaticJsonRpcProvider;

        if (!transactionMeta) {
            // Release approve lock
            releaseLock();

            throw new Error('The specified transaction does not exist');
        }

        if (transactionMeta.flashbots && chainId == 1) {
            provider = this._networkController.getFlashbotsProvider();
        } else {
            provider = this._networkController.getProvider();
        }

        transactionMeta = { ...transactionMeta };

        const { nonce } = transactionMeta.transactionParams;

        let nonceLock;
        try {
            const { from } = transactionMeta.transactionParams;

            const { APPROVED: status } = TransactionStatus;

            let txNonce = nonce;
            if (!txNonce) {
                // Get new nonce
                nonceLock = await this._nonceTracker.getNonceLock(from!);
                txNonce = nonceLock.nextNonce;
            }

            // Update approve parameters since the user could have changed the allowance value
            if (
                transactionMeta.transactionCategory ===
                TransactionCategories.TOKEN_METHOD_APPROVE
            ) {
                const { advancedData, approveAllowanceParams } =
                    await this._resolveTransactionAllowanceParameters(
                        transactionMeta
                    );
                transactionMeta.advancedData = advancedData;
                transactionMeta.approveAllowanceParams = approveAllowanceParams;
                const methodSignature =
                    this._contractSignatureParser.getERC20MethodSignature(
                        transactionMeta.transactionParams.data!
                    );
                transactionMeta.methodSignature = methodSignature;
            }

            transactionMeta.status = status;
            transactionMeta.transactionParams.nonce = txNonce;
            transactionMeta.transactionParams.chainId = chainId;
            transactionMeta.approveTime = Date.now();
            const type = getTransactionType(transactionMeta.transactionParams);
            transactionMeta.transactionParams.type = type;

            const baseTxParams = {
                ...transactionMeta.transactionParams,
                chainId,
                nonce: txNonce,
                status,
                type,
            };

            const isEIP1559 = type === TransactionType.FEE_MARKET_EIP1559;

            const txParams = isEIP1559
                ? {
                      ...baseTxParams,
                      maxFeePerGas:
                          transactionMeta.transactionParams.maxFeePerGas,
                      maxPriorityFeePerGas:
                          transactionMeta.transactionParams
                              .maxPriorityFeePerGas,
                  }
                : baseTxParams;

            // delete gasPrice if maxFeePerGas and maxPriorityFeePerGas are set
            if (isEIP1559) {
                delete txParams.gasPrice;
            }

            // Update transaction
            this.updateTransaction(transactionMeta);

            // Sign transaction
            const signedTx = await this.signTransaction(
                transactionID,
                txParams,
                from!
            );

            // remove QR
            transactionMeta.qrParams = undefined;

            // Check for HW flow cancellation
            if (this.isTransactionRejected(transactionID)) {
                return;
            }

            // Set status to signed
            transactionMeta.status = TransactionStatus.SIGNED;

            // Set r,s,v values
            transactionMeta.transactionParams.r = bigIntToHex(signedTx.r!);
            transactionMeta.transactionParams.s = bigIntToHex(signedTx.s!);
            transactionMeta.transactionParams.v = BigNumber.from(
                bigIntToHex(signedTx.v!)
            ).toNumber();

            // Serialize transaction & update
            const rawTransaction = bufferToHex(signedTx.serialize());
            transactionMeta.rawTransaction = rawTransaction;

            // Update transaction
            this.updateTransaction(transactionMeta);

            // Refresh current tx.
            // Otherwise, we will modify current state reference and
            // the status update transition event will not be fired
            const refreshedTx = this.getTransaction(transactionMeta.id);

            if (!refreshedTx) {
                throw new Error('Transaction not found');
            }

            // Send transaction
            await this.submitTransaction(provider, refreshedTx);
        } catch (error) {
            // Check for HW flow cancellation
            if (this.isTransactionRejected(transactionID)) {
                return;
            }

            // Set status to failed and parse the error message if possible
            const parsedError = parseHardwareWalletError(error);

            // If the transaction sign function timed out, reject the transaction
            if (parsedError.name === 'SignTimeoutError') {
                this.rejectTransaction(transactionID);
            } else {
                this.failTransaction(transactionMeta, parsedError);
            }

            throw parsedError;
        } finally {
            // Release nonce lock
            if (nonceLock) {
                nonceLock.releaseLock();
            }

            // Release approve lock
            releaseLock();
        }
    }

    /**
     * Sends the specifed transaction to the network
     *
     * @param provider The provider to use
     * @param transactionMeta The transaction to submit
     */
    private async submitTransaction(
        provider: StaticJsonRpcProvider,
        transactionMeta: TransactionMeta,
        forceSubmitted = false
    ) {
        let transactionHash: string;

        try {
            const { hash } = await provider.sendTransaction(
                transactionMeta.rawTransaction!
            );
            transactionHash = hash;
        } catch (error) {
            if (!forceSubmitted) {
                // If the transaction is known, get the transaction hash from the error object and continue with the normal flow
                // https://github.com/ethers-io/ethers.js/blob/v5.5.1/packages/providers/src.ts/base-provider.ts#L1337
                if (error.message.toLowerCase().includes('known transaction')) {
                    transactionHash = error.transactionHash;
                } else {
                    throw error;
                }
            } else {
                transactionHash = error.transactionHash;
            }
        }

        // Store hash, mark as SUBMITTED and update
        transactionMeta.transactionParams.hash = transactionHash;
        transactionMeta.status = TransactionStatus.SUBMITTED;
        transactionMeta.submittedTime = Date.now();

        this.updateTransaction(transactionMeta);

        // Emit finish event
        this.hub.emit(`${transactionMeta.id}:submitted`, transactionMeta);
    }

    private signWithTimeout = async (
        transactionId: string,
        unsignedEthTx: TypedTransaction,
        from: string,
        txTimeout: number = this.store.getState().txSignTimeout ||
            SIGN_TRANSACTION_TIMEOUT
    ): Promise<TypedTransaction> => {
        let timeoutRef: NodeJS.Timeout | undefined = undefined;
        let intervalRef: NodeJS.Timeout | undefined = undefined;

        const __clearTimeouts = () => {
            intervalRef && clearInterval(intervalRef);
            timeoutRef && clearTimeout(timeoutRef);
        };
        try {
            const txSignPromise = await new Promise<TypedTransaction>(
                (resolve, reject) => {
                    intervalRef = setInterval(() => {
                        if (this.isTransactionRejected(transactionId)) {
                            reject('Transaction already rejected.');
                        }
                    }, 300);
                    timeoutRef = setTimeout(() => {
                        reject(new SignTimeoutError());
                    }, txTimeout);
                    this.sign(transactionId, unsignedEthTx, from)
                        .then(resolve)
                        .catch(reject)
                        .finally(__clearTimeouts);
                }
            );
            return txSignPromise;
        } finally {
            __clearTimeouts();
        }
    };

    /**
     * It signs the specified transaction storing the transaction type
     * and the r,s,v values if signing succeded or throwing an error otherwise.
     *
     * @param transactionMeta The transaction to sign
     * @param txParams
     * @returns
     */
    private async signTransaction(
        transactionId: string,
        txParams: TransactionParams,
        from: string
    ): Promise<TypedTransaction> {
        const unsignedEthTx = await this.prepareUnsignedEthTransaction(
            txParams
        );

        const signedTx = await this.signWithTimeout(
            transactionId,
            unsignedEthTx,
            from
        );

        // Add r,s,v values
        if (
            !signedTx.r ||
            !signedTx.s ||
            // for eip1559 v is 0.
            // https://github.com/ethereumjs/ethereumjs-monorepo/blob/master/packages/tx/src/eip1559Transaction.ts#L382
            (!signedTx.v && signedTx.v?.toString() !== '0')
        )
            throw new Error('An error while signing the transaction ocurred');

        if (
            !isValidSignature(
                signedTx.v,
                bigIntToBuffer(signedTx.r),
                bigIntToBuffer(signedTx.s),
                undefined,
                BigInt(this._networkController.network.chainId)
            )
        ) {
            throw new Error('An error while signing the transaction ocurred');
        }

        // recover and validate the address from the signature
        signedTx.getSenderAddress();

        return signedTx;
    }

    /**
     * Rejects a transaction based on its ID by setting its status to "rejected"
     * and emitting a `<tx.id>:finished` hub event.
     *
     * @param transactionID - The ID of the transaction to cancel.
     */
    public rejectTransaction(transactionID: string): void {
        const transactionMeta = this.getTransaction(transactionID);
        if (!transactionMeta) {
            throw new Error('The specified transaction does not exist');
        }
        transactionMeta.status = TransactionStatus.REJECTED;
        this.hub.emit(`${transactionMeta.id}:finished`, transactionMeta);
        this.updateTransaction(transactionMeta);
    }

    /**
     * Rejects a replacement transaction based on its ID by setting its status to `TransactionStatus.REJECTED`
     * @param transactionID The ID of the replacement transaction to reject.
     */
    public rejectReplacementTransaction(transactionID: string): void {
        const transactionMeta = this.getTransaction(transactionID);
        if (!transactionMeta) {
            throw new Error(
                'The specified replacement transaction does not exist'
            );
        }

        // If the transaction is not a replacement, return
        if (
            ![MetaType.CANCEL, MetaType.SPEED_UP].includes(
                transactionMeta.metaType
            )
        ) {
            return;
        }

        const parentTransaction = this.store
            .getState()
            .transactions.find(
                ({ replacedBy }) => replacedBy && replacedBy === transactionID
            );

        if (parentTransaction) {
            parentTransaction.replacedBy = undefined;
            parentTransaction.metaType = MetaType.REGULAR;
            this.updateTransaction(parentTransaction);
        }

        transactionMeta.status = TransactionStatus.REJECTED;
        this.updateTransaction(transactionMeta);
    }

    /**
     * It clears the unapproved transactions from the transactions list
     */
    public clearUnapprovedTransactions(): void {
        const nonUnapprovedTransactions = this.store
            .getState()
            .transactions.filter(
                (transaction) =>
                    transaction.status !== TransactionStatus.UNAPPROVED
            );

        this.store.updateState({
            transactions: this.trimTransactionsForState(
                nonUnapprovedTransactions
            ),
        });
    }

    public getCancelSpeedUpMinGasPrice(
        type: SpeedUpCancel,
        transactionMeta: TransactionMeta
    ): GasPriceValue | FeeMarketEIP1559Values {
        const {
            gasPricesLevels: { fast },
        } = this._gasPricesController.getState();

        const txType = getTransactionType(transactionMeta.transactionParams);

        const rate =
            type === SpeedUpCancel.CANCEL ? CANCEL_RATE : SPEED_UP_RATE;

        // Docs: https://docs.ethers.org/v5/single-page/#/v5/api/utils/logger/-%23-errors--replacement-underpriced
        if (txType !== TransactionType.FEE_MARKET_EIP1559) {
            let gasPrice = BnMultiplyByFraction(
                transactionMeta.transactionParams.gasPrice!,
                rate.numerator,
                rate.denominator
            );

            if (type == SpeedUpCancel.SPEED_UP) {
                gasPrice = gasPrice.add(1);
            }

            return {
                gasPrice: gasPrice.gt(fast.gasPrice ?? BigNumber.from(0))
                    ? gasPrice
                    : fast.gasPrice!,
            };
        } else {
            let maxFeePerGas = BnMultiplyByFraction(
                transactionMeta.transactionParams.maxFeePerGas!,
                rate.numerator,
                rate.denominator
            );
            if (type == SpeedUpCancel.SPEED_UP) {
                maxFeePerGas = maxFeePerGas.add(1);
            }

            let maxPriorityFeePerGas = BnMultiplyByFraction(
                transactionMeta.transactionParams.maxPriorityFeePerGas!,
                rate.numerator,
                rate.denominator
            );
            if (type == SpeedUpCancel.SPEED_UP) {
                maxPriorityFeePerGas = maxPriorityFeePerGas.add(1);
            }

            return {
                maxPriorityFeePerGas: maxPriorityFeePerGas.gt(
                    fast.maxPriorityFeePerGas ?? BigNumber.from(0)
                )
                    ? maxPriorityFeePerGas
                    : fast.maxPriorityFeePerGas!,
                maxFeePerGas: maxFeePerGas.gt(
                    fast.maxFeePerGas ?? BigNumber.from(0)
                )
                    ? maxFeePerGas
                    : fast.maxFeePerGas!,
            };
        }
    }

    /**
     * Attempts to cancel a transaction submitting a new self transaction with the same nonce and Zero value
     *
     * @param transactionID - The ID of the transaction to cancel.
     * @param gasValues - The gas values to use for the cancellation transation.
     */
    public async cancelTransaction(
        transactionID: string,
        gasValues?: GasPriceValue | FeeMarketEIP1559Values,
        gasLimit?: BigNumber
    ): Promise<void> {
        const provider = this._networkController.getProvider();

        const transactions = [...this.store.getState().transactions];

        if (gasValues) {
            validateGasValues(gasValues);
        }

        const transactionMeta = this.getTransaction(transactionID);
        if (!transactionMeta) {
            throw new Error('The specified transaction does not exist');
        }

        const oldTransactionI = transactions.findIndex(
            (t) => t.id === transactionMeta.id
        );

        if (oldTransactionI === -1) {
            throw new Error("Can't find the old transaction index");
        }

        transactions[oldTransactionI].metaType = MetaType.REGULAR_CANCELLING;

        // Update state a first time so even if the rest fail
        // We are sure the transaction was supposed to be cancelled
        this.store.updateState({
            transactions: this.trimTransactionsForState(transactions),
        });
        // Get transaction type
        const type = getTransactionType(transactionMeta.transactionParams);

        let txParams = {} as TransactionParams;

        if (type !== TransactionType.FEE_MARKET_EIP1559) {
            // gasPrice (legacy non EIP1559)
            const minGasPrice = (
                this.getCancelSpeedUpMinGasPrice(
                    SpeedUpCancel.CANCEL,
                    transactionMeta
                ) as GasPriceValue
            ).gasPrice;

            const gasPriceFromValues =
                isGasPriceValue(gasValues) && gasValues.gasPrice;

            const newGasPrice = gasPriceFromValues || minGasPrice;

            txParams = {
                from: transactionMeta.transactionParams.from,
                gasLimit:
                    gasLimit ?? transactionMeta.transactionParams.gasLimit,
                gasPrice: newGasPrice,
                type,
                nonce: transactionMeta.transactionParams.nonce,
                to: transactionMeta.transactionParams.from,
                value: Zero,
            };
        } else {
            // maxFeePerGas (EIP1559)
            const {
                maxFeePerGas: minMaxFeePerGas,
                maxPriorityFeePerGas: minMaxPriorityFeePerGas,
            } = this.getCancelSpeedUpMinGasPrice(
                SpeedUpCancel.CANCEL,
                transactionMeta
            ) as FeeMarketEIP1559Values;

            const maxFeePerGasValues =
                isFeeMarketEIP1559Values(gasValues) && gasValues.maxFeePerGas;

            const newMaxFeePerGas = maxFeePerGasValues || minMaxFeePerGas;

            const maxPriorityFeePerGasValues =
                isFeeMarketEIP1559Values(gasValues) &&
                gasValues.maxPriorityFeePerGas;
            const newMaxPriorityFeePerGas =
                maxPriorityFeePerGasValues || minMaxPriorityFeePerGas;

            txParams = {
                from: transactionMeta.transactionParams.from,
                gasLimit:
                    gasLimit ?? transactionMeta.transactionParams.gasLimit,
                maxFeePerGas: newMaxFeePerGas,
                maxPriorityFeePerGas: newMaxPriorityFeePerGas,
                type,
                nonce: transactionMeta.transactionParams.nonce,
                to: transactionMeta.transactionParams.from,
                value: Zero,
            };
        }

        // Add cancellation transaction with new gas data and status
        const baseTransactionMeta: TransactionMeta = {
            ...transactionMeta,
            id: uuid(),
            time: Date.now(),
            submittedTime: Date.now(),
            approveTime: Date.now(),
            blocksDropCount: 0,
        };
        const newTransactionMeta: TransactionMeta = {
            ...baseTransactionMeta,
            status: TransactionStatus.APPROVED,
            transactionParams: {
                ...txParams,
            },
            metaType: MetaType.CANCEL,
        };

        transactions[oldTransactionI].replacedBy = baseTransactionMeta.id;

        transactions.push(newTransactionMeta);

        this.store.updateState({
            transactions: this.trimTransactionsForState(transactions),
        });

        const __onCancellingTransactionError = (
            e: Error,
            status: TransactionStatus
        ) => {
            transactions[oldTransactionI].replacedBy = undefined;
            newTransactionMeta.status = status;
            newTransactionMeta.error = { message: e.message };

            this.store.updateState({
                transactions: this.trimTransactionsForState(transactions),
            });
        };

        // Sign transaction and attempt to parse the error if it fails
        let signedTx;
        try {
            signedTx = await this.signTransaction(
                transactionID,
                txParams,
                txParams.from!
            );
        } catch (error) {
            const e = parseHardwareWalletError(error);
            __onCancellingTransactionError(
                e,
                e.name === 'SignTimeoutError'
                    ? TransactionStatus.REJECTED
                    : TransactionStatus.FAILED
            );
            throw e;
        }

        // Re-check that the transaction was not rejected by the user
        const reCheckTx = this.getTransaction(newTransactionMeta.id);
        if (!reCheckTx || reCheckTx.status === TransactionStatus.REJECTED) {
            return;
        }

        // Update state
        newTransactionMeta.status = TransactionStatus.SIGNED;
        newTransactionMeta.transactionParams = {
            ...newTransactionMeta.transactionParams,
            r: bigIntToHex(signedTx.r!),
            s: bigIntToHex(signedTx.s!),
            v: BigNumber.from(bigIntToHex(signedTx.v!)).toNumber(),
        };
        this.store.updateState({
            transactions: this.trimTransactionsForState(transactions),
        });

        // Submit new transaction
        const rawTransaction = bufferToHex(signedTx.serialize());

        let hash = '';
        try {
            hash = (await provider.sendTransaction(rawTransaction)).hash;
            // Add hash to tx
            newTransactionMeta.status = TransactionStatus.SUBMITTED;
            newTransactionMeta.transactionParams = {
                ...newTransactionMeta.transactionParams,
                hash,
            };
            this.store.updateState({
                transactions: this.trimTransactionsForState(transactions),
            });
        } catch (e) {
            let error = e;
            const regex = [/nonce is too low/i, /nonce has already been used/i];
            let metaType = MetaType.REGULAR;
            if (regex.some((r) => error.message.match(r))) {
                metaType = MetaType.REGULAR_NO_REPLACEMENT;
                error = new Error(
                    "Couldn't cancel. Original transaction has already been confirmed."
                );
            }
            transactions[oldTransactionI].metaType = metaType;
            __onCancellingTransactionError(error, TransactionStatus.FAILED);

            throw e;
        }

        this.hub.emit(`${transactionMeta.id}:cancellation`, transactionMeta);
    }

    /**
     * Attemps to speed up a transaction increasing transaction gasPrice by ten percent.
     *
     * @param transactionID - The ID of the transaction to speed up.
     * @param gasValues - The gas values to use for the speed up transation.
     */
    public async speedUpTransaction(
        transactionID: string,
        gasValues?: GasPriceValue | FeeMarketEIP1559Values,
        gasLimit?: BigNumber
    ): Promise<void> {
        let provider = this._networkController.getProvider();

        if (gasValues) {
            validateGasValues(gasValues);
        }
        const transactionMeta = this.getTransaction(transactionID);
        if (!transactionMeta) {
            throw new Error('The specified transaction does not exist');
        }

        if (
            transactionMeta.flashbots &&
            this._networkController.network.chainId === 1
        ) {
            provider = this._networkController.getFlashbotsProvider();
        }

        const transactions = [...this.store.getState().transactions];

        const oldTransactionI = transactions.findIndex(
            (t) => t.id === transactionMeta.id
        );

        if (oldTransactionI === -1) {
            throw new Error("Can't find the old transaction index");
        }

        transactions[oldTransactionI].metaType = MetaType.REGULAR_SPEEDING_UP;

        // Updating a first time so even if the rest failed
        // We know the transaction was supposed to be speed up
        this.store.updateState({
            transactions: this.trimTransactionsForState(transactions),
        });

        const type = getTransactionType(transactionMeta.transactionParams);

        let txParams = {} as TransactionParams;
        if (type !== TransactionType.FEE_MARKET_EIP1559) {
            // gasPrice (legacy non EIP1559)
            const minGasPrice = (
                this.getCancelSpeedUpMinGasPrice(
                    SpeedUpCancel.SPEED_UP,
                    transactionMeta
                ) as GasPriceValue
            ).gasPrice;

            const gasPriceFromValues =
                isGasPriceValue(gasValues) && gasValues.gasPrice;

            const newGasPrice = gasPriceFromValues || minGasPrice;

            txParams = {
                ...transactionMeta.transactionParams,
                gasLimit:
                    transactionMeta.transactionParams.gasLimit ?? gasLimit,
                gasPrice: newGasPrice,
            };
        } else {
            const {
                maxFeePerGas: minMaxFeePerGas,
                maxPriorityFeePerGas: minMaxPriorityFeePerGas,
            } = this.getCancelSpeedUpMinGasPrice(
                SpeedUpCancel.SPEED_UP,
                transactionMeta
            ) as FeeMarketEIP1559Values;

            const maxFeePerGasValues =
                isFeeMarketEIP1559Values(gasValues) && gasValues.maxFeePerGas;
            const newMaxFeePerGas = maxFeePerGasValues || minMaxFeePerGas;

            const maxPriorityFeePerGasValues =
                isFeeMarketEIP1559Values(gasValues) &&
                gasValues.maxPriorityFeePerGas;
            const newMaxPriorityFeePerGas =
                maxPriorityFeePerGasValues || minMaxPriorityFeePerGas;

            txParams = {
                ...transactionMeta.transactionParams,
                gasLimit:
                    transactionMeta.transactionParams.gasLimit ?? gasLimit,
                maxFeePerGas: newMaxFeePerGas,
                maxPriorityFeePerGas: newMaxPriorityFeePerGas,
            };
        }

        const baseTransactionMeta: TransactionMeta = {
            ...transactionMeta,
            id: uuid(),
            time: Date.now(),
            submittedTime: Date.now(),
            approveTime: Date.now(),
            blocksDropCount: 0,
        };
        const newTransactionMeta: TransactionMeta = {
            ...baseTransactionMeta,
            status: TransactionStatus.APPROVED,
            transactionParams: {
                ...txParams,
            },
            metaType: MetaType.SPEED_UP,
        };

        transactions[oldTransactionI].replacedBy = baseTransactionMeta.id;
        transactions.push(newTransactionMeta);

        this.store.updateState({
            transactions: this.trimTransactionsForState(transactions),
        });

        const __onSpeedUpTransactionError = (
            e: Error,
            status: TransactionStatus
        ) => {
            transactions[oldTransactionI].replacedBy = undefined;
            newTransactionMeta.status = status;
            newTransactionMeta.error = { message: e.message };

            this.store.updateState({
                transactions: this.trimTransactionsForState(transactions),
            });
        };

        // Sign transaction and attempt to parse the error if it fails
        let signedTx;
        try {
            signedTx = await this.signTransaction(
                transactionID,
                txParams,
                transactionMeta.transactionParams.from!
            );
        } catch (error) {
            const e = parseHardwareWalletError(error);
            __onSpeedUpTransactionError(
                e,
                e.name === 'SignTimeoutError'
                    ? TransactionStatus.REJECTED
                    : TransactionStatus.FAILED
            );
            throw e;
        }

        // Re-check that the transaction was not rejected by the user
        const reCheckTx = this.getTransaction(newTransactionMeta.id);
        if (!reCheckTx || reCheckTx.status === TransactionStatus.REJECTED) {
            return;
        }

        // Update state
        newTransactionMeta.status = TransactionStatus.SIGNED;
        newTransactionMeta.transactionParams = {
            ...newTransactionMeta.transactionParams,
            r: bigIntToHex(signedTx.r!),
            s: bigIntToHex(signedTx.s!),
            v: BigNumber.from(bigIntToHex(signedTx.v!)).toNumber(),
        };
        this.store.updateState({
            transactions: this.trimTransactionsForState(transactions),
        });

        // Submit new transaction
        const rawTransaction = bufferToHex(signedTx.serialize());

        let hash = '';
        try {
            hash = (await provider.sendTransaction(rawTransaction)).hash;

            // Add hash to tx
            newTransactionMeta.status = TransactionStatus.SUBMITTED;
            newTransactionMeta.transactionParams = {
                ...newTransactionMeta.transactionParams,
                hash,
            };
            this.store.updateState({
                transactions: this.trimTransactionsForState(transactions),
            });
        } catch (e) {
            let error = e;
            const regex = [/nonce is too low/i, /nonce has already been used/i];
            let metaType = MetaType.REGULAR;
            if (regex.some((r) => error.message.match(r))) {
                metaType = MetaType.REGULAR_NO_REPLACEMENT;
                error = new Error(
                    "Couldn't speed up. Original transaction has already been confirmed."
                );
            }
            transactions[oldTransactionI].metaType = metaType;
            __onSpeedUpTransactionError(error, TransactionStatus.FAILED);

            throw e;
        }

        this.hub.emit(`${transactionMeta.id}:speedup`, newTransactionMeta);
    }

    /**
     * Check the status of submitted transactions on the network to determine whether they have
     * been included in a block. Any that have been included in a block are marked as confirmed.
     */
    public async queryTransactionStatuses(
        currentBlockNumber: number
    ): Promise<void> {
        const { chainId } = this._networkController.network;
        const transactions = this.store
            .getState()
            .transactions.filter((meta: TransactionMeta) => {
                return meta.chainId === chainId && !meta.verifiedOnBlockchain;
            });

        for (let i = 0; i < transactions.length; i++) {
            const meta = transactions[i];
            const result = await runPromiseSafely(
                this.blockchainTransactionStateReconciler(
                    meta,
                    currentBlockNumber
                )
            );
            if (result) {
                const [reconciledTx, updateRequired] = result;
                if (updateRequired) {
                    const newTransactions = [
                        ...this.store.getState().transactions,
                    ];
                    const tx = newTransactions.indexOf(meta);
                    if (tx) {
                        newTransactions[tx] = reconciledTx;
                        this.store.updateState({
                            transactions: newTransactions,
                        });
                    }
                }
            }
        }
    }

    /**
     * Updates an existing transaction in state.
     *
     * @param transactionMeta - The new transaction to store in state.
     */
    public updateTransaction(transactionMeta: TransactionMeta): void {
        const transactions = [...this.store.getState().transactions];
        transactionMeta.transactionParams = normalizeTransaction(
            transactionMeta.transactionParams
        );
        validateTransaction(transactionMeta.transactionParams);

        const index = transactions.findIndex(
            ({ id }) => transactionMeta.id === id
        );

        // If we're failing on addTransaction, return
        if (index < 0) return;

        // Update transaction
        const {
            status: oldStatus,
            advancedData,
            transactionCategory,
            methodSignature,
        } = transactions[index];

        // Check for token allowance update
        if (
            transactionMeta.transactionCategory ===
                TransactionCategories.TOKEN_METHOD_APPROVE &&
            transactionMeta.advancedData?.allowance &&
            advancedData?.allowance !== transactionMeta.advancedData?.allowance
        ) {
            const erc20Approve = new ApproveTransaction({
                networkController: this._networkController,
                transactionController: this,
                preferencesController: this._preferencesController,
            });

            const txData = erc20Approve.getDataForCustomAllowance(
                transactionMeta.transactionParams.data!,
                transactionMeta.advancedData?.allowance
            );

            transactionMeta.transactionParams.data = txData;
        }

        // If category and method signature are defined, don't override
        if (transactionCategory) {
            transactionMeta.transactionCategory = transactionCategory;
        }

        if (methodSignature) {
            transactionMeta.methodSignature = methodSignature;
        }

        transactions[index] = transactionMeta;

        this.store.updateState({
            transactions: this.trimTransactionsForState(transactions),
        });

        // Trigger status update
        if (oldStatus !== transactionMeta.status) {
            this.hub.emit(TransactionEvents.STATUS_UPDATE, transactionMeta);
        }
    }

    /**
     * Clear any possible APPROVED transactions in the state on init
     */
    private wipeApprovedTransactions(): void {
        const nonApprovedTransactions = this.store
            .getState()
            .transactions.filter(
                (t) => t.status !== TransactionStatus.APPROVED
            );

        this.store.updateState({
            transactions: this.trimTransactionsForState(
                nonApprovedTransactions
            ),
        });
    }

    /**
     * Checks on init & network change if there is still SIGNED transactions in the state
     * and whether they were actually submitted to update their status, failing them otherwise
     */
    private checkForSignedTransactions(): void {
        const provider = this._networkController.getProvider();
        const { chainId } = this._networkController.network;
        this.store
            .getState()
            .transactions.filter(
                (t) =>
                    t.status === TransactionStatus.SIGNED &&
                    t.chainId === chainId
            )
            .forEach((signedTx) => {
                this.submitTransaction(provider, signedTx, true);
            });
    }

    /**
     * Removes all transactions from state, optionally based on the current network.
     *
     * @param ignoreNetwork - Determines whether to wipe all transactions, or just those on the
     * current network. If `true`, all transactions are wiped.
     */
    public wipeTransactions(ignoreNetwork?: boolean): void {
        if (ignoreNetwork) {
            this.store.updateState({ transactions: [] });
            return;
        }

        const { chainId: currentChainId } = this._networkController.network;
        const newTransactions = this.store
            .getState()
            .transactions.filter(({ chainId }) => {
                const isCurrentNetwork = chainId === currentChainId;
                return !isCurrentNetwork;
            });

        this.store.updateState({
            transactions: this.trimTransactionsForState(newTransactions),
        });
    }

    public resetTransactionsByAddress(address: string): void {
        const newTransactions = this.store
            .getState()
            .transactions.filter(
                (transaction) =>
                    transaction.transactionParams.from?.toLowerCase() !==
                    address.toLowerCase()
            );

        this.store.updateState({
            transactions: newTransactions,
        });
    }

    /**
     * Trim the amount of transactions that are set on the state. Checks
     * if the length of the tx history is longer then desired persistence
     * limit and then if it is removes the oldest confirmed or rejected tx.
     * Pending or unapproved transactions will not be removed by this
     * operation. For safety of presenting a fully functional transaction UI
     * representation, this function will not break apart transactions with the
     * same nonce, created on the same day, per network. Not accounting for transactions of the same
     * nonce, same day and network combo can result in confusing or broken experiences
     * in the UI. The transactions are then updated using the BaseController store update.
     *
     * @param transactions - The transactions to be applied to the state.
     * @returns The trimmed list of transactions.
     */
    private trimTransactionsForState(
        transactions: TransactionMeta[]
    ): TransactionMeta[] {
        const nonceNetworkSet = new Set();

        const txsToKeep = reverse(transactions).filter((tx) => {
            const { chainId, status, transactionParams, time } = tx;
            if (transactionParams) {
                const key = `${transactionParams.nonce}-${chainId}-${new Date(
                    time
                ).toDateString()}`;
                if (nonceNetworkSet.has(key)) {
                    return true;
                } else if (
                    nonceNetworkSet.size < this.config.txHistoryLimit ||
                    !this.isFinalState(status)
                ) {
                    nonceNetworkSet.add(key);
                    return true;
                }
            }
            return false;
        });

        return reverse(txsToKeep);
    }

    /**
     * Checks whether this transaction has been cancelled or speeded up
     */
    private checkCancel(transaction: TransactionMeta): boolean {
        const { transactions } = this.store.getState();
        return !!transactions.find(
            (t) =>
                t.transactionParams.nonce ===
                    transaction.transactionParams.nonce &&
                compareAddresses(
                    t.transactionParams.from,
                    transaction.transactionParams.from
                ) &&
                t.metaType === MetaType.CANCEL &&
                t.id !== transaction.id
        );
    }

    /**
     * Determines if the transaction is in a final state.
     *
     * @param status - The transaction status.
     * @returns Whether the transaction is in a final state.
     */
    private isFinalState(status: TransactionStatus): boolean {
        return (
            status === TransactionStatus.REJECTED ||
            status === TransactionStatus.CONFIRMED ||
            status === TransactionStatus.FAILED ||
            status === TransactionStatus.CANCELLED ||
            status === TransactionStatus.DROPPED
        );
    }

    /**
     * Method to verify the state of a transaction using the Blockchain as a source of truth.
     *
     * @param meta - The local transaction to verify on the blockchain.
     * @returns A tuple containing the updated transaction, and whether or not an update was required.
     */
    private async blockchainTransactionStateReconciler(
        meta: TransactionMeta,
        currentBlockNumber: number,
        ignoreFlashbots = false
    ): Promise<[TransactionMeta, boolean]> {
        const { status, flashbots } = meta;
        const { hash: transactionHash } = meta.transactionParams;
        const provider = this._networkController.getProvider();

        // Tornado deposit confirmations for current network
        const depositConfirmations =
            this._networkController.network.tornadoIntervals
                ?.depositConfirmations || DEFAULT_TORNADO_CONFIRMATION;

        switch (status) {
            case TransactionStatus.FAILED:
            case TransactionStatus.CONFIRMED:
                // Here we check again up to the default confirmation number after the transaction
                // was confirmed or failed for the first time, that its status remains the same.
                return this.verifyConfirmedTransactionOnBlockchain(
                    meta,
                    provider,
                    transactionHash!,
                    currentBlockNumber
                );
            case TransactionStatus.SUBMITTED:
                if (flashbots && !ignoreFlashbots) {
                    return this._updateSubmittedFlashbotsTransaction(
                        meta,
                        currentBlockNumber
                    );
                }

                const txObj = await provider.getTransaction(transactionHash!);

                if (txObj?.blockNumber) {
                    // If transaction is a Blank deposit, wait for the N confirmations required
                    // and treat them a bit different than the rest of the transactions, checking
                    // if it was reverted right after the confirmation amount is reached
                    if (meta.blankDepositId) {
                        const confirmedBlocks =
                            currentBlockNumber - txObj.blockNumber;
                        if (confirmedBlocks < depositConfirmations) {
                            //Store only the confirmations to be shown in the UI
                            //so that users are aware that the transaction is confirmed (as shown in etherscan)
                            //but we await a certain amounts of blocks to mark it as confirmed.
                            meta.transactionReceipt = {
                                confirmations: confirmedBlocks,
                            } as TransactionReceipt;
                            return [meta, true];
                        } else {
                            const [, validated] =
                                await this.verifyConfirmedTransactionOnBlockchain(
                                    meta,
                                    provider,
                                    transactionHash!,
                                    currentBlockNumber
                                );

                            if (!validated) {
                                return [meta, false];
                            }
                        }
                    } else {
                        // If we can fetch the receipt and check the status beforehand, we just fail
                        // the transaction without verifying it again for better UX (otherwise transaction will be
                        // displayed as confirmed and then as failed right after)
                        const [txReceipt, success] =
                            await this.checkTransactionReceiptStatus(
                                transactionHash,
                                provider
                            );

                        if (txReceipt) {
                            meta.transactionReceipt = txReceipt;
                            if (success === false) {
                                const error: Error = new Error(
                                    'Transaction failed. The transaction was reverted by the EVM'
                                );

                                this.failTransaction(meta, error);
                                return [meta, false];
                            }
                        }
                    }

                    meta.status = TransactionStatus.CONFIRMED;
                    let unixTimestamp: number | undefined = txObj.timestamp;
                    if (!unixTimestamp && txObj.blockNumber) {
                        const block = await fetchBlockWithRetries(
                            txObj.blockNumber,
                            provider
                        );
                        unixTimestamp = block?.timestamp;
                    }

                    meta.confirmationTime =
                        unixTimestampToJSTimestamp(unixTimestamp);

                    // Emit confirmation events
                    this.emit(TransactionEvents.STATUS_UPDATE, meta);
                    this.hub.emit(`${meta.id}:confirmed`, meta);

                    return [meta, true];
                }

                // Double check if transaction was dropped and receipt keeps returning null
                const networkNonce = await this._nonceTracker.getNetworkNonce(
                    meta.transactionParams.from!
                );

                // If we check for current TX
                if (meta.transactionParams.nonce! > networkNonce) {
                    return [meta, false];
                }

                // Get default block updates count
                const blocksBeforeDrop =
                    meta.transactionParams.nonce! === networkNonce
                        ? CURRENT_TX_BLOCK_UPDATES_BEFORE_DROP
                        : BLOCK_UPDATES_BEFORE_DROP;

                // We check again that we are not in the case that the new nonce is from the current transaction
                // due to a race condition in which the tx gets confirmed right at the same moment that the buffer count
                // reaches the BLOCK_UPDATES_BEFORE_DROP amount.
                const reCheckTx = await provider.getTransaction(
                    transactionHash!
                );
                if (reCheckTx) {
                    // If transaction return non-null response before reaching the specified drop count, reset the counter
                    meta.blocksDropCount = 0;
                    return [meta, false];
                }

                // Check for transaction drop or replacement
                if (meta.blocksDropCount < blocksBeforeDrop) {
                    meta.blocksDropCount += 1;
                    return [meta, false];
                } else {
                    const error: Error = new Error(
                        'Transaction failed. The transaction was dropped or replaced by a new one'
                    );
                    this.failTransaction(meta, error, true);
                    return [meta, false];
                }
            default:
                return [meta, false];
        }
    }

    /**
     * Verifies that a recently confirmed transaction does not have a reverted
     * status, attaches the transaction receipt to it, and
     * checks whether it replaced another transaction in the list
     *
     * @param meta The transaction that got confirmed
     * @param provider The ethereum provider
     * @param transactionHash The transaction hash
     */
    private verifyConfirmedTransactionOnBlockchain = async (
        meta: TransactionMeta,
        provider: StaticJsonRpcProvider,
        transactionHash: string,
        currentBlockNumber: number
    ): Promise<[TransactionMeta, boolean]> => {
        const [txReceipt, success] = await this.checkTransactionReceiptStatus(
            transactionHash,
            provider
        );

        if (!txReceipt) {
            // If this is not a deposit transaction and the originally confirmed transaction
            // was marked as confirmed, but at this instance we do not have a txReceipt we have got
            // to mark the transaction as pending again, as it could have been put back to the mempool
            if (!meta.blankDepositId) {
                meta.status = TransactionStatus.SUBMITTED;
                meta.confirmationTime = undefined;
                return [meta, true];
            }
            return [meta, false];
        }

        // If this is not a deposit transaction that we want to explicitly
        // display the pending status before actually confirming, we check
        // that the amount of blocks that have passed since we marked it as
        // confirmed has reached the `DEFAULT_TRANSACTION_CONFIRMATIONS` number
        // before setting it to `verifiedOnBlockchain`
        if (!meta.blankDepositId) {
            if (
                currentBlockNumber - txReceipt.blockNumber! <
                DEFAULT_TRANSACTION_CONFIRMATIONS
            ) {
                return [meta, false];
            }
        }

        meta.verifiedOnBlockchain = true;
        meta.transactionReceipt = txReceipt;

        // According to the Web3 docs:
        // TRUE if the transaction was successful, FALSE if the EVM reverted the transaction.
        if (!success) {
            const error: Error = new Error(
                'Transaction failed. The transaction was reverted by the EVM'
            );

            this.failTransaction(meta, error);
            return [meta, false];
        }

        // If the transaction was successful, we check if a replacement attempt was
        // made, and if so, we set the replacedBy field to undefined.
        if (meta.status === TransactionStatus.CONFIRMED) {
            meta.replacedBy = undefined;
        }

        // Transaction was confirmed, check if this transaction
        // replaced another one and transition it to failed
        // (unless is already on a final state)
        const { transactions } = this.store.getState();
        [...transactions].forEach((t) => {
            if (
                t.transactionParams.nonce === meta.transactionParams.nonce &&
                t.id !== meta.id &&
                compareAddresses(
                    t.transactionParams.from,
                    meta.transactionParams.from
                ) &&
                !this.isFinalState(t.status)
            ) {
                // If nonce is the same but id isn't, the transaction was replaced
                this.failTransaction(
                    t,
                    new Error(
                        'Transaction failed. The transaction was dropped or replaced by a new one'
                    ),
                    true
                );
            }
        });

        return [meta, true];
    };

    /**
     * Gets a transaction from the transactions list
     *
     * @param {number} transactionId
     */
    public getTransaction(transactionId: string): TransactionMeta | undefined {
        const transaction = this.store
            .getState()
            .transactions.find((t) => t.id === transactionId);
        return transaction ? cloneDeep(transaction) : transaction;
    }

    /**
     * Updates a submitted flashbots transaction, through the flashbots
     * pending transaction status API
     * https://docs.flashbots.net/flashbots-protect/rpc/status-api
     *
     * Checks the status of the transaction and then continues with the
     * normal reconciliation process if needed
     */
    private async _updateSubmittedFlashbotsTransaction(
        meta: TransactionMeta,
        currentBlocknumber: number
    ): Promise<[TransactionMeta, boolean]> {
        const baseUrl = 'https://protect.flashbots.net/tx/';

        const response = await httpClient.get<FlashbotsStatusResponse>(
            baseUrl + meta.transactionParams.hash
        );

        if (response) {
            const { status } = response;

            if (status === 'INCLUDED') {
                return this.blockchainTransactionStateReconciler(
                    meta,
                    currentBlocknumber,
                    true // ignore flashbots
                );
            } else if (status === 'FAILED') {
                // Flashbots API defines dropped transactions as failed
                meta.status = TransactionStatus.DROPPED;
                return [meta, true];
            } else if (status === 'PENDING') {
                return [meta, false];
            } else {
                return this.blockchainTransactionStateReconciler(
                    meta,
                    currentBlocknumber,
                    true // ignore flashbots
                );
            }
        }

        return [meta, false];
    }

    /**
     * Method to retrieve a transaction receipt and check if its status
     * indicates that it has been reverted.
     *
     * According to the Web3 docs:
     * TRUE if the transaction was successful, FALSE if the EVM reverted the transaction.
     * The receipt is not available for pending transactions and returns null.
     *
     * @param txHash - The transaction hash.
     * @returns A tuple with the receipt and an indicator of transaction success.
     */
    public async checkTransactionReceiptStatus(
        txHash: string | undefined,
        provider: StaticJsonRpcProvider
    ): Promise<[TransactionReceipt | null, boolean | undefined]> {
        const txReceipt = await provider.getTransactionReceipt(txHash!);

        if (!txReceipt) {
            return [null, undefined];
        }

        return [txReceipt, Number(txReceipt.status) === 1];
    }

    /**
     * Estimates required gas for a given transaction.
     *
     * @param transaction - The transaction to estimate gas for.
     * @returns The gas and gas price.
     */
    public async estimateGas(
        transactionMeta: TransactionMeta,
        fallbackGasLimit?: BigNumber
    ): Promise<TransactionGasEstimation> {
        const estimatedTransaction = { ...transactionMeta.transactionParams };
        const {
            gasLimit: providedGasLimit,
            value,
            data,
        } = estimatedTransaction;

        const provider = this._networkController.getProvider();

        // 1. If gas is already defined on the transaction
        if (typeof providedGasLimit !== 'undefined') {
            return { gasLimit: providedGasLimit, estimationSucceeded: true };
        }

        let { blockGasLimit } = this._gasPricesController.getState();
        if (!bnGreaterThanZero(blockGasLimit)) {
            // London block size 30 millon gas units
            // https://ethereum.org/en/developers/docs/gas/#block-size
            blockGasLimit = BigNumber.from(30_000_000);
        }

        // Check if it's a custom chainId
        const txOrCurrentChainId =
            transactionMeta.chainId ?? this._networkController.network.chainId;

        // if data, should be hex string format
        estimatedTransaction.data = !data ? data : addHexPrefix(data);

        // 2. If this is a contract address, safely estimate gas using RPC
        estimatedTransaction.value =
            typeof value === 'undefined' ? Zero : value;

        // Estimate Gas
        try {
            /**
            Arbitrum: https://developer.offchainlabs.com/faqs/how-fees
                Calling an Arbitrum node's eth_estimateGas RPC returns a value sufficient to cover both the L1 and L2 components
                of the fee for the current gas price; this is the value that, e.g., will appear in users' wallets.


            Optimism: https://community.optimism.io/docs/developers/build/transaction-fees/#sending-transactions
                The process of sending a transaction on Optimism is identical to the process of sending a transaction on Ethereum.
                When sending a transaction, you should provide a gas price greater than or equal to the current L2 gas price.
                Like on Ethereum, you can query this gas price with the eth_gasPrice RPC method. Similarly,
                you should set your transaction gas limit in the same way that you would set your transaction gas limit on Ethereum (e.g. via eth_estimateGas).
             */
            const estimatedGasLimit = await provider.estimateGas({
                chainId: txOrCurrentChainId,
                data: estimatedTransaction.data,
                from: estimatedTransaction.from,
                to: estimatedTransaction.to,
                value: estimatedTransaction.value,
            });

            // 90% of the block gasLimit
            const upperGasLimit = BnMultiplyByFraction(blockGasLimit, 9, 10);

            // Buffered gas
            const bufferedGasLimit = BnMultiplyByFraction(
                estimatedGasLimit,
                3,
                2
            );

            // If it is a non-custom network, don't add buffer to send gas limit
            if (estimatedGasLimit.eq(SEND_GAS_COST)) {
                return {
                    gasLimit: estimatedGasLimit,
                    estimationSucceeded: true,
                };
            }

            // If estimatedGasLimit is above upperGasLimit, dont modify it
            if (estimatedGasLimit.gt(upperGasLimit)) {
                return {
                    gasLimit: estimatedGasLimit,
                    estimationSucceeded: true,
                };
            }

            // If bufferedGasLimit is below upperGasLimit, use bufferedGasLimit
            if (bufferedGasLimit.lt(upperGasLimit)) {
                return {
                    gasLimit: bufferedGasLimit,
                    estimationSucceeded: true,
                };
            }

            return { gasLimit: upperGasLimit, estimationSucceeded: true };
        } catch (error) {
            log.warn(
                'Error estimating the transaction gas. Fallbacking to block gasLimit',
                error
            );

            const hasFixedGasCost =
                this._networkController.hasChainFixedGasCost(
                    txOrCurrentChainId
                );

            // If fallback is present, use it instead of block gasLimit
            let gasLimit = BigNumber.from('0');
            if (hasFixedGasCost && BigNumber.isBigNumber(fallbackGasLimit)) {
                gasLimit = BigNumber.from(fallbackGasLimit);
            } else {
                // We take a part of the block gasLimit (95% of it)
                gasLimit = BnMultiplyByFraction(blockGasLimit, 19, 20);
            }

            // Return TX type associated default fallback gasLimit or block gas limit
            return {
                gasLimit,
                estimationSucceeded: false,
            };
        }
    }

    /**
     * It returns a list of Blank deposit APPROVED transaction metas
     */
    public getBlankDepositTransactions = (
        chainId?: number
    ): TransactionMeta[] => {
        const fromChainId = chainId ?? this._networkController.network.chainId;

        return this.store
            .getState()
            .transactions.filter(
                (t) =>
                    t.transactionCategory ===
                        TransactionCategories.BLANK_DEPOSIT &&
                    t.status !== TransactionStatus.UNAPPROVED &&
                    t.chainId === fromChainId
            );
    };

    /**
     * Tries to synchronously resolve the transaction category
     *
     * @param callData Transaction data
     * @param to Transaction destination
     */
    public resolveTransactionCategory(
        callData?: string,
        to?: string
    ): TransactionCategories | undefined {
        if (!callData) {
            return undefined;
        }

        if (!to) {
            return TransactionCategories.CONTRACT_DEPLOYMENT;
        }

        try {
            const category = SignedTransaction.checkPresetCategories(callData);

            return category;
        } catch (error) {
            // Probably not an erc20 transaction
            log.debug(error);
            return TransactionCategories.CONTRACT_INTERACTION;
        }
    }

    /**
     * Set the transaction category
     *
     * @param transactionId The transaction id
     */
    public async setTransactionCategory(transactionId: string): Promise<void> {
        const transactionMeta = this.getTransaction(transactionId);
        let code: string | null;

        if (!transactionMeta) {
            log.error("Couldn't find transaction data");
            return;
        }

        try {
            if (transactionMeta.transactionParams.to) {
                code = await this._networkController
                    .getProvider()
                    .getCode(transactionMeta.transactionParams.to);

                if (!code || code === '0x' || code === '0x0') {
                    code = null;
                }
            } else {
                code = null;
            }
        } catch (e) {
            code = null;
            log.warn(e);
        }

        this.updateTransactionPartially(transactionId, {
            transactionCategory: code
                ? TransactionCategories.CONTRACT_INTERACTION
                : TransactionCategories.SENT_ETHER,
        });

        this.setMethodSignature(transactionMeta.id);
    }

    /**
     * updateTxProperty
     *
     * Updates a set of properties of a transaction
     *
     * @param txId The transaction id
     * @param updates The updates to be applied
     */
    public updateTransactionPartially = (
        txId: string,
        updates: Partial<TransactionMeta>
    ): void => {
        const transactions = this.store.getState().transactions.map((tx) => {
            if (tx.id === txId) {
                return {
                    ...tx,
                    ...updates,
                };
            }
            return tx;
        });

        this.store.updateState({
            transactions,
        });
    };

    /**
     * Set the transaction method signature
     *
     * @param transactionId The transaction id
     */
    public async setMethodSignature(transactionId: string): Promise<void> {
        const transactionMeta = this.getTransaction(transactionId);

        if (!transactionMeta) {
            log.error("Couldn't find transaction data");
            return;
        }

        const { transactionCategory, transactionParams } = transactionMeta;

        if (
            transactionCategory &&
            [
                TransactionCategories.CONTRACT_INTERACTION,
                TransactionCategories.EXCHANGE,
                TransactionCategories.BRIDGE,
            ].includes(transactionCategory) &&
            transactionParams.data &&
            transactionParams.to
        ) {
            const methodSignature =
                await this._contractSignatureParser.getMethodSignature(
                    transactionParams.data,
                    transactionParams.to
                );

            if (methodSignature) {
                this.updateTransactionPartially(transactionId, {
                    methodSignature,
                });
            }
        }
    }

    /**
     * Returns the next nonce without locking to be displayed as reference on advanced settings modal.
     * @param address to calculate the nonce
     * @returns nonce number
     */
    public async getNextNonce(address: string): Promise<number | undefined> {
        address = toChecksumAddress(address);
        if (!isValidAddress(address)) {
            return undefined;
        }

        return this._nonceTracker.getHighestContinousNextNonce(address);
    }

    public recalculateTxTimeout(appLockTimeoutInMinutes: number): void {
        const timeoutInMillis = appLockTimeoutInMinutes * 60 * 1000;

        const txSignTimeout = Math.min(
            timeoutInMillis || SIGN_TRANSACTION_TIMEOUT,
            SIGN_TRANSACTION_TIMEOUT
        );

        this.store.updateState({
            txSignTimeout,
        });
    }

    public getTxSignTimeout(): number {
        return this.store.getState().txSignTimeout;
    }

    public getTransactions(
        filters: {
            transactionCategory?: TransactionCategories;
        } = {}
    ): TransactionMeta[] {
        const txs = this.store.getState().transactions || [];
        return txs.filter((tx) => {
            let matched = true;

            //prepared for future filters
            if (filters.transactionCategory) {
                matched =
                    matched &&
                    filters.transactionCategory === tx.transactionCategory;
            }
            return matched;
        });
    }
}

export default TransactionController;<|MERGE_RESOLUTION|>--- conflicted
+++ resolved
@@ -68,17 +68,14 @@
 } from '../../utils/hardware';
 import { NFTContract } from '../erc-721/NFTContract';
 import httpClient from '../../utils/http';
-<<<<<<< HEAD
-import KeyringControllerDerivated, {
-    KeyringControllerEvents,
-} from '../KeyringControllerDerivated';
-=======
 import { fetchBlockWithRetries } from '../../utils/blockFetch';
 import { unixTimestampToJSTimestamp } from '../../utils/timestamp';
 import { cloneDeep } from 'lodash';
 import { isUnlimitedAllowance } from '../../utils/token';
 import { fetchContractDetails } from '../../utils/contractsInfo';
->>>>>>> 4c9815ce
+import KeyringControllerDerivated, {
+    KeyringControllerEvents,
+} from '../KeyringControllerDerivated';
 
 /**
  * It indicates the amount of blocks to wait after marking
