import {
    BridgeImplementation,
    BridgeStatus,
    BridgeSubstatus,
    IBridgeFeeCost,
} from '@block-wallet/background/utils/bridgeApi';
import { TransactionReceipt } from '@ethersproject/abstract-provider';
import { BigNumber } from '@ethersproject/bignumber';
import { Transaction } from '@ethersproject/transactions';
import { CurrencyAmountPair } from '../../privacy/types';
import { IToken, Token } from '../../erc-20/Token';
import { ExchangeParams } from '../../SwapController';
import { ContractMethodSignature } from '../ContractSignatureParser';
import { ContractDetails } from '../../../utils/contractsInfo';

/**
 * TransactionParams../../privacy/types
 * @link https://github.com/ethers-io/ethers.js/issues/321
 * @link https://github.com/ethers-io/ethers.js/issues/299
 */

export type TransactionParams = Partial<Transaction>;

/**
 * The meta type of the transaction.
 * - `REGULAR`: A classic transaction
 * - `CANCEL`: A transaction sent to cancel another one

 * - `SPEED_UP`: A transaction sent to speed up another one
 * - `REGULAR_CANCELLING`: A transaction that we try to cancel
 * - `REGULAR_SPEEDING_UP`: A transaction that we try to speed up
 * - `REGULAR_NO_REPLACEMENT`: The purpose of this type is to have a way to block the feature if an error happen and speed up / cancel can't happen again (example: tx was already mined)
 */
export enum MetaType {
    //types
    REGULAR = 'REGULAR',
    CANCEL = 'CANCEL',
    SPEED_UP = 'SPEED_UP',
    REGULAR_CANCELLING = 'REGULAR_CANCELLING',
    REGULAR_SPEEDING_UP = 'REGULAR_SPEEDING_UP',
    REGULAR_NO_REPLACEMENT = 'REGULAR_NO_REPLACEMENT',
}

/**
 * TransactionMeta
 */
export interface TransactionMeta {
    id: string;
    origin?: string;
    rawTransaction?: string;
    status: TransactionStatus;
    time: number;
    submittedTime?: number;
    approveTime?: number;

    /**
     * Counts how many blocks have passed since a transaction with a higher nonce was confirmed
     */
    blocksDropCount: number;

    /**
     * If the transaction should be submitted to the flashbots endpoint, to circumvent the public mempool
     */
    flashbots?: boolean;

    /**
     * Advanced data to handle specific tx types
     */
    advancedData?: {
        // Allowance of ERC-20 approval
        allowance?: string; // hex string
        // Token decimals of ERC-20 approval
        decimals?: number;
        // Token ID for ERC-721 approval
        tokenId?: BigNumber;
        // Withdraw fee
        withdrawFee?: BigNumber;
    };

    confirmationTime?: number;
    chainId?: number;
    transactionParams: TransactionParams;
    transactionReceipt?: TransactionReceipt;
    transactionCategory?: TransactionCategories;
    methodSignature?: ContractMethodSignature;
    transferType?: TransferType;
    metaType: MetaType;
    loadingGasValues: boolean;
    depositPair?: CurrencyAmountPair;
    blankDepositId?: string;
    verifiedOnBlockchain?: boolean;
    gasEstimationFailed?: boolean;
    replacedBy?: string;
    error?: {
        message: string;
        stack?: string;
    };
    originId?: string;
    exchangeParams?: ExchangeParams;
    bridgeParams?: BridgeTransactionParams;
<<<<<<< HEAD
    qrParams?: QRTransactionParams;
}

export interface QRTransactionParams {
    requestId: string;
    qrSignRequest: string[];
=======
    approveAllowanceParams?: ApproveAllowanceParams;
>>>>>>> 4c9815ce
}

export interface BridgeTransactionParams {
    bridgeImplementation?: BridgeImplementation;
    fromToken: IToken;
    toToken: IToken;
    fromTokenAmount: string;
    toTokenAmount: string;
    fromChainId: number;
    toChainId: number;
    tool: string; //tool used to perform the bridging.
    slippage: number;
    estimatedDurationInSeconds: number;
    receivingTxLink?: string;
    receivingTxHash?: string;
    sendingTxHash?: string;
    sendingTxLink?: string;
    role: 'SENDING' | 'RECEIVING';
    substatus?: BridgeSubstatus;
    status?: BridgeStatus;
    feeCosts?: IBridgeFeeCost[];
    //effective token involved on the bridge process
    effectiveToToken?: IToken;
    effectiveToTokenAmount?: string;
    effectiveToChainId?: number;
    startTime?: number;
    endTime?: number;
}

export interface ApproveAllowanceParams {
    spenderAddress: string;
    allowanceValue: BigNumber;
    isUnlimited: boolean;
    spenderInfo?: ContractDetails;
    token: Token;
}

export interface uiTransactionParams extends TransactionParams {
    value: BigNumber;
    gasLimit: BigNumber;
    gasPrice?: BigNumber;
    maxPriorityFeePerGas?: BigNumber;
    maxFeePerGas?: BigNumber;
}

/**
 * The status of the transaction. Each status represents the state of the transaction internally
 * in the wallet. Some of these correspond with the state of the transaction on the network, but
 * some are wallet-specific.
 */
export enum TransactionStatus {
    FAILED = 'FAILED',
    DROPPED = 'DROPPED',
    CANCELLED = 'CANCELLED',
    SIGNED = 'SIGNED',
    APPROVED = 'APPROVED',
    REJECTED = 'REJECTED',
    SUBMITTED = 'SUBMITTED',
    CONFIRMED = 'CONFIRMED',
    UNAPPROVED = 'UNAPPROVED',
}

/**
 * It returns a list of final transaction states
 */
export const getFinalTransactionStatuses = (): TransactionStatus[] => [
    TransactionStatus.FAILED,
    TransactionStatus.REJECTED,
    TransactionStatus.DROPPED,
    TransactionStatus.CANCELLED,
    TransactionStatus.CONFIRMED,
];

/**
 * The possible Categories of a transaction
 */
export enum TransactionCategories {
    BLANK_DEPOSIT = 'blankDeposit',
    BLANK_WITHDRAWAL = 'blankWithdrawal',
    INCOMING = 'incoming',
    SENT_ETHER = 'sentEther',
    CONTRACT_DEPLOYMENT = 'contractDeployment',
    CONTRACT_INTERACTION = 'contractInteraction',
    TOKEN_METHOD_APPROVE = 'approve',
    TOKEN_METHOD_TRANSFER = 'transfer',
    TOKEN_METHOD_INCOMING_TRANSFER = 'incoming_transfer',
    TOKEN_METHOD_TRANSFER_FROM = 'transferfrom',
    EXCHANGE = 'exchange',
    BRIDGE = 'bridge',
    INCOMING_BRIDGE = 'incoming_bridge',
    INCOMING_BRIDGE_REFUND = 'incoming_bridge_refund',
    // Category that temporarely represents receiving transactions in a bridge operation:
    // - These transactions are placeholders for the real transaction that will replace them.
    // - These transactions are not persisted in the state, they are only meant to be shown in the Activity list.
    INCOMING_BRIDGE_PLACEHOLDER = 'incoming_bridge_placeholder',
}

/**
 * Transaction events emitted by the controller
 */
export enum TransactionEvents {
    UNAPPROVED_TRANSACTION = 'UNAPPROVED_TRANSACTION',
    STATUS_UPDATE = 'STATUS_UPDATE',
    NOT_SELECTED_ACCOUNT_TRANSACTION = 'NOT_SELECTED_ACCOUNT_TRANSACTION',
}

/**
 * Metadata for displaying on the UI ActivityList
 */
export interface TransferType {
    currency: string;
    amount: BigNumber;
    decimals: number;
    logo?: string;
    to?: string;
}

/**
 * Ethereum transaction types
 */
export enum TransactionType {
    LEGACY = 0,
    ACCESS_LIST_EIP2930 = 1,
    FEE_MARKET_EIP1559 = 2,
}

/**
 * Transaction params that can be set by the user
 */
export interface TransactionAdvancedData {
    customAllowance?: string;
    customNonce?: number;
    flashbots?: boolean;
    slippage?: number;
}

<<<<<<< HEAD
export interface SignatureData {
    v: bigint;
    r: Buffer;
    s: Buffer;
=======
export enum WatchedTransactionType {
    Native = 'txlist',
    ERC20 = 'tokentx',
    ERC721 = 'tokennfttx',
    ERC1155 = 'token1155tx',
>>>>>>> 4c9815ce
}<|MERGE_RESOLUTION|>--- conflicted
+++ resolved
@@ -98,16 +98,13 @@
     originId?: string;
     exchangeParams?: ExchangeParams;
     bridgeParams?: BridgeTransactionParams;
-<<<<<<< HEAD
+    approveAllowanceParams?: ApproveAllowanceParams;
     qrParams?: QRTransactionParams;
 }
 
 export interface QRTransactionParams {
     requestId: string;
     qrSignRequest: string[];
-=======
-    approveAllowanceParams?: ApproveAllowanceParams;
->>>>>>> 4c9815ce
 }
 
 export interface BridgeTransactionParams {
@@ -244,16 +241,15 @@
     slippage?: number;
 }
 
-<<<<<<< HEAD
-export interface SignatureData {
-    v: bigint;
-    r: Buffer;
-    s: Buffer;
-=======
 export enum WatchedTransactionType {
     Native = 'txlist',
     ERC20 = 'tokentx',
     ERC721 = 'tokennfttx',
     ERC1155 = 'token1155tx',
->>>>>>> 4c9815ce
+}
+
+export interface SignatureData {
+    v: bigint;
+    r: Buffer;
+    s: Buffer;
 }