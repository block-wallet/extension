import {
    BridgeImplementation,
    BridgeStatus,
    BridgeSubstatus,
    IBridgeFeeCost,
} from '@block-wallet/background/utils/bridgeApi';
import { TransactionReceipt } from '@ethersproject/abstract-provider';
<<<<<<< HEAD
import { BigNumber } from '@ethersproject/bignumber';
import { Transaction } from '@ethersproject/transactions';
import { CurrencyAmountPair } from '../../blank-deposit/types';
=======
import { BigNumber, Transaction } from 'ethers';
import { CurrencyAmountPair } from '../../privacy/types';
>>>>>>> b3c0e2c4
import { IToken } from '../../erc-20/Token';
import { ExchangeParams } from '../../SwapController';
import { ContractMethodSignature } from '../ContractSignatureParser';

/**
 * TransactionParams../../privacy/types
 * @link https://github.com/ethers-io/ethers.js/issues/321
 * @link https://github.com/ethers-io/ethers.js/issues/299
 */

export type TransactionParams = Partial<Transaction>;

/**
 * The meta type of the transaction.
 * - `REGULAR`: A classic transaction
 * - `CANCEL`: A transaction sent to cancel another one

 * - `SPEED_UP`: A transaction sent to speed up another one
 * - `REGULAR_CANCELLING`: A transaction that we try to cancel
 * - `REGULAR_SPEEDING_UP`: A transaction that we try to speed up
 * - `REGULAR_NO_REPLACEMENT`: The purpose of this type is to have a way to block the feature if an error happen and speed up / cancel can't happen again (example: tx was already mined)
 */
export enum MetaType {
    //types
    REGULAR = 'REGULAR',
    CANCEL = 'CANCEL',
    SPEED_UP = 'SPEED_UP',
    REGULAR_CANCELLING = 'REGULAR_CANCELLING',
    REGULAR_SPEEDING_UP = 'REGULAR_SPEEDING_UP',
    REGULAR_NO_REPLACEMENT = 'REGULAR_NO_REPLACEMENT',
}

/**
 * TransactionMeta
 */
export interface TransactionMeta {
    id: string;
    origin?: string;
    rawTransaction?: string;
    status: TransactionStatus;
    time: number;
    submittedTime?: number;
    approveTime?: number;

    /**
     * Counts how many blocks have passed since a transaction with a higher nonce was confirmed
     */
    blocksDropCount: number;

    /**
     * If the transaction should be submitted to the flashbots endpoint, to circumvent the public mempool
     */
    flashbots?: boolean;

    /**
     * Advanced data to handle specific tx types
     */
    advancedData?: {
        // Allowance of ERC-20 approval
        allowance?: string; // hex string
        // Token decimals of ERC-20 approval
        decimals?: number;
        // Token ID for ERC-721 approval
        tokenId?: BigNumber;
        // Withdraw fee
        withdrawFee?: BigNumber;
    };

    confirmationTime?: number;
    chainId?: number;
    transactionParams: TransactionParams;
    transactionReceipt?: TransactionReceipt;
    transactionCategory?: TransactionCategories;
    methodSignature?: ContractMethodSignature;
    transferType?: TransferType;
    metaType: MetaType;
    loadingGasValues: boolean;
    depositPair?: CurrencyAmountPair;
    blankDepositId?: string;
    verifiedOnBlockchain?: boolean;
    gasEstimationFailed?: boolean;
    replacedBy?: string;
    error?: {
        message: string;
        stack?: string;
    };
    originId?: string;
    exchangeParams?: ExchangeParams;
    bridgeParams?: BridgeTransactionParams;
}

export interface BridgeTransactionParams {
    bridgeImplementation?: BridgeImplementation;
    fromToken: IToken;
    toToken: IToken;
    fromTokenAmount: string;
    toTokenAmount: string;
    fromChainId: number;
    toChainId: number;
    tool: string; //tool used to perform the bridging.
    slippage: number;
    estimatedDurationInSeconds: number;
    receivingTxLink?: string;
    receivingTxHash?: string;
    sendingTxHash?: string;
    sendingTxLink?: string;
    role: 'SENDING' | 'RECEIVING';
    substatus?: BridgeSubstatus;
    status?: BridgeStatus;
    feeCosts?: IBridgeFeeCost[];
    //effective token involved on the bridge process
    effectiveToToken?: IToken;
    effectiveToTokenAmount?: string;
    effectiveToChainId?: number;
    startTime?: number;
    endTime?: number;
}

export interface uiTransactionParams extends TransactionParams {
    value: BigNumber;
    gasLimit: BigNumber;
    gasPrice?: BigNumber;
    maxPriorityFeePerGas?: BigNumber;
    maxFeePerGas?: BigNumber;
}

/**
 * The status of the transaction. Each status represents the state of the transaction internally
 * in the wallet. Some of these correspond with the state of the transaction on the network, but
 * some are wallet-specific.
 */
export enum TransactionStatus {
    FAILED = 'FAILED',
    DROPPED = 'DROPPED',
    CANCELLED = 'CANCELLED',
    SIGNED = 'SIGNED',
    APPROVED = 'APPROVED',
    REJECTED = 'REJECTED',
    SUBMITTED = 'SUBMITTED',
    CONFIRMED = 'CONFIRMED',
    UNAPPROVED = 'UNAPPROVED',
}

/**
 * It returns a list of final transaction states
 */
export const getFinalTransactionStatuses = (): TransactionStatus[] => [
    TransactionStatus.FAILED,
    TransactionStatus.REJECTED,
    TransactionStatus.DROPPED,
    TransactionStatus.CANCELLED,
    TransactionStatus.CONFIRMED,
];

/**
 * The possible Categories of a transaction
 */
export enum TransactionCategories {
    BLANK_DEPOSIT = 'blankDeposit',
    BLANK_WITHDRAWAL = 'blankWithdrawal',
    INCOMING = 'incoming',
    SENT_ETHER = 'sentEther',
    CONTRACT_DEPLOYMENT = 'contractDeployment',
    CONTRACT_INTERACTION = 'contractInteraction',
    TOKEN_METHOD_APPROVE = 'approve',
    TOKEN_METHOD_TRANSFER = 'transfer',
    TOKEN_METHOD_INCOMING_TRANSFER = 'incoming_transfer',
    TOKEN_METHOD_TRANSFER_FROM = 'transferfrom',
    EXCHANGE = 'exchange',
    BRIDGE = 'bridge',
    INCOMING_BRIDGE = 'incoming_bridge',
    INCOMING_BRIDGE_REFUND = 'incoming_bridge_refund',
    // Category that temporarely represents receiving transactions in a bridge operation:
    // - These transactions are placeholders for the real transaction that will replace them.
    // - These transactions are not persisted in the state, they are only meant to be shown in the Activity list.
    INCOMING_BRIDGE_PLACEHOLDER = 'incoming_bridge_placeholder',
}

/**
 * Transaction events emitted by the controller
 */
export enum TransactionEvents {
    UNAPPROVED_TRANSACTION = 'UNAPPROVED_TRANSACTION',
    STATUS_UPDATE = 'STATUS_UPDATE',
}

/**
 * Metadata for displaying on the UI ActivityList
 */
export interface TransferType {
    currency: string;
    amount: BigNumber;
    decimals: number;
    logo?: string;
    to?: string;
}

/**
 * Ethereum transaction types
 */
export enum TransactionType {
    LEGACY = 0,
    ACCESS_LIST_EIP2930 = 1,
    FEE_MARKET_EIP1559 = 2,
}

/**
 * Transaction params that can be set by the user
 */
export interface TransactionAdvancedData {
    customAllowance?: string;
    customNonce?: number;
    flashbots?: boolean;
    slippage?: number;
}<|MERGE_RESOLUTION|>--- conflicted
+++ resolved
@@ -5,14 +5,9 @@
     IBridgeFeeCost,
 } from '@block-wallet/background/utils/bridgeApi';
 import { TransactionReceipt } from '@ethersproject/abstract-provider';
-<<<<<<< HEAD
 import { BigNumber } from '@ethersproject/bignumber';
 import { Transaction } from '@ethersproject/transactions';
-import { CurrencyAmountPair } from '../../blank-deposit/types';
-=======
-import { BigNumber, Transaction } from 'ethers';
 import { CurrencyAmountPair } from '../../privacy/types';
->>>>>>> b3c0e2c4
 import { IToken } from '../../erc-20/Token';
 import { ExchangeParams } from '../../SwapController';
 import { ContractMethodSignature } from '../ContractSignatureParser';
