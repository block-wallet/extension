import { addHexPrefix, isHexString, isValidAddress } from 'ethereumjs-util';
import { TransactionMeta, TransactionParams, TransactionType } from './types';
import { BigNumber } from '@ethersproject/bignumber';
<<<<<<< HEAD
=======
import { TransactionMeta, TransactionParams, TransactionType } from './types';
>>>>>>> 6a5eec90
import ensNamehash from 'eth-ens-namehash';
import {
    FeeMarketEIP1559Values,
    GasPriceValue,
} from '../TransactionController';

const normalizers: {
    [key in keyof TransactionParams]: (
        t: Exclude<TransactionParams[key], undefined>,
        ...args: any
    ) => Exclude<TransactionParams[key], undefined>;
} = {
    from: (from: string) => addHexPrefix(from).toLowerCase(),
    to: (to: string) => addHexPrefix(to).toLowerCase(),
    value: (t: BigNumber | string) => BigNumber.from(t || 0),
    gasPrice: (t: BigNumber | string) => BigNumber.from(t),
    maxFeePerGas: (t: BigNumber | string) => BigNumber.from(t),
    maxPriorityFeePerGas: (t: BigNumber | string) => BigNumber.from(t),
    gasLimit: (t: BigNumber | string) => BigNumber.from(t),
    data: (data: string) => addHexPrefix(data),
    type: (t: number | string | null) =>
        typeof t === 'string' ? parseInt(t) : t,
    nonce: (t: number | string) => (typeof t === 'string' ? parseInt(t) : t),
    chainId: (t: number | string) => (typeof t === 'string' ? parseInt(t) : t),
    v: (t: number | string) => (typeof t === 'string' ? parseInt(t) : t),
};

/**
 * Normalizes the given transaction
 *
 * @param {TransactionParams} transaction - The transaction params
 * @param {boolean} [lowerCase] - Whether to lowercase the 'to' and 'from' addresses.
 * @returns {TransactionParams} the normalized transaction params
 */
export function normalizeTransaction(
    transaction: TransactionParams
): TransactionParams {
    // Destructure only known parameters
    const normalizedTransactionParams = {
        accessList: transaction.accessList,
        type: transaction.type,
        data: transaction.data,
        gasLimit: transaction.gasLimit,
        gasPrice: transaction.gasPrice,
        maxFeePerGas: transaction.maxFeePerGas,
        maxPriorityFeePerGas: transaction.maxPriorityFeePerGas,
        nonce: transaction.nonce,
        value: transaction.value,
        to: transaction.to,
        chainId: transaction.chainId,
        from: transaction.from,
        hash: transaction.hash,
        r: transaction.r,
        s: transaction.s,
        v: transaction.v,
    } as TransactionParams;
    let key: keyof TransactionParams;
    for (key in normalizedTransactionParams) {
        const param = transaction[key];
        if (typeof param !== 'undefined' && param !== null) {
            const normalizer = normalizers[key] as any;
            if (normalizer) {
                normalizedTransactionParams[key] = normalizer(param);
            }
        } else {
            delete normalizedTransactionParams[key];
        }
    }
    return normalizedTransactionParams;
}

/**
 * Validates that the input is a hex address. This utility method is a thin
 * wrapper around ethereumjs-util.isValidAddress, with the exception that it
 * does not throw an error when provided values that are not hex strings. In
 * addition, and by default, this method will return true for hex strings that
 * meet the length requirement of a hex address, but are not prefixed with `0x`
 * Finally, if the mixedCaseUseChecksum flag is true and a mixed case string is
 * provided this method will validate it has the proper checksum formatting.
 *
 * @param possibleAddress - Input parameter to check against.
 * @param options - The validation options.
 * @param options.allowNonPrefixed - If true will first ensure '0x' is prepended to the string.
 * @returns Whether or not the input is a valid hex address.
 */
export function isValidHexAddress(
    possibleAddress: string,
    { allowNonPrefixed = true } = {}
): boolean {
    const addressToCheck = allowNonPrefixed
        ? addHexPrefix(possibleAddress)
        : possibleAddress;
    if (!isHexString(addressToCheck)) {
        return false;
    }

    return isValidAddress(addressToCheck);
}

/**
 * Validates that transaction parameters types are correct
 * @param transaction The transaction object to check
 */
export const validateFields = (transaction: TransactionParams): void => {
    let key: keyof TransactionParams;
    for (key in transaction) {
        if (Object.prototype.hasOwnProperty.call(transaction, key)) {
            const value = transaction[key];
            // validate types
            switch (key) {
                case 'chainId':
                case 'nonce':
                case 'type':
                case 'v':
                    if (typeof value !== 'number' || isNaN(value)) {
                        throw new Error(
                            `${key} in transactionParams is not a Number. got: (${value})`
                        );
                    }
                    break;
                case 'gasPrice':
                case 'gasLimit':
                case 'maxFeePerGas':
                case 'maxPriorityFeePerGas':
                    if (
                        typeof value !== 'string' &&
                        !(value instanceof BigNumber) &&
                        value != null
                    ) {
                        throw new Error(
                            `${key} in transactionParams gas value is not a string nor a BigNumber or null. got: (${value})`
                        );
                    }
                    break;
                default:
                    if (
                        typeof value !== 'string' &&
                        !(value instanceof BigNumber)
                    ) {
                        throw new Error(
                            `${key} in transactionParams is not a string nor a BigNumber. got: (${value})`
                        );
                    }
                    break;
            }
        }
    }
};

/**
 * Validates a Transaction object for required properties and throws in
 * the event of any validation error.
 *
 * @param transaction - Transaction object to validate.
 */
export function validateTransaction(transaction: TransactionParams): void {
    // Check that transaction is an object
    if (
        !transaction ||
        typeof transaction !== 'object' ||
        Array.isArray(transaction)
    ) {
        throw new Error('Invalid transaction: must be an object.');
    }

    validateFields(transaction);

    // Check that a valid address has been provided for "from"
    if (
        !transaction.from ||
        typeof transaction.from !== 'string' ||
        !isValidHexAddress(transaction.from)
    ) {
        throw new Error(
            `Invalid "from" address: ${transaction.from} must be a valid string.`
        );
    }

    // Check that "to" and "data" have been correctly provided
    if (transaction.to === '0x' || transaction.to === undefined) {
        if (transaction.data) {
            delete transaction.to;
        } else {
            throw new Error(
                `Invalid "to" address: ${transaction.to} must be a valid string.`
            );
        }
    } else if (
        transaction.to !== undefined &&
        !isValidHexAddress(transaction.to)
    ) {
        throw new Error(
            `Invalid "to" address: ${transaction.to} must be a valid string.`
        );
    }

    // Check that we've received a correct value
    if (transaction.value !== undefined) {
        // At this point value should be BigNumber, having passed all the safety checks.
        // We ensure nevertheless, that it is actually a valid BigNumber.
        if (!BigNumber.isBigNumber(transaction.value)) {
            throw new Error(
                `Invalid "value": ${transaction.value} is not a a valid BigNumber.`
            );
        }

        const value = transaction.value.toString();
        if (value.includes('-')) {
            throw new Error(
                `Invalid "value": ${value} is not a positive number.`
            );
        }
    }
}

/**
 * Validates that the specified gas values are BigNumber
 *
 * Mutates the object to force deserialization if valid BigNumber is provided.
 *
 * @param gasValues The gas values to validate
 */
export const validateGasValues = (
    gasValues: GasPriceValue | FeeMarketEIP1559Values
): void => {
    Object.keys(gasValues).forEach((key) => {
        const value = (gasValues as any)[key];

        if (!BigNumber.isBigNumber(value)) {
            throw new TypeError(
                `expected BigNumber for ${key} but received: ${value}`
            );
        }
        (gasValues as any)[key] = BigNumber.from(value);
    });
};

/**
 * compareAddresses
 *
 * Compares two addresses
 *
 * @param a First address
 * @param b Second address
 * @returns Whether or not the provided addresses are equal
 */
export const compareAddresses = (
    a: string | undefined,
    b: string | undefined
): boolean => {
    if (!a || !b) {
        return false;
    }

    return a.toLowerCase() === b.toLowerCase();
};

/**
 * isTransactionEIP1559
 *
 * @param transactionParams The transaction to check against
 * @returns Whether the transaction is of type EIP1559
 */
export const isTransactionEIP1559 = (
    transactionParams: TransactionParams
): boolean => {
    return !!(
        transactionParams.maxFeePerGas && transactionParams.maxPriorityFeePerGas
    );
};

/**
 * isGasPriceValue
 *
 * @param gasValues The gasValue to check
 * @returns Whether the provided object is of type GasPriceValue
 */
export const isGasPriceValue = (
    gasValues?: GasPriceValue | FeeMarketEIP1559Values
): gasValues is GasPriceValue =>
    (gasValues as GasPriceValue)?.gasPrice !== undefined;

/**
 * isFeeMarketEIP1559Values
 *
 * @param gasValues The gasValue to check
 * @returns Whether the provided object is of type FeeMarketEIP1559Values
 */
export const isFeeMarketEIP1559Values = (
    gasValues?: GasPriceValue | FeeMarketEIP1559Values
): gasValues is FeeMarketEIP1559Values =>
    (gasValues as FeeMarketEIP1559Values)?.maxFeePerGas !== undefined ||
    (gasValues as FeeMarketEIP1559Values)?.maxPriorityFeePerGas !== undefined;

/**
 * Validates that the proposed value is greater than or equal to the minimum value.
 *
 * @param proposed - The proposed value.
 * @param min - The minimum value.
 * @returns The proposed value.
 * @throws Will throw if the proposed value is too low.
 */
export function validateMinimumIncrease(
    proposed: BigNumber,
    min: BigNumber
): BigNumber {
    if (BigNumber.from(proposed).gte(min)) {
        return proposed;
    }
    const errorMsg = `The proposed value: ${proposed.toString()} should meet or exceed the minimum value: ${min.toString()}`;
    throw new Error(errorMsg);
}

/**
 * It determines the type of the transaction according to its parameters
 *
 * @param transactionParams The transaction to check against
 * @returns The transaction type
 */
export const getTransactionType = (
    transactionParams: TransactionParams
): TransactionType => {
    if (typeof transactionParams.accessList !== 'undefined') {
        return TransactionType.ACCESS_LIST_EIP2930;
    } else if (
        typeof transactionParams.maxPriorityFeePerGas !== 'undefined' &&
        typeof transactionParams.maxFeePerGas !== 'undefined'
    ) {
        return TransactionType.FEE_MARKET_EIP1559;
    } else {
        // Otherwise default to legacy
        return TransactionType.LEGACY;
    }
};

/**
 * Normalizes the given ENS name.
 *
 * @param {string} ensName - The ENS name
 *
 * @returns - the normalized ENS name string
 */
export function normalizeEnsName(ensName: string): string | null {
    if (ensName && typeof ensName === 'string') {
        try {
            const normalized = ensNamehash.normalize(ensName.trim());
            // this regex is only sufficient with the above call to ensNamehash.normalize
            if (normalized.match(/^(([\w\d-]+)\.)*[\w\d-]{7,}\.(eth|test)$/u)) {
                return normalized;
            }
        } catch (_) {
            // do nothing
        }
    }
    return null;
}

<<<<<<< HEAD
export function pruneTransaction(tx: TransactionMeta): TransactionMeta {
    if (tx.transactionReceipt) {
        return {
            ...tx,
            transactionReceipt: {
                ...tx.transactionReceipt,
                logs: [],
            },
        };
    }
    return tx;
=======
export function resolveAllownaceParamsFromTransaction(
    transactionMeta: TransactionMeta
): { spenderAddress: string; tokenAddress: string } | undefined {
    let tokenAddress: string | undefined = transactionMeta.transactionParams.to;
    let spenderAddress: string | undefined;
    if (transactionMeta.approveAllowanceParams) {
        spenderAddress = transactionMeta.approveAllowanceParams.spenderAddress;
        tokenAddress =
            transactionMeta.approveAllowanceParams.token?.address ||
            tokenAddress;
    }
    return spenderAddress && tokenAddress
        ? {
              spenderAddress: spenderAddress.toLowerCase(),
              tokenAddress: tokenAddress.toLowerCase(),
          }
        : undefined;
>>>>>>> 6a5eec90
}<|MERGE_RESOLUTION|>--- conflicted
+++ resolved
@@ -1,10 +1,6 @@
 import { addHexPrefix, isHexString, isValidAddress } from 'ethereumjs-util';
 import { TransactionMeta, TransactionParams, TransactionType } from './types';
 import { BigNumber } from '@ethersproject/bignumber';
-<<<<<<< HEAD
-=======
-import { TransactionMeta, TransactionParams, TransactionType } from './types';
->>>>>>> 6a5eec90
 import ensNamehash from 'eth-ens-namehash';
 import {
     FeeMarketEIP1559Values,
@@ -362,7 +358,6 @@
     return null;
 }
 
-<<<<<<< HEAD
 export function pruneTransaction(tx: TransactionMeta): TransactionMeta {
     if (tx.transactionReceipt) {
         return {
@@ -374,7 +369,8 @@
         };
     }
     return tx;
-=======
+}
+
 export function resolveAllownaceParamsFromTransaction(
     transactionMeta: TransactionMeta
 ): { spenderAddress: string; tokenAddress: string } | undefined {
@@ -392,5 +388,4 @@
               tokenAddress: tokenAddress.toLowerCase(),
           }
         : undefined;
->>>>>>> 6a5eec90
 }