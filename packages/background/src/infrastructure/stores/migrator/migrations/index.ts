--- conflicted
+++ resolved
@@ -66,10 +66,6 @@
 import migration65 from './migration-65';
 import migration66 from './migration-66';
 import migration67 from './migration-67';
-<<<<<<< HEAD
-import migration68 from './migration-68';
-=======
->>>>>>> 9c31e4fc
 
 const migrations: IMigration[] = [
     migration01,
@@ -139,10 +135,6 @@
     migration65,
     migration66,
     migration67,
-<<<<<<< HEAD
-    migration68,
-=======
->>>>>>> 9c31e4fc
 ];
 
 export default (): IMigration[] => migrations;