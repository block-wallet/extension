import { IMigration } from '../IMigration';
import migration01 from './migration-01';
import migration02 from './migration-02';
import migration03 from './migration-03';
import migration04 from './migration-04';
import migration05 from './migration-05';
import migration06 from './migration-06';
import migration07 from './migration-07';
import migration08 from './migration-08';
import migration09 from './migration-09';
import migration10 from './migration-10';
import migration11 from './migration-11';
import migration12 from './migration-12';
import migration13 from './migration-13';
import migration14 from './migration-14';
import migration15 from './migration-15';
import migration16 from './migration-16';
import migration17 from './migration-17';
import migration18 from './migration-18';
import migration19 from './migration-19';
import migration20 from './migration-20';
import migration21 from './migration-21';
import migration22 from './migration-22';
import migration23 from './migration-23';
import migration24 from './migration-24';
import migration25 from './migration-25';
import migration26 from './migration-26';
import migration27 from './migration-27';
import migration28 from './migration-28';
import migration29 from './migration-29';
import migration30 from './migration-30';
import migration31 from './migration-31';
import migration32 from './migration-32';
import migration33 from './migration-33';
import migration34 from './migration-34';
import migration35 from './migration-35';
import migration36 from './migration-36';
import migration37 from './migration-37';
import migration38 from './migration-38';
import migration39 from './migration-39';
import migration40 from './migration-40';
import migration41 from './migration-41';
import migration42 from './migration-42';
import migration43 from './migration-43';
import migration44 from './migration-44';
import migration45 from './migration-45';
import migration46 from './migration-46';
import migration47 from './migration-47';
import migration48 from './migration-48';
import migration49 from './migration-49';
import migration50 from './migration-50';
import migration51 from './migration-51';
import migration52 from './migration-52';
import migration53 from './migration-53';
import migration54 from './migration-54';
import migration55 from './migration-55';
import migration56 from './migration-56';
import migration57 from './migration-57';
import migration58 from './migration-58';
import migration59 from './migration-59';
import migration60 from './migration-60';
import migration61 from './migration-61';
import migration62 from './migration-62';
import migration63 from './migration-63';
import migration64 from './migration-64';
import migration65 from './migration-65';
import migration66 from './migration-66';
import migration67 from './migration-67';
import migration68 from './migration-68';
import migration69 from './migration-69';
import migration70 from './migration-70';
import migration71 from './migration-71';
import migration72 from './migration-72';
<<<<<<< HEAD
=======
import migration73 from './migration-73';
>>>>>>> d8602047

const migrations: IMigration[] = [
    migration01,
    migration02,
    migration03,
    migration04,
    migration05,
    migration06,
    migration07,
    migration08,
    migration09,
    migration10,
    migration11,
    migration12,
    migration13,
    migration14,
    migration15,
    migration16,
    migration17,
    migration18,
    migration19,
    migration20,
    migration21,
    migration22,
    migration23,
    migration24,
    migration25,
    migration26,
    migration27,
    migration28,
    migration29,
    migration30,
    migration31,
    migration32,
    migration33,
    migration34,
    migration35,
    migration36,
    migration37,
    migration38,
    migration39,
    migration40,
    migration41,
    migration42,
    migration43,
    migration44,
    migration45,
    migration46,
    migration47,
    migration48,
    migration49,
    migration50,
    migration51,
    migration52,
    migration53,
    migration54,
    migration55,
    migration56,
    migration57,
    migration58,
    migration59,
    migration60,
    migration61,
    migration62,
    migration63,
    migration64,
    migration65,
    migration66,
    migration67,
    migration68,
    migration69,
    migration70,
    migration71,
    migration72,
<<<<<<< HEAD
=======
    migration73,
>>>>>>> d8602047
];

export default (): IMigration[] => migrations;<|MERGE_RESOLUTION|>--- conflicted
+++ resolved
@@ -71,10 +71,7 @@
 import migration70 from './migration-70';
 import migration71 from './migration-71';
 import migration72 from './migration-72';
-<<<<<<< HEAD
-=======
 import migration73 from './migration-73';
->>>>>>> d8602047
 
 const migrations: IMigration[] = [
     migration01,
@@ -149,10 +146,7 @@
     migration70,
     migration71,
     migration72,
-<<<<<<< HEAD
-=======
     migration73,
->>>>>>> d8602047
 ];
 
 export default (): IMigration[] => migrations;