--- conflicted
+++ resolved
@@ -58,10 +58,8 @@
 import migration57 from './migration-57';
 import migration58 from './migration-58';
 import migration59 from './migration-59';
-<<<<<<< HEAD
-=======
 import migration60 from './migration-60';
->>>>>>> 6a5eec90
+import migration61 from './migration-61';
 
 const migrations: IMigration[] = [
     migration01,
@@ -122,11 +120,8 @@
     migration56,
     migration57,
     migration58,
-<<<<<<< HEAD
-    migration59
-=======
     migration59,
     migration60,
->>>>>>> 6a5eec90
+    migration61,
 ];
 export default (): IMigration[] => migrations;