--- conflicted
+++ resolved
@@ -65,10 +65,7 @@
 import migration64 from './migration-64';
 import migration65 from './migration-65';
 import migration66 from './migration-66';
-<<<<<<< HEAD
 import migration67 from './migration-67';
-=======
->>>>>>> 220a2032
 
 const migrations: IMigration[] = [
     migration01,
@@ -137,9 +134,7 @@
     migration64,
     migration65,
     migration66,
-<<<<<<< HEAD
     migration67,
-=======
->>>>>>> 220a2032
 ];
+
 export default (): IMigration[] => migrations;