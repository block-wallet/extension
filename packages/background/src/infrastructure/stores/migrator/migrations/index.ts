--- conflicted
+++ resolved
@@ -60,11 +60,9 @@
 import migration59 from './migration-59';
 import migration60 from './migration-60';
 import migration61 from './migration-61';
-<<<<<<< HEAD
-=======
 import migration62 from './migration-62';
 import migration63 from './migration-63';
->>>>>>> a53a62a7
+import migration64 from './migration-64';
 
 const migrations: IMigration[] = [
     migration01,
@@ -128,10 +126,8 @@
     migration59,
     migration60,
     migration61,
-<<<<<<< HEAD
-=======
     migration62,
     migration63,
->>>>>>> a53a62a7
+    migration64,
 ];
 export default (): IMigration[] => migrations;