import { IMigration } from '../IMigration';
import migration01 from './migration-01';
import migration02 from './migration-02';
import migration03 from './migration-03';
import migration04 from './migration-04';
import migration05 from './migration-05';
import migration06 from './migration-06';
import migration07 from './migration-07';
import migration08 from './migration-08';
import migration09 from './migration-09';
import migration10 from './migration-10';
import migration11 from './migration-11';
import migration12 from './migration-12';
import migration13 from './migration-13';
import migration14 from './migration-14';
import migration15 from './migration-15';
import migration16 from './migration-16';
import migration17 from './migration-17';
import migration18 from './migration-18';
import migration19 from './migration-19';
import migration20 from './migration-20';
import migration21 from './migration-21';
import migration22 from './migration-22';
import migration23 from './migration-23';
import migration24 from './migration-24';
import migration25 from './migration-25';
import migration26 from './migration-26';
import migration27 from './migration-27';
import migration28 from './migration-28';
import migration29 from './migration-29';
import migration30 from './migration-30';
import migration31 from './migration-31';
import migration32 from './migration-32';
import migration33 from './migration-33';
import migration34 from './migration-34';
import migration35 from './migration-35';
import migration36 from './migration-36';
import migration37 from './migration-37';
import migration38 from './migration-38';
import migration39 from './migration-39';
import migration40 from './migration-40';
import migration41 from './migration-41';
import migration42 from './migration-42';
import migration43 from './migration-43';
import migration44 from './migration-44';
import migration45 from './migration-45';
import migration46 from './migration-46';
import migration47 from './migration-47';
import migration48 from './migration-48';
import migration49 from './migration-49';
import migration50 from './migration-50';
import migration51 from './migration-51';
import migration52 from './migration-52';
import migration53 from './migration-53';
import migration54 from './migration-54';
import migration55 from './migration-55';
import migration56 from './migration-56';
import migration57 from './migration-57';
import migration58 from './migration-58';
import migration59 from './migration-59';
import migration60 from './migration-60';
import migration61 from './migration-61';
import migration62 from './migration-62';
import migration63 from './migration-63';
import migration64 from './migration-64';
import migration65 from './migration-65';
import migration66 from './migration-66';
<<<<<<< HEAD
=======
import migration67 from './migration-67';
>>>>>>> e3141de0

const migrations: IMigration[] = [
    migration01,
    migration02,
    migration03,
    migration04,
    migration05,
    migration06,
    migration07,
    migration08,
    migration09,
    migration10,
    migration11,
    migration12,
    migration13,
    migration14,
    migration15,
    migration16,
    migration17,
    migration18,
    migration19,
    migration20,
    migration21,
    migration22,
    migration23,
    migration24,
    migration25,
    migration26,
    migration27,
    migration28,
    migration29,
    migration30,
    migration31,
    migration32,
    migration33,
    migration34,
    migration35,
    migration36,
    migration37,
    migration38,
    migration39,
    migration40,
    migration41,
    migration42,
    migration43,
    migration44,
    migration45,
    migration46,
    migration47,
    migration48,
    migration49,
    migration50,
    migration51,
    migration52,
    migration53,
    migration54,
    migration55,
    migration56,
    migration57,
    migration58,
    migration59,
    migration60,
    migration61,
    migration62,
    migration63,
    migration64,
    migration65,
    migration66,
<<<<<<< HEAD
=======
    migration67,
>>>>>>> e3141de0
];

export default (): IMigration[] => migrations;<|MERGE_RESOLUTION|>--- conflicted
+++ resolved
@@ -65,10 +65,8 @@
 import migration64 from './migration-64';
 import migration65 from './migration-65';
 import migration66 from './migration-66';
-<<<<<<< HEAD
-=======
 import migration67 from './migration-67';
->>>>>>> e3141de0
+import migration68 from './migration-68';
 
 const migrations: IMigration[] = [
     migration01,
@@ -137,10 +135,8 @@
     migration64,
     migration65,
     migration66,
-<<<<<<< HEAD
-=======
     migration67,
->>>>>>> e3141de0
+    migration68,
 ];
 
 export default (): IMigration[] => migrations;