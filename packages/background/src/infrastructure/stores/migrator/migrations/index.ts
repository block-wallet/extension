--- conflicted
+++ resolved
@@ -61,6 +61,7 @@
 import migration60 from './migration-60';
 import migration61 from './migration-61';
 import migration62 from './migration-62';
+import migration63 from './migration-63';
 
 const migrations: IMigration[] = [
     migration01,
@@ -124,10 +125,7 @@
     migration59,
     migration60,
     migration61,
-<<<<<<< HEAD
-    migration62
-=======
     migration62,
->>>>>>> cc231b0a
+    migration63,
 ];
 export default (): IMigration[] => migrations;