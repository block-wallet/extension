--- conflicted
+++ resolved
@@ -43,11 +43,9 @@
 import migration42 from './migration-42';
 import migration43 from './migration-43';
 import migration44 from './migration-44';
-<<<<<<< HEAD
-=======
 import migration45 from './migration-45';
 import migration46 from './migration-46';
->>>>>>> 4c104d54
+import migration47 from './migration-47';
 
 const migrations: IMigration[] = [
     migration01,
@@ -94,10 +92,8 @@
     migration42,
     migration43,
     migration44,
-<<<<<<< HEAD
-=======
     migration45,
     migration46,
->>>>>>> 4c104d54
+    migration47,
 ];
 export default (): IMigration[] => migrations;