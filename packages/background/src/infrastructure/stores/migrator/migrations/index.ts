import { IMigration } from '../IMigration';
import migration01 from './migration-01';
import migration02 from './migration-02';
import migration03 from './migration-03';
import migration04 from './migration-04';
import migration05 from './migration-05';
import migration06 from './migration-06';
import migration07 from './migration-07';
import migration08 from './migration-08';
import migration09 from './migration-09';
import migration10 from './migration-10';
import migration11 from './migration-11';
import migration12 from './migration-12';
import migration13 from './migration-13';
import migration14 from './migration-14';
import migration15 from './migration-15';
import migration16 from './migration-16';
import migration17 from './migration-17';
import migration18 from './migration-18';
import migration19 from './migration-19';
import migration20 from './migration-20';
import migration21 from './migration-21';
import migration22 from './migration-22';
import migration23 from './migration-23';
import migration24 from './migration-24';
import migration25 from './migration-25';
import migration26 from './migration-26';
import migration27 from './migration-27';
import migration28 from './migration-28';
import migration29 from './migration-29';
import migration30 from './migration-30';
import migration31 from './migration-31';
import migration32 from './migration-32';
import migration33 from './migration-33';
import migration34 from './migration-34';
import migration35 from './migration-35';
import migration36 from './migration-36';
import migration37 from './migration-37';
import migration38 from './migration-38';
import migration39 from './migration-39';
import migration40 from './migration-40';
import migration41 from './migration-41';
import migration42 from './migration-42';
import migration43 from './migration-43';
import migration44 from './migration-44';
import migration45 from './migration-45';
import migration46 from './migration-46';
import migration47 from './migration-47';
import migration48 from './migration-48';
import migration49 from './migration-49';
import migration50 from './migration-50';
import migration51 from './migration-51';
import migration52 from './migration-52';
<<<<<<< HEAD
=======
import migration53 from './migration-53';
>>>>>>> f0537b49

const migrations: IMigration[] = [
    migration01,
    migration02,
    migration03,
    migration04,
    migration05,
    migration06,
    migration07,
    migration08,
    migration09,
    migration10,
    migration11,
    migration12,
    migration13,
    migration14,
    migration15,
    migration16,
    migration17,
    migration18,
    migration19,
    migration20,
    migration21,
    migration22,
    migration23,
    migration24,
    migration25,
    migration26,
    migration27,
    migration28,
    migration29,
    migration30,
    migration31,
    migration32,
    migration33,
    migration34,
    migration35,
    migration36,
    migration37,
    migration38,
    migration39,
    migration40,
    migration41,
    migration42,
    migration43,
    migration44,
    migration45,
    migration46,
    migration47,
    migration48,
    migration49,
    migration50,
    migration51,
    migration52,
<<<<<<< HEAD
=======
    migration53,
>>>>>>> f0537b49
];
export default (): IMigration[] => migrations;<|MERGE_RESOLUTION|>--- conflicted
+++ resolved
@@ -51,10 +51,8 @@
 import migration50 from './migration-50';
 import migration51 from './migration-51';
 import migration52 from './migration-52';
-<<<<<<< HEAD
-=======
 import migration53 from './migration-53';
->>>>>>> f0537b49
+import migration54 from './migration-54';
 
 const migrations: IMigration[] = [
     migration01,
@@ -109,9 +107,7 @@
     migration50,
     migration51,
     migration52,
-<<<<<<< HEAD
-=======
     migration53,
->>>>>>> f0537b49
+    migration54,
 ];
 export default (): IMigration[] => migrations;