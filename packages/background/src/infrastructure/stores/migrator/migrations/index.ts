--- conflicted
+++ resolved
@@ -67,11 +67,8 @@
 import migration66 from './migration-66';
 import migration67 from './migration-67';
 import migration68 from './migration-68';
-<<<<<<< HEAD
-=======
 import migration69 from './migration-69';
 import migration70 from './migration-70';
->>>>>>> fb411268
 
 const migrations: IMigration[] = [
     migration01,
@@ -142,11 +139,8 @@
     migration66,
     migration67,
     migration68,
-<<<<<<< HEAD
-=======
     migration69,
     migration70,
->>>>>>> fb411268
 ];
 
 export default (): IMigration[] => migrations;