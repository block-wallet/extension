import axios from 'axios';
import { IToken } from '../controllers/erc-20/Token';
import { IChain } from './types/chain';
import {
    BASE_BRIDGE_FEE,
    GetLifiChainsResponse,
    GetLifiConnectionsResponse,
    GetLiFiQuoteResponse,
    GetLiFiStatusResponse,
    GetLifiTokensResponse,
    lifiBridgeStatusToBridgeStatus,
    lifiBridgeSubstatusToBridgeSubstatus,
    LiFiErrorResponse,
    lifiFeeCostsToIBridgeFeeCosts,
    lifiTokenToIToken,
    LIFI_BRIDGE_ENDPOINT,
} from './types/lifi';

const getMessageFromLiFiError = (errCode: string) => {
    if (errCode === 'AMOUNT_TOO_LOW') {
        return 'The amount is too low for executing this bridge.';
    }
    if (errCode === 'QUOTE_NOT_FOUND') {
        return "There isn't a quote for the requested parameters.";
    }
};

export class QuoteNotFoundError extends Error {
    details: LiFiErrorResponse;
    constructor(message: string | undefined, details: LiFiErrorResponse) {
        super();
        this.message =
            message || "There isn't a quote for the requested parameters.";
        this.name = 'QuoteNotFoundError';
        this.details = details;
    }
}

export const isQuoteNotFoundError = (e: Error): boolean =>
    'QuoteNotFoundError' === e.name;

export enum BridgeImplementation {
    LIFI_BRIDGE = 'LIFI_BRIDGE',
}

//So far this statuses has been done using Li.Fi convention.
//To learn how do they work, please refer to their documentation: https://docs.li.fi/products/more-integration-options/li.fi-api/checking-the-status-of-a-transaction
export enum BridgeStatus {
    NOT_FOUND = 'NOT_FOUND',
    INVALID = 'INVALID',
    PENDING = 'PENDING',
    DONE = 'DONE',
    FAILED = 'FAILED',
}

export enum BridgeSubstatus {
    //Substatus of Pending state
    WAIT_SOURCE_CONFIRMATIONS = 'WAIT_SOURCE_CONFIRMATIONS',
    WAIT_DESTINATION_TRANSACTION = 'WAIT_DESTINATION_TRANSACTION',
    BRIDGE_NOT_AVAILABLE = 'BRIDGE_NOT_AVAILABLE',
    CHAIN_NOT_AVAILABLE = 'CHAIN_NOT_AVAILABLE',
    NOT_PROCESSABLE_REFUND_NEEDED = 'NOT_PROCESSABLE_REFUND_NEEDED',
    REFUND_IN_PROGRESS = 'REFUND_IN_PROGRESS',
    UNKNOWN_ERROR = 'UNKNOWN_ERROR',

    //Substatus of Done state
    COMPLETED = 'COMPLETED',
    PARTIAL = 'PARTIAL',
    REFUNDED = 'REFUNDED',
}

export interface getBridgeRoutesRequest {
    fromChainId: number;
    fromTokenAddress: string;
    toChainId?: number;
    toTokenAddress?: string;
}

export interface IBridgeFeeCost {
    token: IToken;
    chainId: number;
    details: {
        name: string;
        description: string;
        amount: string;
        percentage: string;
    }[];
    total: string;
}

export interface getBridgeQuoteRequest {
    fromChainId: number;
    toChainId: number;
    fromTokenAddress: string;
    toTokenAddress: string;
    fromAmount: string;
    fromAddress: string;
    referrer?: string;
    slippage?: number;
}

export interface BridgeTransactionRequest {
    from: string;
    to: string;
    chainId: number;
    data: string;
    value: string;
    gasLimit: string;
    gasPrice: string;
}

export interface IBridgeQuote {
    spender: string;
    transactionRequest: BridgeTransactionRequest;
    fromAmount: string;
    toAmount: string;
    fromToken: IToken;
    toToken: IToken;
    fromChainId: number;
    toChainId: number;
    tool: string;
    feeCosts: IBridgeFeeCost[];
    slippage: number;
    estimatedDurationInSeconds: number;
}

export interface IBridgeRoute {
    fromTokens: IToken[];
    toTokens: IToken[];
    fromChainId: number;
    toChainId: number;
}

export enum BridgeTransactionStatus {
    NOT_FOUND = 'NOT_FOUND',
    INVALID = 'INVALID',
    PENDING = 'PEDNING',
    DONE = 'DONE',
    FAILED = 'FAILED',
}

interface BridgeTransactionData {
    txHash: string;
    txLink: string;
    amount: string;
    token?: IToken;
    chainId: number;
}

export interface IBridgeStatus {
    sendTransaction: BridgeTransactionData;
    receiveTransaction?: BridgeTransactionData;
    status: BridgeStatus;
    substatus?: BridgeSubstatus;
    tool: string;
}

export interface getStatusRequest {
    tool: string;
    fromChainId: number;
    toChainId: number;
    sendTxHash: string;
}

export interface IBridge {
    getSupportedTokensForChain: (chainId: number) => Promise<IToken[]>;
    getSupportedChains: () => Promise<IChain[]>;
    getRoutes: (r: getBridgeRoutesRequest) => Promise<IBridgeRoute[]>;
    getQuote: (r: getBridgeQuoteRequest) => Promise<IBridgeQuote>;
    getStatus: (r: getStatusRequest) => Promise<IBridgeStatus>;
}

const LiFiBridge: IBridge = {
    getSupportedTokensForChain: async function (
        chainId: number
    ): Promise<IToken[]> {
        const response = await axios.get<GetLifiTokensResponse>(
            `${LIFI_BRIDGE_ENDPOINT}/tokens`
        );
        const chainTokens = response.data.tokens[chainId] || [];
        return chainTokens.map(lifiTokenToIToken);
    },
    getSupportedChains: async function (): Promise<IChain[]> {
        const response = await axios.get<GetLifiChainsResponse>(
            `${LIFI_BRIDGE_ENDPOINT}/chains`
        );
        const chains = response.data.chains || [];
        return chains.map((chain) => ({
            id: chain.id,
            logo: chain.logoURI,
            name: chain.name,
            test: !chain.mainnet,
        }));
    },
    getRoutes: async function (
        request: getBridgeRoutesRequest
    ): Promise<IBridgeRoute[]> {
        const response = await axios.get<GetLifiConnectionsResponse>(
            `${LIFI_BRIDGE_ENDPOINT}/connections`,
            {
                params: {
                    allowExchanges: '[]',
                    fromChain: request.fromChainId,
                    toChain: request.toChainId,
                    fromToken: request.fromTokenAddress,
                    toToken: request.toTokenAddress,
                },
            }
        );
        const result = response.data.connections;
        return result.map((connection) => ({
            fromChainId: connection.fromChainId,
            toChainId: connection.toChainId,
            fromTokens: connection.fromTokens.map(lifiTokenToIToken),
            toTokens: connection.toTokens.map(lifiTokenToIToken),
        }));
    },
    getQuote: async function (r: getBridgeQuoteRequest): Promise<IBridgeQuote> {
        try {
            const response = await axios.get<
                GetLiFiQuoteResponse | LiFiErrorResponse
            >(`${LIFI_BRIDGE_ENDPOINT}/quote`, {
                params: {
                    fromToken: r.fromTokenAddress,
                    toToken: r.toTokenAddress,
                    fromChain: r.fromChainId,
                    toChain: r.toChainId,
                    fromAmount: r.fromAmount,
                    fromAddress: r.fromAddress,
                    referrer: r.referrer,
                    integrator: 'blockwallet.io',
<<<<<<< HEAD
                    slippage: r.slippage,
=======
                    slippage: r.slippage || 0.5,
                    fee: BASE_BRIDGE_FEE,
>>>>>>> 5c2c8bee
                },
            });
            const responseData = response.data as GetLiFiQuoteResponse;
            return {
                spender: responseData.estimate.approvalAddress,
                transactionRequest: responseData.transactionRequest,
                fromAmount: responseData.estimate.fromAmount,
                toAmount: responseData.estimate.toAmount,
                fromChainId: responseData.action.fromChainId,
                toChainId: responseData.action.toChainId,
                fromToken: lifiTokenToIToken(responseData.action.fromToken),
                toToken: lifiTokenToIToken(responseData.action.toToken),
                tool: responseData.tool,
                slippage: responseData.action.slippage,
                feeCosts: lifiFeeCostsToIBridgeFeeCosts(
                    responseData.estimate.feeCosts
                ),
                estimatedDurationInSeconds:
                    responseData.estimate.executionDuration,
            };
        } catch (e) {
            if (e.response.status === 400) {
                throw new Error('Request parameters are invalid.');
            } else if (e.response.status === 404) {
                const err = e.response.data as LiFiErrorResponse;
                const errorCode = err.errors?.length
                    ? err.errors[0].code
                    : 'QUOTE_NOT_FOUND';
                const message = getMessageFromLiFiError(errorCode);
                throw new QuoteNotFoundError(message, err);
            }
            throw e;
        }
    },
    getStatus: async function (r: getStatusRequest): Promise<IBridgeStatus> {
        const response = await axios.get<
            GetLiFiStatusResponse | LiFiErrorResponse
        >(`${LIFI_BRIDGE_ENDPOINT}/status`, {
            params: {
                bridge: r.tool,
                fromChain: r.fromChainId,
                toChain: r.toChainId,
                txHash: r.sendTxHash,
            },
            headers: {
                'Cache-Control': 'no-cache',
            },
        });
        if (response.status === 400) {
            throw new Error('Request parameters are invalid.');
        }
        const responseData = response.data as GetLiFiStatusResponse;

        return {
            status: lifiBridgeStatusToBridgeStatus(responseData.status),
            substatus: responseData.substatus
                ? lifiBridgeSubstatusToBridgeSubstatus(responseData.substatus)
                : undefined,
            sendTransaction: {
                amount: responseData.sending.amount,
                chainId: responseData.sending.chainId,
                token: responseData.sending.token
                    ? lifiTokenToIToken(responseData.sending.token)
                    : undefined,
                txHash: responseData.sending.txHash,
                txLink: responseData.sending.txLink,
            },
            receiveTransaction: responseData.receiving?.txHash
                ? {
                      amount: responseData.receiving.amount,
                      chainId: responseData.receiving.chainId,
                      token: lifiTokenToIToken(responseData.receiving.token),
                      txHash: responseData.receiving.txHash,
                      txLink: responseData.receiving.txLink,
                  }
                : undefined,
            tool: responseData.tool,
        };
    },
};

const bridgeAPIs: Record<BridgeImplementation, IBridge> = {
    [BridgeImplementation.LIFI_BRIDGE]: LiFiBridge,
};

export default bridgeAPIs;<|MERGE_RESOLUTION|>--- conflicted
+++ resolved
@@ -229,12 +229,8 @@
                     fromAddress: r.fromAddress,
                     referrer: r.referrer,
                     integrator: 'blockwallet.io',
-<<<<<<< HEAD
                     slippage: r.slippage,
-=======
-                    slippage: r.slippage || 0.5,
                     fee: BASE_BRIDGE_FEE,
->>>>>>> 5c2c8bee
                 },
             });
             const responseData = response.data as GetLiFiQuoteResponse;
