import {
    KeyringControllerState,
    KeyringControllerMemState,
} from 'eth-keyring-controller';
import { ValuesOf } from '../types/helpers';
import { IObservableStore } from '../../infrastructure/stores/ObservableStore';

import { AccountTrackerState } from '../../controllers/AccountTrackerController';
import {
    AppStateControllerMemState,
    AppStateControllerState,
} from '../../controllers/AppStateController';
import { OnboardingControllerState } from '../../controllers/OnboardingController';
import { PreferencesControllerState } from '../../controllers/PreferencesController';
import { ExchangeRatesControllerState } from '../../controllers/ExchangeRatesController';
import { GasPricesControllerState } from '../../controllers/GasPricesController';
import { BigNumber } from '@ethersproject/bignumber';

import { TokenControllerState } from '../../controllers/erc-20/TokenController';
import { INITIAL_NETWORKS } from './networks';
import { IActivityListState } from '../../controllers/ActivityListController';
import { PermissionsControllerState } from '../../controllers/PermissionsController';

import {
    AddressBook,
    AddressBookControllerMemState,
} from '@block-wallet/background/controllers/AddressBookController';
import { BlankProviderControllerState } from '@block-wallet/background/controllers/BlankProviderController';
import {
    IAccountTokens,
    INetworkTokens,
} from '@block-wallet/background/controllers/erc-20/Token';
import { NetworkControllerState } from '../../controllers/NetworkController';
import { BlockUpdatesControllerState } from '@block-wallet/background/controllers/block-updates/BlockUpdatesController';
import {
    TransactionControllerState,
    TransactionVolatileControllerState,
} from '@block-wallet/background/controllers/transactions/TransactionController';
import {
    BlockFetchControllerState,
    BLOCKS_TO_WAIT_BEFORE_CHECHKING_FOR_CHAIN_SUPPORT,
} from '../../controllers/block-updates/BlockFetchController';
import { SIGN_TRANSACTION_TIMEOUT } from './time';
import { TransactionWatcherControllerState } from '@block-wallet/background/controllers/TransactionWatcherController';
import {
    PrivacyControllerStoreState,
    PrivacyControllerUIStoreState,
} from '@block-wallet/background/controllers/privacy/types';
import {
    BridgeControllerMemState,
    BridgeControllerState,
} from '@block-wallet/background/controllers/BridgeController';
import { SwapControllerMemState } from '@block-wallet/background/controllers/SwapController';
import { RemoteConfigsControllerState } from '@block-wallet/background/controllers/RemoteConfigsController';
import CACHED_INCOMPATIBLE_SITES from '@block-wallet/remote-configs/provider/incompatible_sites.json';
import { CampaignsControllerState } from '@block-wallet/background/controllers/CampaignsController';
import { OnrampControllerMemState } from '@block-wallet/background/controllers/OnrampController';

export type BlankAppState = {
    AccountTrackerController: AccountTrackerState;
    AppStateController: AppStateControllerState;
    KeyringController: KeyringControllerState;
    OnboardingController: OnboardingControllerState;
    PreferencesController: PreferencesControllerState;
    TransactionController: TransactionControllerState;
    BlankDepositController: PrivacyControllerStoreState;
    BlockUpdatesController: BlockUpdatesControllerState;
    ExchangeRatesController: ExchangeRatesControllerState;
    GasPricesController: GasPricesControllerState;
    TokenController: TokenControllerState;
    PermissionsController: PermissionsControllerState;
    NetworkController: NetworkControllerState;
    AddressBookController: AddressBookControllerMemState;
    BlockFetchController: BlockFetchControllerState;
    TransactionWatcherControllerState: TransactionWatcherControllerState;
    BridgeController: BridgeControllerState;
    RemoteConfigsController: RemoteConfigsControllerState;
    CampaignsController: CampaignsControllerState;
};

export type BlankAppUIState = {
    AccountTrackerController: AccountTrackerState;
    AppStateController: AppStateControllerMemState;
    KeyringController: KeyringControllerMemState;
    OnboardingController: OnboardingControllerState;
    PreferencesController: PreferencesControllerState;
    TransactionController: TransactionVolatileControllerState;
    BlankDepositController: PrivacyControllerUIStoreState;
    TokenController: TokenControllerState;
    PermissionsController: PermissionsControllerState;
    NetworkController: NetworkControllerState;
    AddressBookController: AddressBookControllerMemState;
    BridgeController: BridgeControllerMemState;
    SwapController: SwapControllerMemState;
    BlankProviderController: BlankProviderControllerState;
    OnrampController: OnrampControllerMemState;
};

export type ExchangeRatesUIState = {
    ExchangeRatesController: ExchangeRatesControllerState;
};

export type GasPricesUIState = {
    GasPricesController: GasPricesControllerState;
};

export type ActivityListUIState = {
    ActivityListController: IActivityListState;
};

export type UIState = BlankAppUIState | ExchangeRatesUIState | GasPricesUIState;

export type BlankAppStoreConfig<S> = {
    [controller in keyof Partial<S>]: IObservableStore<ValuesOf<S>>;
};

const initialState: BlankAppState = {
    TransactionWatcherControllerState: {
        transactions: {},
        tokenAllowanceEvents: {},
    },
    BlockFetchController: {
        blockFetchData: {
            1: {
                offChainSupport: false,
                checkingOffChainSupport: false,
                currentBlockNumber: 0,
                lastBlockOffChainChecked:
                    -1 * BLOCKS_TO_WAIT_BEFORE_CHECHKING_FOR_CHAIN_SUPPORT,
            },
        },
    },
    AddressBookController: {
        addressBook: {} as AddressBook,
        recentAddresses: {} as AddressBook,
    },
    AccountTrackerController: {
        accounts: {},
        hiddenAccounts: {},
        isRefreshingAllowances: false,
        isAccountTrackerLoading: false,
        accountTokensOrder: {},
    },
    AppStateController: {
        idleTimeout: 5,
        isAppUnlocked: false,
        lastActiveTime: 0,
        lockedByTimeout: false,
    },
    BlockUpdatesController: { blockData: {} },
    CampaignsController: {
        enrollments: {},
    },
    KeyringController: {
        isUnlocked: false,
        keyringTypes: [],
        keyrings: [],
        vault: '',
    },
    OnboardingController: {
        isOnboarded: false,
        isSeedPhraseBackedUp: false,
    },
    PreferencesController: {
        selectedAddress: '',
        showWelcomeMessage: false,
        showDefaultWalletPreferences: false,
        localeInfo: 'en-US',
        nativeCurrency: 'usd',
        showTestNetworks: false,
        antiPhishingImage: '',
        popupTab: 'activity',
        settings: {
            hideAddressWarning: false, // Shown by default,
            hideSendToContractWarning: false, // Shown by default
            hideSendToNullWarning: false, // Shown by default
            subscribedToReleaseaNotes: true,
            subscribedToNotifications: true,
            useAntiPhishingProtection: true,
            defaultBrowserWallet: true,
            hideEstimatedGasExceedsThresholdWarning: false, // Shown by default,
            hideDepositsExternalAccountsWarning: false,
            hideBridgeInsufficientNativeTokenWarning: false, // Shown by default
            displayNetWorth: true,
        },
        releaseNotesSettings: {
            lastVersionUserSawNews: '0.1.3',
            latestReleaseNotes: [],
        },
        filters: {
            account: [],
        },
        defaultGasOption: 'medium',
        hotkeysEnabled: true,
<<<<<<< HEAD
=======
        tokensSortValue: 'CUSTOM',
>>>>>>> fb411268
    },
    TransactionController: {
        transactions: [],
        txSignTimeout: SIGN_TRANSACTION_TIMEOUT,
    },
    BlankDepositController: {
        vaultState: { vault: '' },
        pendingWithdrawals: {
            mainnet: { pending: [] },
            goerli: { pending: [] },
            polygon: { pending: [] },
            arbitrum: { pending: [] },
            optimism: { pending: [] },
            avalanchec: { pending: [] },
            bsc: { pending: [] },
            xdai: { pending: [] },
        },
    },
    NetworkController: {
        selectedNetwork: 'mainnet',
        availableNetworks: INITIAL_NETWORKS,
        isNetworkChanging: false,
        isUserNetworkOnline: true,
        providerStatus: {
            isCurrentProviderOnline: true,
            isDefaultProviderOnline: true,
            isBackupProviderOnline: true,
            isUsingBackupProvider: false,
        },
        isEIP1559Compatible: {},
    },
    ExchangeRatesController: {
        exchangeRates: { ETH: 0 },
        networkNativeCurrency: {
            symbol: 'ETH',
            // Default Coingecko id for ETH rates
            coingeckoPlatformId: 'ethereum',
        },
        isRatesChangingAfterNetworkChange: false,
    },
    GasPricesController: {
        gasPriceData: {
            1: {
                blockGasLimit: BigNumber.from(0),
                gasPricesLevels: {
                    average: {
                        gasPrice: null,
                        maxFeePerGas: null,
                        maxPriorityFeePerGas: null,
                        lastBaseFeePerGas: null,
                    },
                    fast: {
                        gasPrice: null,
                        maxFeePerGas: null,
                        maxPriorityFeePerGas: null,
                        lastBaseFeePerGas: null,
                    },
                    slow: {
                        gasPrice: null,
                        maxFeePerGas: null,
                        maxPriorityFeePerGas: null,
                        lastBaseFeePerGas: null,
                    },
                },
            },
        },
    },
    TokenController: {
        userTokens: {} as IAccountTokens,
        deletedUserTokens: {} as IAccountTokens,
        cachedPopulatedTokens: {} as INetworkTokens,
    },
    PermissionsController: {
        permissions: {},
        permissionRequests: {},
    },
    BridgeController: {
        bridgeReceivingTransactions: {},
        perndingBridgeReceivingTransactions: {},
    },
    RemoteConfigsController: {
        provider: {
            incompatibleSites: CACHED_INCOMPATIBLE_SITES,
        },
    },
};

export default initialState;<|MERGE_RESOLUTION|>--- conflicted
+++ resolved
@@ -192,10 +192,7 @@
         },
         defaultGasOption: 'medium',
         hotkeysEnabled: true,
-<<<<<<< HEAD
-=======
         tokensSortValue: 'CUSTOM',
->>>>>>> fb411268
     },
     TransactionController: {
         transactions: [],
