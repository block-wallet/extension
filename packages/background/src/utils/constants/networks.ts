import { BigNumber } from '@ethersproject/bignumber';
import { BlankSupportedFeatures, FEATURES } from './features';
import { Duration, MINUTE, SECOND } from './time';
import {
    DEFAULT_TORNADO_CONFIRMATION,
    DERIVATIONS_FORWARD,
} from '../../controllers/privacy/types';

export type TornadoIntervals = {
    depositConfirmations: number;
    derivationsForward: number;
};

export type Network = {
    name: string;
    desc: string;
    chainId: number;
    networkVersion: string;
    nativeCurrency: {
        name: string;
        symbol: string;
        decimals: number;
        logo?: string; // Used if the native currency logo is different from network logo
    };
    hasFixedGasCost?: boolean;
    iconUrls?: string[]; // Network logo
    enable: boolean;
    features: BlankSupportedFeatures[];
    test: boolean;
    order: number;
    ens: boolean;
    showGasLevels: boolean;
    gasLowerCap?: {
        baseFee?: BigNumber;
        maxPriorityFeePerGas?: BigNumber;
        gasPrice?: BigNumber;
    };
    rpcUrls: string[];
    defaultRpcUrl?: string;
    blockExplorerUrls?: string[];
    blockExplorerName?: string;
    etherscanApiUrl?: string;
    actionsTimeIntervals: ActionsTimeInterval;
    tornadoIntervals?: TornadoIntervals;

    /**
     * Indicates whether the network is natively supported
     * by the app or has been added by the user.
     */
    nativelySupported: boolean;
};

export interface AddNetworkType {
    /**
     * Network chain ID
     *
     * Should be of type number
     */
    chainId: number;
    chainName?: string;
    blockExplorerUrls?: string[];
    iconUrls?: string[];

    /**
     * The chain native currency.
     * Only `symbol` is required, decimals and name will be populated
     * from the list or defaulted.
     */
    nativeCurrency?: {
        symbol: string;
        name?: string;
        decimals?: number;
        logo?: string;
    };
    rpcUrls?: string[];
    test: boolean;
}

export interface EditNetworkUpdatesType {
    blockExplorerUrls?: string[];
    rpcUrls?: string[];
    name: string;
    test: boolean;
}

export type EditNetworkOrderType = Pick<Network, 'chainId' | 'order'>;

export interface ActionsTimeInterval {
    blockNumberPull: Duration; // wait between block pulls
    balanceFetch: Duration; // native and watched tokens balance feth
    gasPricesUpdate: Duration; // fee's data update
    exchangeRatesFetch: Duration; // exchange rates fetch
    transactionsStatusesUpdate: Duration; // active transactions statuses update
    providerSubscriptionsUpdate: Duration; // dapp subscribed to new heads or logs update
    transactionWatcherUpdate: Duration; // transactions watcher
}

// If the interval is < than blockNumberPull the action will happend 'every new block'.
export const ACTIONS_TIME_INTERVALS_DEFAULT_VALUES = {
    blockNumberPull: 45 * SECOND,
    balanceFetch: 80 * SECOND,
    gasPricesUpdate: 30 * SECOND,
    exchangeRatesFetch: 1 * MINUTE,
    transactionsStatusesUpdate: 15 * SECOND,
    providerSubscriptionsUpdate: 15 * SECOND,
    transactionWatcherUpdate: 90 * SECOND,
};

export const FAST_TIME_INTERVALS_DEFAULT_VALUES = {
    ...ACTIONS_TIME_INTERVALS_DEFAULT_VALUES,
    ...{
        blockNumberPull: 20 * SECOND,
        balanceFetch: 30 * SECOND,
        gasPricesUpdate: 10 * SECOND,
        transactionsStatusesUpdate: 6 * SECOND,
        providerSubscriptionsUpdate: 6 * SECOND,
        transactionWatcherUpdate: 45 * SECOND,
    },
};

export const TESTNET_TIME_INTERVALS_DEFAULT_VALUES = {
    ...ACTIONS_TIME_INTERVALS_DEFAULT_VALUES,
    ...{
        blockNumberPull: 30 * SECOND,
        balanceFetch: 1 * MINUTE,
        gasPricesUpdate: 19 * SECOND,
        transactionsStatusesUpdate: 19 * SECOND,
        providerSubscriptionsUpdate: 19 * SECOND,
        transactionWatcherUpdate: 1 * MINUTE,
    },
};

export const SLOW_TESTNET_TIME_INTERVALS_DEFAULT_VALUES = {
    ...ACTIONS_TIME_INTERVALS_DEFAULT_VALUES,
    ...{
        blockNumberPull: 40 * SECOND,
        balanceFetch: 1 * MINUTE,
        gasPricesUpdate: 29 * SECOND,
        transactionsStatusesUpdate: 29 * SECOND,
        providerSubscriptionsUpdate: 29 * SECOND,
        transactionWatcherUpdate: 2 * MINUTE,
    },
};

export type Networks = {
    [key: string]: Network;
};

export const INITIAL_NETWORKS: Networks = {
    MAINNET: {
        name: 'mainnet',
        desc: 'Ethereum Mainnet',
        chainId: 1,
        networkVersion: '1',
        nativeCurrency: {
            name: 'Ether',
            symbol: 'ETH',
            decimals: 18,
        },
        hasFixedGasCost: true,
        enable: true,
        test: false,
        order: 1,
        features: [FEATURES.SENDS],
        ens: true,
        showGasLevels: true,
<<<<<<< HEAD
        rpcUrls: [`https://mainnet.blockwallet.io`],
        iconUrls: [
            'https://raw.githubusercontent.com/block-wallet/assets/master/blockchains/ethereum/info/logo.png',
        ],
        defaultRpcUrl: `https://mainnet.blockwallet.io`,
=======
        rpcUrls: [`https://mainnet-node.blockwallet.io`],
        defaultRpcUrl: `https://mainnet-node.blockwallet.io`,
>>>>>>> 839605fc
        blockExplorerUrls: ['https://etherscan.io'],
        blockExplorerName: 'Etherscan',
        etherscanApiUrl: 'https://api.etherscan.io',
        actionsTimeIntervals: {
            ...ACTIONS_TIME_INTERVALS_DEFAULT_VALUES,
        },
        tornadoIntervals: {
            depositConfirmations: DEFAULT_TORNADO_CONFIRMATION,
            derivationsForward: DERIVATIONS_FORWARD,
        },
        nativelySupported: true,
    },
    ARBITRUM: {
        name: 'arbitrum',
        desc: 'Arbitrum Mainnet',
        chainId: 42161,
        networkVersion: '42161',
        nativeCurrency: {
            name: 'Ether',
            symbol: 'ETH',
            decimals: 18,
            logo: 'https://raw.githubusercontent.com/block-wallet/assets/master/blockchains/ethereum/info/logo.png',
        },
        hasFixedGasCost: false,
        enable: true,
        test: false,
        order: 2,
        features: [FEATURES.SENDS],
        ens: false,
        showGasLevels: false,
        rpcUrls: ['https://arbitrum-node.blockwallet.io'],
        iconUrls: [
            'https://raw.githubusercontent.com/block-wallet/assets/master/blockchains/arbitrum/info/logo.png',
        ],
        defaultRpcUrl: 'https://arbitrum-node.blockwallet.io',
        blockExplorerUrls: ['https://arbiscan.io'],
        blockExplorerName: 'Arbiscan',
        etherscanApiUrl: 'https://api.arbiscan.io',
        actionsTimeIntervals: {
            ...FAST_TIME_INTERVALS_DEFAULT_VALUES,
        },
        tornadoIntervals: {
            depositConfirmations: DEFAULT_TORNADO_CONFIRMATION,
            derivationsForward: DERIVATIONS_FORWARD,
        },
        nativelySupported: true,
    },
    OPTIMISM: {
        name: 'optimism',
        desc: 'Optimism Mainnet',
        chainId: 10,
        networkVersion: '10',
        nativeCurrency: {
            name: 'Ether',
            symbol: 'ETH',
            decimals: 18,
            logo: 'https://raw.githubusercontent.com/block-wallet/assets/master/blockchains/ethereum/info/logo.png',
        },
        hasFixedGasCost: false,
        gasLowerCap: {
            gasPrice: BigNumber.from('1000000'),
        },
        enable: true,
        test: false,
        order: 3,
        features: [FEATURES.SENDS],
        ens: false,
        showGasLevels: false,
        rpcUrls: ['https://optimism-node.blockwallet.io'],
        iconUrls: [
            'https://raw.githubusercontent.com/block-wallet/assets/master/blockchains/optimism/info/logo.png',
        ],
        defaultRpcUrl: 'https://optimism-node.blockwallet.io',
        blockExplorerUrls: ['https://optimistic.etherscan.io'],
        blockExplorerName: 'Etherscan',
        etherscanApiUrl: 'https://api-optimistic.etherscan.io',
        actionsTimeIntervals: { ...ACTIONS_TIME_INTERVALS_DEFAULT_VALUES },
        tornadoIntervals: {
            depositConfirmations: DEFAULT_TORNADO_CONFIRMATION,
            derivationsForward: DERIVATIONS_FORWARD,
        },
        nativelySupported: true,
    },
    BSC: {
        name: 'bsc',
        desc: 'BNB Chain Mainnet',
        chainId: 56,
        networkVersion: '56',
        nativeCurrency: {
            name: 'BNB Chain Native Token',
            symbol: 'BNB',
            decimals: 18,
        },
        hasFixedGasCost: true,
        iconUrls: [
            'https://raw.githubusercontent.com/block-wallet/assets/master/blockchains/smartchain/info/logo.png',
        ],
        enable: true,
        test: false,
        order: 4,
        features: [FEATURES.SENDS],
        ens: false,
        showGasLevels: true,
        rpcUrls: ['https://bsc.blockwallet.io'],
        defaultRpcUrl: 'https://bsc.blockwallet.io',
        blockExplorerUrls: ['https://bscscan.com'],
        blockExplorerName: 'Bscscan',
        etherscanApiUrl: 'https://api.bscscan.com',
        actionsTimeIntervals: {
            ...FAST_TIME_INTERVALS_DEFAULT_VALUES,
        },
        tornadoIntervals: {
            depositConfirmations: 18, // We wait 18 blocks that it's the same time as it'll take on mainnet considering each chain avg block time
            derivationsForward: DERIVATIONS_FORWARD,
        },
        nativelySupported: true,
    },
    POLYGON: {
        name: 'polygon',
        desc: 'Polygon Mainnet',
        chainId: 137,
        networkVersion: '137',
        nativeCurrency: {
            name: 'Matic',
            symbol: 'MATIC',
            decimals: 18,
        },
        iconUrls: [
            'https://raw.githubusercontent.com/block-wallet/assets/master/blockchains/polygon/info/logo.png',
        ],
        hasFixedGasCost: true,
        gasLowerCap: {
            maxPriorityFeePerGas: BigNumber.from('0x6fc23ac00'), // 30 GWEI,
        },
        enable: true,
        test: false,
        order: 5,
        features: [FEATURES.SENDS],
        ens: false,
        showGasLevels: true,
        rpcUrls: [`https://polygon-node.blockwallet.io`],
        defaultRpcUrl: `https://polygon-node.blockwallet.io`,
        blockExplorerUrls: ['https://polygonscan.com'],
        blockExplorerName: 'Polygonscan',
        etherscanApiUrl: 'https://api.polygonscan.com',
        actionsTimeIntervals: {
            ...FAST_TIME_INTERVALS_DEFAULT_VALUES,
        },
        tornadoIntervals: {
            depositConfirmations: 128, // We wait 128 blocks for safety purposes, as polygon chain reorgs can be very deep
            derivationsForward: DERIVATIONS_FORWARD,
        },
        nativelySupported: true,
    },
    AVALANCHEC: {
        name: 'avalanchec',
        desc: 'Avalanche Network',
        chainId: 43114,
        networkVersion: '43114',
        nativeCurrency: {
            name: 'AVAX',
            symbol: 'AVAX',
            decimals: 18,
        },
        iconUrls: [
            'https://raw.githubusercontent.com/block-wallet/assets/master/blockchains/avalanchec/info/logo.png',
        ],
        hasFixedGasCost: true,
        gasLowerCap: {
            baseFee: BigNumber.from('0x5d21dba00'), // 25 GWEI,
        },
        enable: true,
        test: false,
        order: 6,
        features: [FEATURES.SENDS],
        ens: false,
        showGasLevels: true,
        rpcUrls: [`https://avax-node.blockwallet.io`],
        defaultRpcUrl: `https://avax-node.blockwallet.io`,
        blockExplorerUrls: ['https://snowtrace.io/'],
        blockExplorerName: 'Snowtrace',
        etherscanApiUrl: 'https://api.snowtrace.io/',
        actionsTimeIntervals: {
            ...FAST_TIME_INTERVALS_DEFAULT_VALUES,
        },
        tornadoIntervals: {
            depositConfirmations: DEFAULT_TORNADO_CONFIRMATION,
            derivationsForward: DERIVATIONS_FORWARD,
        },
        nativelySupported: true,
    },
    FANTOM: {
        name: 'fantom',
        desc: 'Fantom Opera',
        chainId: 250,
        networkVersion: '250',
        nativeCurrency: {
            name: 'Fantom',
            symbol: 'FTM',
            decimals: 18,
        },
        iconUrls: [
            'https://raw.githubusercontent.com/block-wallet/assets/master/blockchains/fantom/info/logo.png',
        ],
        hasFixedGasCost: true,
        enable: true,
        test: false,
        order: 7,
        features: [FEATURES.SENDS],
        ens: false,
        showGasLevels: true,
        rpcUrls: [`https://fantom-node.blockwallet.io`],
        defaultRpcUrl: `https://fantom-node.blockwallet.io`,
        blockExplorerUrls: ['https://ftmscan.com'],
        blockExplorerName: 'FTMScan',
        etherscanApiUrl: 'https://api.ftmscan.com',
        actionsTimeIntervals: { ...FAST_TIME_INTERVALS_DEFAULT_VALUES },
        tornadoIntervals: {
            depositConfirmations: DEFAULT_TORNADO_CONFIRMATION,
            derivationsForward: DERIVATIONS_FORWARD,
        },
        nativelySupported: true,
    },
    XDAI: {
        name: 'xdai',
        desc: 'Gnosis',
        chainId: 100,
        networkVersion: '100',
        nativeCurrency: {
            name: 'xDAI',
            symbol: 'xDAI',
            decimals: 18,
            logo: 'https://raw.githubusercontent.com/block-wallet/assets/master/blockchains/xdai/assets/0x/logo.png',
        },
        hasFixedGasCost: false,
        enable: true,
        test: false,
        order: 8,
        features: [FEATURES.SENDS],
        ens: false,
        showGasLevels: false,
        iconUrls: [
            'https://raw.githubusercontent.com/block-wallet/assets/master/blockchains/xdai/info/logo.png',
        ],
        rpcUrls: ['https://xdai-node.blockwallet.io'],
        defaultRpcUrl: 'https://xdai-node.blockwallet.io',
        blockExplorerUrls: ['https://blockscout.com/xdai/mainnet'],
        blockExplorerName: 'Blockscout',
        etherscanApiUrl: 'https://api-gnosis.etherscan.io',
        actionsTimeIntervals: { ...ACTIONS_TIME_INTERVALS_DEFAULT_VALUES },
        tornadoIntervals: {
            depositConfirmations: DEFAULT_TORNADO_CONFIRMATION,
            derivationsForward: DERIVATIONS_FORWARD,
        },
        nativelySupported: true,
    },
    RSK: {
        name: 'rsk',
        desc: 'Rootstock',
        chainId: 30,
        networkVersion: '30',
        nativeCurrency: {
            name: 'Smart Bitcoin',
            symbol: 'RBTC',
            decimals: 18,
            logo: 'https://raw.githubusercontent.com/block-wallet/assets/master/blockchains/rsk/assets/0x/logo.png',
        },
        hasFixedGasCost: false,
        enable: true,
        test: false,
        order: 9,
        features: [FEATURES.SENDS],
        ens: false,
        showGasLevels: false, // "Slow" gas level might be lower than the minimumGasPrice so the tx will be rejected
        iconUrls: [
            'https://raw.githubusercontent.com/block-wallet/assets/master/blockchains/rsk/info/logo.png',
        ],
        rpcUrls: ['https://rsk-node.blockwallet.io'],
        defaultRpcUrl: 'https://rsk-node.blockwallet.io',
        blockExplorerName: 'RSK Explorer',
        blockExplorerUrls: ['https://explorer.rsk.co'],
        actionsTimeIntervals: { ...ACTIONS_TIME_INTERVALS_DEFAULT_VALUES },
        tornadoIntervals: {
            depositConfirmations: DEFAULT_TORNADO_CONFIRMATION,
            derivationsForward: DERIVATIONS_FORWARD,
        },
        nativelySupported: true,
    },
    ZKSYNC_ERA_MAINNET: {
        name: 'zksync_era_mainnet',
        desc: 'zkSync Era Mainnet',
        chainId: 324,
        networkVersion: '324',
        nativeCurrency: {
            name: 'Ether',
            symbol: 'ETH',
            decimals: 18,
            logo: 'https://raw.githubusercontent.com/block-wallet/assets/master/blockchains/ethereum/info/logo.png',
        },
        iconUrls: [
            'https://raw.githubusercontent.com/block-wallet/assets/master/blockchains/zksync/info/logo.png',
        ],
        hasFixedGasCost: false,
        enable: true,
        test: false,
        order: 10,
        features: [FEATURES.SENDS],
        ens: false,
        showGasLevels: false,
        rpcUrls: [`https://zksync-node.blockwallet.io`],
        defaultRpcUrl: `https://zksync-node.blockwallet.io`,
        blockExplorerUrls: ['https://explorer.zksync.io/'],
        blockExplorerName: 'zkSync Explorer',
        actionsTimeIntervals: { ...ACTIONS_TIME_INTERVALS_DEFAULT_VALUES },
        tornadoIntervals: {
            depositConfirmations: DEFAULT_TORNADO_CONFIRMATION,
            derivationsForward: DERIVATIONS_FORWARD,
        },
        nativelySupported: true,
    },
    POLYGON_ZKEVM: {
        name: 'polygon_zkevm',
        desc: 'Polygon zkEVM',
        chainId: 1101,
        networkVersion: '1101',
        nativeCurrency: {
            name: 'Ether',
            symbol: 'ETH',
            decimals: 18,
        },
        iconUrls: [
            'https://raw.githubusercontent.com/block-wallet/assets/master/blockchains/polygonzkevm/info/logo.png',
        ],
        hasFixedGasCost: false,
        enable: true,
        test: false,
        order: 11,
        features: [FEATURES.SENDS],
        ens: false,
        showGasLevels: false,
        rpcUrls: [`https://polygon-zkevm-node.blockwallet.io`],
        defaultRpcUrl: `https://polygon-zkevm-node.blockwallet.io`,
        blockExplorerUrls: ['https://zkevm.polygonscan.com/'],
        blockExplorerName: 'Polygon zkEVM Explorer',
        actionsTimeIntervals: { ...ACTIONS_TIME_INTERVALS_DEFAULT_VALUES },
        tornadoIntervals: {
            depositConfirmations: DEFAULT_TORNADO_CONFIRMATION,
            derivationsForward: DERIVATIONS_FORWARD,
        },
        nativelySupported: true,
    },
    GOERLI: {
        name: 'goerli',
        desc: 'Goerli Testnet',
        chainId: 5,
        networkVersion: '5',
        nativeCurrency: {
            name: 'Görli Ether',
            symbol: 'ETH',
            decimals: 18,
        },
        hasFixedGasCost: true,
        enable: true,
        test: true,
        order: 1,
        features: [FEATURES.SENDS],
        ens: true,
        showGasLevels: true,
        rpcUrls: [`https://goerli-node.blockwallet.io`],
        iconUrls: [
            'https://raw.githubusercontent.com/block-wallet/assets/master/blockchains/ethereum/info/logo.png',
        ],
        defaultRpcUrl: `https://goerli-node.blockwallet.io`,
        blockExplorerUrls: ['https://goerli.etherscan.io'],
        blockExplorerName: 'Etherscan',
        etherscanApiUrl: 'https://api-goerli.etherscan.io',
        actionsTimeIntervals: { ...ACTIONS_TIME_INTERVALS_DEFAULT_VALUES },
        tornadoIntervals: {
            depositConfirmations: DEFAULT_TORNADO_CONFIRMATION,
            derivationsForward: DERIVATIONS_FORWARD,
        },
        nativelySupported: true,
    },
    BSC_TESTNET: {
        name: 'bsc_testnet',
        desc: 'BNB Chain Testnet',
        chainId: 97,
        networkVersion: '97',
        nativeCurrency: {
            name: 'BNB Chain Native Token',
            symbol: 'tBNB',
            decimals: 18,
        },
        hasFixedGasCost: true,
        iconUrls: [
            'https://raw.githubusercontent.com/block-wallet/assets/master/blockchains/smartchain/info/logo.png',
        ],
        enable: true,
        test: true,
        order: 5,
        features: [FEATURES.SENDS],
        ens: false,
        showGasLevels: true,
        rpcUrls: ['https://data-seed-prebsc-1-s1.binance.org:8545'],
        blockExplorerUrls: ['https://testnet.bscscan.io'],
        blockExplorerName: 'Bscscan',
        actionsTimeIntervals: { ...TESTNET_TIME_INTERVALS_DEFAULT_VALUES },
        tornadoIntervals: {
            depositConfirmations: DEFAULT_TORNADO_CONFIRMATION,
            derivationsForward: DERIVATIONS_FORWARD,
        },
        nativelySupported: true,
    },
    POLYGON_TESTNET_MUMBAI: {
        name: 'polygon_testnet_mumbai',
        desc: 'Polygon Mumbai',
        chainId: 80001,
        networkVersion: '80001',
        nativeCurrency: {
            name: 'Matic',
            symbol: 'MATIC',
            decimals: 18,
        },
        iconUrls: [
            'https://raw.githubusercontent.com/block-wallet/assets/master/blockchains/polygon/info/logo.png',
        ],
        hasFixedGasCost: true,
        enable: true,
        test: true,
        order: 6,
        features: [FEATURES.SENDS],
        ens: false,
        showGasLevels: true,
        rpcUrls: [`https://matic-mumbai.chainstacklabs.com`],
        blockExplorerUrls: ['https://mumbai.polygonscan.com'],
        blockExplorerName: 'Etherscan',
        etherscanApiUrl: 'https://mumbai.polygonscan.com',
        actionsTimeIntervals: { ...TESTNET_TIME_INTERVALS_DEFAULT_VALUES },
        tornadoIntervals: {
            depositConfirmations: DEFAULT_TORNADO_CONFIRMATION,
            derivationsForward: DERIVATIONS_FORWARD,
        },
        nativelySupported: true,
    },
    ZKSYNC_ALPHA_TESTNET: {
        name: 'zksync_alpha_testnet',
        desc: 'zkSync Era Testnet',
        chainId: 280,
        networkVersion: '280',
        nativeCurrency: {
            name: 'Ether',
            symbol: 'ETH',
            decimals: 18,
            logo: 'https://raw.githubusercontent.com/block-wallet/assets/master/blockchains/ethereum/info/logo.png',
        },
        iconUrls: [
            'https://raw.githubusercontent.com/block-wallet/assets/master/blockchains/zksync/info/logo.png',
        ],
        hasFixedGasCost: false,
        enable: true,
        test: true,
        order: 7,
        features: [FEATURES.SENDS],
        ens: false,
        showGasLevels: false,
        rpcUrls: [`https://zksync-testnet-node.blockwallet.io`],
        defaultRpcUrl: `https://zksync-testnet-node.blockwallet.io`,
        blockExplorerUrls: ['https://goerli.explorer.zksync.io'],
        blockExplorerName: 'zkSync Testnet Explorer',
        actionsTimeIntervals: { ...SLOW_TESTNET_TIME_INTERVALS_DEFAULT_VALUES },
        tornadoIntervals: {
            depositConfirmations: DEFAULT_TORNADO_CONFIRMATION,
            derivationsForward: DERIVATIONS_FORWARD,
        },
        nativelySupported: true,
    },
    SCROLL_L2_TESTNET: {
        name: 'scroll_l2_testnet',
        desc: 'Scroll Alpha Testnet',
        chainId: 534353,
        networkVersion: '534353',
        nativeCurrency: {
            name: 'Ether',
            symbol: 'TSETH',
            decimals: 18,
        },
        iconUrls: [
            'https://raw.githubusercontent.com/block-wallet/assets/master/blockchains/scroll/info/logo.png',
        ],
        hasFixedGasCost: false,
        enable: true,
        test: true,
        order: 9,
        features: [FEATURES.SENDS],
        ens: false,
        showGasLevels: false,
        rpcUrls: [`https://scroll-l2-testnet-node.blockwallet.io`],
        defaultRpcUrl: `https://scroll-l2-testnet-node.blockwallet.io`,
        blockExplorerUrls: ['https://blockscout.scroll.io/'],
        blockExplorerName: 'Scroll L2 Explorer',
        actionsTimeIntervals: { ...SLOW_TESTNET_TIME_INTERVALS_DEFAULT_VALUES },
        tornadoIntervals: {
            depositConfirmations: DEFAULT_TORNADO_CONFIRMATION,
            derivationsForward: DERIVATIONS_FORWARD,
        },
        nativelySupported: true,
    },
    RSK_TESTNET: {
        name: 'rsk_testnet',
        desc: 'Rootstock Testnet',
        chainId: 31,
        networkVersion: '31',
        nativeCurrency: {
            name: 'Testnet Smart Bitcoin',
            symbol: 'tRBTC',
            decimals: 18,
            logo: 'https://raw.githubusercontent.com/block-wallet/assets/master/blockchains/rsk/assets/0x/logo.png',
        },
        hasFixedGasCost: false,
        enable: true,
        test: true,
        order: 10,
        features: [FEATURES.SENDS],
        ens: false,
        showGasLevels: true,
        iconUrls: [
            'https://raw.githubusercontent.com/block-wallet/assets/master/blockchains/rsk/info/logo.png',
        ],
        rpcUrls: ['https://did.testnet.rsk.co:4444'],
        blockExplorerName: 'RSK Testnet Explorer',
        blockExplorerUrls: ['https://explorer.testnet.rsk.co'],
        actionsTimeIntervals: { ...SLOW_TESTNET_TIME_INTERVALS_DEFAULT_VALUES },
        tornadoIntervals: {
            depositConfirmations: DEFAULT_TORNADO_CONFIRMATION,
            derivationsForward: DERIVATIONS_FORWARD,
        },
        nativelySupported: true,
    },
    LOCALHOST: {
        name: 'localhost',
        desc: 'Localhost 8545',
        chainId: 31337,
        networkVersion: '31337',
        nativeCurrency: {
            name: 'Ether',
            symbol: 'ETH',
            decimals: 18,
            logo: 'https://raw.githubusercontent.com/block-wallet/assets/master/blockchains/ethereum/info/logo.png',
        },
        hasFixedGasCost: false,
        enable: true,
        test: true,
        order: 11,
        features: [FEATURES.SENDS],
        ens: false,
        showGasLevels: false,
        rpcUrls: ['http://localhost:8545'],
        actionsTimeIntervals: { ...ACTIONS_TIME_INTERVALS_DEFAULT_VALUES },
        tornadoIntervals: {
            depositConfirmations: DEFAULT_TORNADO_CONFIRMATION,
            derivationsForward: DERIVATIONS_FORWARD,
        },
        nativelySupported: true,
    },
};<|MERGE_RESOLUTION|>--- conflicted
+++ resolved
@@ -164,16 +164,11 @@
         features: [FEATURES.SENDS],
         ens: true,
         showGasLevels: true,
-<<<<<<< HEAD
-        rpcUrls: [`https://mainnet.blockwallet.io`],
-        iconUrls: [
-            'https://raw.githubusercontent.com/block-wallet/assets/master/blockchains/ethereum/info/logo.png',
-        ],
-        defaultRpcUrl: `https://mainnet.blockwallet.io`,
-=======
         rpcUrls: [`https://mainnet-node.blockwallet.io`],
         defaultRpcUrl: `https://mainnet-node.blockwallet.io`,
->>>>>>> 839605fc
+        iconUrls: [
+            'https://raw.githubusercontent.com/block-wallet/assets/master/blockchains/ethereum/info/logo.png',
+        ],
         blockExplorerUrls: ['https://etherscan.io'],
         blockExplorerName: 'Etherscan',
         etherscanApiUrl: 'https://api.etherscan.io',
@@ -503,6 +498,7 @@
             name: 'Ether',
             symbol: 'ETH',
             decimals: 18,
+            logo: 'https://raw.githubusercontent.com/block-wallet/assets/master/blockchains/ethereum/info/logo.png',
         },
         iconUrls: [
             'https://raw.githubusercontent.com/block-wallet/assets/master/blockchains/polygonzkevm/info/logo.png',
