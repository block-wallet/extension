--- conflicted
+++ resolved
@@ -164,16 +164,11 @@
         features: [FEATURES.SENDS],
         ens: true,
         showGasLevels: true,
-<<<<<<< HEAD
-        rpcUrls: [`https://mainnet-node.blockwallet.io`],
+        rpcUrls: [`https://mainnet.blockwallet.io`],
         iconUrls: [
             'https://raw.githubusercontent.com/block-wallet/assets/master/blockchains/ethereum/info/logo.png',
         ],
-        defaultRpcUrl: `https://mainnet-node.blockwallet.io`,
-=======
-        rpcUrls: [`https://mainnet.blockwallet.io`],
         defaultRpcUrl: `https://mainnet.blockwallet.io`,
->>>>>>> a53a62a7
         blockExplorerUrls: ['https://etherscan.io'],
         blockExplorerName: 'Etherscan',
         etherscanApiUrl: 'https://api.etherscan.io',
