--- conflicted
+++ resolved
@@ -158,11 +158,7 @@
         enable: true,
         test: false,
         order: 1,
-<<<<<<< HEAD
-        features: [FEATURES.SENDS, FEATURES.SWAPS],
-=======
-        features: [FEATURES.SENDS, FEATURES.TORNADO],
->>>>>>> 697e6a07
+        features: [FEATURES.SENDS],
         ens: true,
         showGasLevels: true,
         rpcUrls: [`https://mainnet-node.blockwallet.io`],
@@ -256,11 +252,7 @@
         enable: true,
         test: false,
         order: 4,
-<<<<<<< HEAD
-        features: [FEATURES.SENDS, FEATURES.SWAPS],
-=======
-        features: [FEATURES.SENDS, FEATURES.TORNADO],
->>>>>>> 697e6a07
+        features: [FEATURES.SENDS],
         ens: false,
         showGasLevels: true,
         rpcUrls: ['https://bsc-node.blockwallet.io'],
@@ -296,11 +288,7 @@
         enable: true,
         test: false,
         order: 5,
-<<<<<<< HEAD
-        features: [FEATURES.SENDS, FEATURES.SWAPS],
-=======
-        features: [FEATURES.SENDS, FEATURES.TORNADO],
->>>>>>> 697e6a07
+        features: [FEATURES.SENDS],
         ens: false,
         showGasLevels: true,
         rpcUrls: [`https://polygon-node.blockwallet.io`],
@@ -427,13 +415,8 @@
         hasFixedGasCost: true,
         enable: true,
         test: true,
-<<<<<<< HEAD
         order: 9,
         features: [FEATURES.SENDS],
-=======
-        order: 1,
-        features: [FEATURES.SENDS, FEATURES.TORNADO],
->>>>>>> 697e6a07
         ens: true,
         showGasLevels: true,
         rpcUrls: [`https://goerli-node.blockwallet.io`],
