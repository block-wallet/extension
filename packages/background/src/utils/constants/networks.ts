import { BigNumber } from '@ethersproject/bignumber';
import { BlankSupportedFeatures, FEATURES } from './features';
import { Duration, MINUTE, SECOND } from './time';
import {
    DEFAULT_TORNADO_CONFIRMATION,
    DERIVATIONS_FORWARD,
} from '../../controllers/privacy/types';

export type TornadoIntervals = {
    depositConfirmations: number;
    derivationsForward: number;
};

export type Network = {
    name: string;
    desc: string;
    chainId: number;
    networkVersion: string;
    nativeCurrency: {
        name: string;
        symbol: string;
        decimals: number;
    };
    hasFixedGasCost?: boolean;
    iconUrls?: string[];
    enable: boolean;
    features: BlankSupportedFeatures[];
    test: boolean;
    order: number;
    ens: boolean;
    showGasLevels: boolean;
    gasLowerCap?: {
        baseFee?: BigNumber;
        maxPriorityFeePerGas?: BigNumber;
        gasPrice?: BigNumber;
    };
    rpcUrls: string[];
    blockExplorerUrls?: string[];
    blockExplorerName?: string;
    etherscanApiUrl?: string;
    actionsTimeIntervals: ActionsTimeInterval;
    tornadoIntervals?: TornadoIntervals;

    /**
     * Indicates whether the network is natively supported
     * by the app or has been added by the user.
     */
    nativelySupported: boolean;
};

export interface AddNetworkType {
    /**
     * Network chain ID
     *
     * Should be of type number
     */
    chainId: number;
    chainName?: string;
    blockExplorerUrls?: string[];
    iconUrls?: string[];

    /**
     * The chain native currency.
     * Only `symbol` is required, decimals and name will be populated
     * from the list or defaulted.
     */
    nativeCurrency?: {
        symbol: string;
        name?: string;
        decimals?: number;
    };
    rpcUrls?: string[];
    test: boolean;
}

export interface EditNetworkUpdatesType {
    blockExplorerUrls?: string[];
    rpcUrls?: string[];
    name: string;
    test: boolean;
}

export type EditNetworkOrderType = Pick<Network, 'chainId' | 'order'>;

export interface ActionsTimeInterval {
    blockNumberPull: Duration; // wait between block pulls
    balanceFetch: Duration; // native and watched tokens balance feth
    gasPricesUpdate: Duration; // fee's data update
    exchangeRatesFetch: Duration; // exchange rates fetch
    transactionsStatusesUpdate: Duration; // active transactions statuses update
    providerSubscriptionsUpdate: Duration; // dapp subscribed to new heads or logs update
    transactionWatcherUpdate: Duration; // transactions watcher
}

// If the interval is < than blockNumberPull the action will happend 'every new block'.
export const ACTIONS_TIME_INTERVALS_DEFAULT_VALUES = {
    blockNumberPull: 15 * SECOND,
    balanceFetch: 30 * SECOND,
    gasPricesUpdate: 8 * SECOND,
    exchangeRatesFetch: 1 * MINUTE,
    transactionsStatusesUpdate: 8 * SECOND,
    providerSubscriptionsUpdate: 8 * SECOND,
    transactionWatcherUpdate: 45 * SECOND,
};

export const FAST_TIME_INTERVALS_DEFAULT_VALUES = {
    ...ACTIONS_TIME_INTERVALS_DEFAULT_VALUES,
    ...{
        blockNumberPull: 6 * SECOND,
        balanceFetch: 20 * SECOND,
        gasPricesUpdate: 3 * SECOND,
        transactionsStatusesUpdate: 3 * SECOND,
        providerSubscriptionsUpdate: 3 * SECOND,
        transactionWatcherUpdate: 30 * SECOND,
    },
};

export const TESTNET_TIME_INTERVALS_DEFAULT_VALUES = {
    ...ACTIONS_TIME_INTERVALS_DEFAULT_VALUES,
    ...{
        blockNumberPull: 30 * SECOND,
        balanceFetch: 1 * MINUTE,
        gasPricesUpdate: 19 * SECOND,
        transactionsStatusesUpdate: 19 * SECOND,
        providerSubscriptionsUpdate: 19 * SECOND,
        transactionWatcherUpdate: 1 * MINUTE,
    },
};

export const SLOW_TESTNET_TIME_INTERVALS_DEFAULT_VALUES = {
    ...ACTIONS_TIME_INTERVALS_DEFAULT_VALUES,
    ...{
        blockNumberPull: 30 * SECOND,
        balanceFetch: 1 * MINUTE,
        gasPricesUpdate: 29 * SECOND,
        transactionsStatusesUpdate: 29 * SECOND,
        providerSubscriptionsUpdate: 29 * SECOND,
        transactionWatcherUpdate: 2 * MINUTE,
    },
};

export type Networks = {
    [key: string]: Network;
};

export const INITIAL_NETWORKS: Networks = {
    MAINNET: {
        name: 'mainnet',
        desc: 'Ethereum Mainnet',
        chainId: 1,
        networkVersion: '1',
        nativeCurrency: {
            name: 'Ether',
            symbol: 'ETH',
            decimals: 18,
        },
        hasFixedGasCost: true,
        enable: true,
        test: false,
        order: 1,
<<<<<<< HEAD
        features: [FEATURES.SENDS],
=======
        features: [FEATURES.SENDS, FEATURES.TORNADO],
>>>>>>> 01958e66
        ens: true,
        showGasLevels: true,
        rpcUrls: [`https://mainnet-node.blockwallet.io`],
        blockExplorerUrls: ['https://etherscan.io'],
        blockExplorerName: 'Etherscan',
        etherscanApiUrl: 'https://api.etherscan.io',
        actionsTimeIntervals: {
            ...ACTIONS_TIME_INTERVALS_DEFAULT_VALUES,
        },
        tornadoIntervals: {
            depositConfirmations: DEFAULT_TORNADO_CONFIRMATION,
            derivationsForward: DERIVATIONS_FORWARD,
        },
        nativelySupported: true,
    },
    ARBITRUM: {
        name: 'arbitrum',
        desc: 'Arbitrum Mainnet',
        chainId: 42161,
        networkVersion: '42161',
        nativeCurrency: {
            name: 'Ether',
            symbol: 'ETH',
            decimals: 18,
        },
        hasFixedGasCost: false,
        enable: true,
        test: false,
        order: 2,
        features: [FEATURES.SENDS],
        ens: false,
        showGasLevels: false,
        rpcUrls: ['https://arbitrum-node.blockwallet.io'],
        blockExplorerUrls: ['https://arbiscan.io'],
        blockExplorerName: 'Arbiscan',
        etherscanApiUrl: 'https://api.arbiscan.io',
        actionsTimeIntervals: {
            ...FAST_TIME_INTERVALS_DEFAULT_VALUES,
        },
        tornadoIntervals: {
            depositConfirmations: DEFAULT_TORNADO_CONFIRMATION,
            derivationsForward: DERIVATIONS_FORWARD,
        },
        nativelySupported: true,
    },
    OPTIMISM: {
        name: 'optimism',
        desc: 'Optimism Mainnet',
        chainId: 10,
        networkVersion: '10',
        nativeCurrency: {
            name: 'Ether',
            symbol: 'ETH',
            decimals: 18,
        },
        hasFixedGasCost: false,
        gasLowerCap: {
            gasPrice: BigNumber.from('1000000'),
        },
        enable: true,
        test: false,
        order: 3,
        features: [FEATURES.SENDS],
        ens: false,
        showGasLevels: false,
        rpcUrls: ['https://optimism-node.blockwallet.io'],
        blockExplorerUrls: ['https://optimistic.etherscan.io'],
        blockExplorerName: 'Etherscan',
        etherscanApiUrl: 'https://api-optimistic.etherscan.io',
        actionsTimeIntervals: { ...ACTIONS_TIME_INTERVALS_DEFAULT_VALUES },
        tornadoIntervals: {
            depositConfirmations: DEFAULT_TORNADO_CONFIRMATION,
            derivationsForward: DERIVATIONS_FORWARD,
        },
        nativelySupported: true,
    },
    BSC: {
        name: 'bsc',
        desc: 'BNB Chain Mainnet',
        chainId: 56,
        networkVersion: '56',
        nativeCurrency: {
            name: 'BNB Chain Native Token',
            symbol: 'BNB',
            decimals: 18,
        },
        hasFixedGasCost: true,
        iconUrls: [
            'https://raw.githubusercontent.com/block-wallet/assets/master/blockchains/smartchain/info/logo.png',
        ],
        enable: true,
        test: false,
        order: 4,
<<<<<<< HEAD
        features: [FEATURES.SENDS],
=======
        features: [FEATURES.SENDS, FEATURES.TORNADO],
>>>>>>> 01958e66
        ens: false,
        showGasLevels: true,
        rpcUrls: ['https://bsc-node.blockwallet.io'],
        blockExplorerUrls: ['https://bscscan.com'],
        blockExplorerName: 'Bscscan',
        etherscanApiUrl: 'https://api.bscscan.com',
        actionsTimeIntervals: {
            ...FAST_TIME_INTERVALS_DEFAULT_VALUES,
        },
        tornadoIntervals: {
            depositConfirmations: 18, // We wait 18 blocks that it's the same time as it'll take on mainnet considering each chain avg block time
            derivationsForward: DERIVATIONS_FORWARD,
        },
        nativelySupported: true,
    },
    POLYGON: {
        name: 'polygon',
        desc: 'Polygon Mainnet',
        chainId: 137,
        networkVersion: '137',
        nativeCurrency: {
            name: 'Matic',
            symbol: 'MATIC',
            decimals: 18,
        },
        iconUrls: [
            'https://raw.githubusercontent.com/block-wallet/assets/master/blockchains/polygon/info/logo.png',
        ],
        hasFixedGasCost: true,
        gasLowerCap: {
            maxPriorityFeePerGas: BigNumber.from('0x6fc23ac00'), // 30 GWEI,
        },
        enable: true,
        test: false,
        order: 5,
<<<<<<< HEAD
        features: [FEATURES.SENDS],
=======
        features: [FEATURES.SENDS, FEATURES.TORNADO],
>>>>>>> 01958e66
        ens: false,
        showGasLevels: true,
        rpcUrls: [`https://polygon-node.blockwallet.io`],
        blockExplorerUrls: ['https://polygonscan.com'],
        blockExplorerName: 'Polygonscan',
        etherscanApiUrl: 'https://api.polygonscan.com',
        actionsTimeIntervals: {
            ...FAST_TIME_INTERVALS_DEFAULT_VALUES,
        },
        tornadoIntervals: {
            depositConfirmations: 128, // We wait 128 blocks for safety purposes, as polygon chain reorgs can be very deep
            derivationsForward: DERIVATIONS_FORWARD,
        },
        nativelySupported: true,
    },
    AVALANCHEC: {
        name: 'avalanchec',
        desc: 'Avalanche Network',
        chainId: 43114,
        networkVersion: '43114',
        nativeCurrency: {
            name: 'AVAX',
            symbol: 'AVAX',
            decimals: 18,
        },
        iconUrls: [
            'https://raw.githubusercontent.com/block-wallet/assets/master/blockchains/avalanchec/info/logo.png',
        ],
        hasFixedGasCost: true,
        gasLowerCap: {
            baseFee: BigNumber.from('0x5d21dba00'), // 25 GWEI,
        },
        enable: true,
        test: false,
        order: 6,
        features: [FEATURES.SENDS],
        ens: false,
        showGasLevels: true,
        rpcUrls: [`https://avax-node.blockwallet.io`],
        blockExplorerUrls: ['https://snowtrace.io/'],
        blockExplorerName: 'Snowtrace',
        etherscanApiUrl: 'https://api.snowtrace.io/',
        actionsTimeIntervals: {
            ...FAST_TIME_INTERVALS_DEFAULT_VALUES,
        },
        tornadoIntervals: {
            depositConfirmations: DEFAULT_TORNADO_CONFIRMATION,
            derivationsForward: DERIVATIONS_FORWARD,
        },
        nativelySupported: true,
    },
    FANTOM: {
        name: 'fantom',
        desc: 'Fantom Opera',
        chainId: 250,
        networkVersion: '250',
        nativeCurrency: {
            name: 'Fantom',
            symbol: 'FTM',
            decimals: 18,
        },
        iconUrls: [
            'https://raw.githubusercontent.com/block-wallet/assets/master/blockchains/fantom/info/logo.png',
        ],
        hasFixedGasCost: true,
        enable: true,
        test: false,
        order: 7,
        features: [FEATURES.SENDS],
        ens: false,
        showGasLevels: true,
        rpcUrls: [`https://fantom-node.blockwallet.io`],
        blockExplorerUrls: ['https://ftmscan.com'],
        blockExplorerName: 'FTMScan',
        etherscanApiUrl: 'https://api.ftmscan.com',
        actionsTimeIntervals: { ...FAST_TIME_INTERVALS_DEFAULT_VALUES },
        tornadoIntervals: {
            depositConfirmations: DEFAULT_TORNADO_CONFIRMATION,
            derivationsForward: DERIVATIONS_FORWARD,
        },
        nativelySupported: true,
    },
    XDAI: {
        name: 'xdai',
        desc: 'Gnosis',
        chainId: 100,
        networkVersion: '100',
        nativeCurrency: {
            name: 'xDAI',
            symbol: 'xDAI',
            decimals: 18,
        },
        hasFixedGasCost: false,
        enable: true,
        test: false,
        order: 8,
        features: [FEATURES.SENDS],
        ens: false,
        showGasLevels: false,
        iconUrls: [
            'https://raw.githubusercontent.com/block-wallet/assets/master/blockchains/xdai/assets/0x/logo.png',
        ],
        rpcUrls: ['https://xdai-node.blockwallet.io'],
        blockExplorerUrls: ['https://blockscout.com/xdai/mainnet'],
        blockExplorerName: 'Blockscout',
        etherscanApiUrl: 'https://api-gnosis.etherscan.io',
        actionsTimeIntervals: { ...ACTIONS_TIME_INTERVALS_DEFAULT_VALUES },
        tornadoIntervals: {
            depositConfirmations: DEFAULT_TORNADO_CONFIRMATION,
            derivationsForward: DERIVATIONS_FORWARD,
        },
        nativelySupported: true,
    },
    RSK: {
        name: 'rsk',
        desc: 'RSK Mainnet',
        chainId: 30,
        networkVersion: '30',
        nativeCurrency: {
            name: 'Smart Bitcoin',
            symbol: 'RBTC',
            decimals: 18,
        },
        hasFixedGasCost: false,
        enable: true,
        test: false,
        order: 9,
        features: [FEATURES.SENDS],
        ens: false,
        showGasLevels: false, // "Slow" gas level might be lower than the minimumGasPrice so the tx will be rejected
        iconUrls: [
            'https://raw.githubusercontent.com/block-wallet/assets/master/blockchains/rsk/assets/0x/logo.png',
        ],
        rpcUrls: ['https://did.rsk.co:4444'],
        blockExplorerName: 'RSK Explorer',
        blockExplorerUrls: ['https://explorer.rsk.co'],
        actionsTimeIntervals: { ...ACTIONS_TIME_INTERVALS_DEFAULT_VALUES },
        tornadoIntervals: {
            depositConfirmations: DEFAULT_TORNADO_CONFIRMATION,
            derivationsForward: DERIVATIONS_FORWARD,
        },
        nativelySupported: true,
    },
    GOERLI: {
        name: 'goerli',
        desc: 'Goerli Testnet',
        chainId: 5,
        networkVersion: '5',
        nativeCurrency: {
            name: 'Görli Ether',
            symbol: 'ETH',
            decimals: 18,
        },
        hasFixedGasCost: true,
        enable: true,
        test: true,
<<<<<<< HEAD
        order: 9,
        features: [FEATURES.SENDS],
=======
        order: 1,
        features: [FEATURES.SENDS, FEATURES.TORNADO],
>>>>>>> 01958e66
        ens: true,
        showGasLevels: true,
        rpcUrls: [`https://goerli-node.blockwallet.io`],
        blockExplorerUrls: ['https://goerli.etherscan.io'],
        blockExplorerName: 'Etherscan',
        etherscanApiUrl: 'https://api-goerli.etherscan.io',
        actionsTimeIntervals: { ...ACTIONS_TIME_INTERVALS_DEFAULT_VALUES },
        tornadoIntervals: {
            depositConfirmations: DEFAULT_TORNADO_CONFIRMATION,
            derivationsForward: DERIVATIONS_FORWARD,
        },
        nativelySupported: true,
    },
    BSC_TESTNET: {
        name: 'bsc_testnet',
        desc: 'BNB Chain Testnet',
        chainId: 97,
        networkVersion: '97',
<<<<<<< HEAD
        nativeCurrency: {
            name: 'BNB Chain Native Token',
            symbol: 'tBNB',
            decimals: 18,
        },
        hasFixedGasCost: true,
=======
        nativeCurrency: {
            name: 'BNB Chain Native Token',
            symbol: 'tBNB',
            decimals: 18,
        },
        hasFixedGasCost: true,
        iconUrls: [
            'https://raw.githubusercontent.com/block-wallet/assets/master/blockchains/smartchain/info/logo.png',
        ],
        enable: true,
        test: true,
        order: 5,
        features: [FEATURES.SENDS],
        ens: false,
        showGasLevels: true,
        rpcUrls: ['https://data-seed-prebsc-1-s1.binance.org:8545'],
        blockExplorerUrls: ['https://testnet.bscscan.io'],
        blockExplorerName: 'Bscscan',
        actionsTimeIntervals: { ...TESTNET_TIME_INTERVALS_DEFAULT_VALUES },
        tornadoIntervals: {
            depositConfirmations: DEFAULT_TORNADO_CONFIRMATION,
            derivationsForward: DERIVATIONS_FORWARD,
        },
        nativelySupported: true,
    },
    POLYGON_TESTNET_MUMBAI: {
        name: 'polygon_testnet_mumbai',
        desc: 'Polygon Mumbai',
        chainId: 80001,
        networkVersion: '80001',
        nativeCurrency: {
            name: 'Matic',
            symbol: 'MATIC',
            decimals: 18,
        },
        iconUrls: [
            'https://raw.githubusercontent.com/block-wallet/assets/master/blockchains/polygon/info/logo.png',
        ],
        hasFixedGasCost: true,
        enable: true,
        test: true,
        order: 6,
        features: [FEATURES.SENDS],
        ens: false,
        showGasLevels: true,
        rpcUrls: [`https://matic-mumbai.chainstacklabs.com`],
        blockExplorerUrls: ['https://mumbai.polygonscan.com'],
        blockExplorerName: 'Etherscan',
        etherscanApiUrl: 'https://mumbai.polygonscan.com',
        actionsTimeIntervals: { ...TESTNET_TIME_INTERVALS_DEFAULT_VALUES },
        tornadoIntervals: {
            depositConfirmations: DEFAULT_TORNADO_CONFIRMATION,
            derivationsForward: DERIVATIONS_FORWARD,
        },
        nativelySupported: true,
    },
    ZKSYNC_ALPHA_TESTNET: {
        name: 'zksync_alpha_testnet',
        desc: 'zkSync Alpha Testnet',
        chainId: 280,
        networkVersion: '280',
        nativeCurrency: {
            name: 'Ether',
            symbol: 'ETH',
            decimals: 18,
        },
        iconUrls: [
            'https://raw.githubusercontent.com/block-wallet/assets/master/blockchains/zksync/info/logo.png',
        ],
        hasFixedGasCost: false,
        enable: true,
        test: true,
        order: 7,
        features: [FEATURES.SENDS],
        ens: false,
        showGasLevels: false,
        rpcUrls: [`https://zksync2-testnet.zksync.dev`],
        blockExplorerUrls: ['https://goerli.explorer.zksync.io'],
        blockExplorerName: 'zkSync Explorer',
        actionsTimeIntervals: { ...SLOW_TESTNET_TIME_INTERVALS_DEFAULT_VALUES },
        tornadoIntervals: {
            depositConfirmations: DEFAULT_TORNADO_CONFIRMATION,
            derivationsForward: DERIVATIONS_FORWARD,
        },
        nativelySupported: true,
    },
    SCROLL_L1_TESTNET: {
        name: 'scroll_l1_testnet',
        desc: 'Scroll L1 Testnet',
        chainId: 534351,
        networkVersion: '534351',
        nativeCurrency: {
            name: 'Ether',
            symbol: 'TSETH',
            decimals: 18,
        },
>>>>>>> 01958e66
        iconUrls: [
            'https://raw.githubusercontent.com/block-wallet/assets/master/blockchains/scroll/info/logo.png',
        ],
        hasFixedGasCost: false,
        enable: true,
        test: true,
<<<<<<< HEAD
        order: 5,
        features: [FEATURES.SENDS],
        ens: false,
        showGasLevels: true,
        rpcUrls: ['https://data-seed-prebsc-1-s1.binance.org:8545'],
        blockExplorerUrls: ['https://testnet.bscscan.io'],
        blockExplorerName: 'Bscscan',
        actionsTimeIntervals: { ...TESTNET_TIME_INTERVALS_DEFAULT_VALUES },
=======
        order: 8,
        features: [FEATURES.SENDS],
        ens: false,
        showGasLevels: false,
        rpcUrls: [`https://prealpha.scroll.io/l1`],
        blockExplorerUrls: ['https://l1scan.scroll.io/'],
        blockExplorerName: 'Scroll L1 Explorer',
        actionsTimeIntervals: { ...SLOW_TESTNET_TIME_INTERVALS_DEFAULT_VALUES },
>>>>>>> 01958e66
        tornadoIntervals: {
            depositConfirmations: DEFAULT_TORNADO_CONFIRMATION,
            derivationsForward: DERIVATIONS_FORWARD,
        },
        nativelySupported: true,
    },
    SCROLL_L2_TESTNET: {
        name: 'scroll_l2_testnet',
        desc: 'Scroll L2 Testnet',
        chainId: 534354,
        networkVersion: '534354',
        nativeCurrency: {
            name: 'Ether',
            symbol: 'TSETH',
            decimals: 18,
        },
        iconUrls: [
            'https://raw.githubusercontent.com/block-wallet/assets/master/blockchains/scroll/info/logo.png',
        ],
<<<<<<< HEAD
        hasFixedGasCost: true,
        enable: true,
        test: true,
        order: 6,
=======
        hasFixedGasCost: false,
        enable: true,
        test: true,
        order: 9,
>>>>>>> 01958e66
        features: [FEATURES.SENDS],
        ens: false,
        showGasLevels: false,
        rpcUrls: [`https://prealpha.scroll.io/l2`],
        blockExplorerUrls: ['https://l2scan.scroll.io/'],
        blockExplorerName: 'Scroll L2 Explorer',
        actionsTimeIntervals: { ...SLOW_TESTNET_TIME_INTERVALS_DEFAULT_VALUES },
        tornadoIntervals: {
            depositConfirmations: DEFAULT_TORNADO_CONFIRMATION,
            derivationsForward: DERIVATIONS_FORWARD,
        },
        nativelySupported: true,
    },
    RSK_TESTNET: {
        name: 'rsk_testnet',
        desc: 'RSK Testnet',
        chainId: 31,
        networkVersion: '31',
        nativeCurrency: {
            name: 'Testnet Smart Bitcoin',
            symbol: 'tRBTC',
            decimals: 18,
        },
<<<<<<< HEAD
        iconUrls: [
            'https://raw.githubusercontent.com/block-wallet/assets/master/blockchains/zksync/info/logo.png',
        ],
        hasFixedGasCost: false,
        enable: true,
        test: true,
        order: 7,
        features: [FEATURES.SENDS],
        ens: false,
        showGasLevels: false,
        rpcUrls: [`https://zksync2-testnet.zksync.dev`],
        blockExplorerUrls: ['https://goerli.explorer.zksync.io'],
        blockExplorerName: 'zkSync Explorer',
        actionsTimeIntervals: { ...SLOW_TESTNET_TIME_INTERVALS_DEFAULT_VALUES },
        tornadoIntervals: {
            depositConfirmations: DEFAULT_TORNADO_CONFIRMATION,
            derivationsForward: DERIVATIONS_FORWARD,
        },
        nativelySupported: true,
    },
    SCROLL_L1_TESTNET: {
        name: 'scroll_l1_testnet',
        desc: 'Scroll L1 Testnet',
        chainId: 534351,
        networkVersion: '534351',
        nativeCurrency: {
            name: 'Ether',
            symbol: 'TSETH',
            decimals: 18,
        },
        iconUrls: [
            'https://raw.githubusercontent.com/block-wallet/assets/master/blockchains/scroll/info/logo.png',
        ],
        hasFixedGasCost: false,
        enable: true,
        test: true,
        order: 8,
        features: [FEATURES.SENDS],
        ens: false,
        showGasLevels: false,
        rpcUrls: [`https://prealpha.scroll.io/l1`],
        blockExplorerUrls: ['https://l1scan.scroll.io/'],
        blockExplorerName: 'Scroll L1 Explorer',
        actionsTimeIntervals: { ...SLOW_TESTNET_TIME_INTERVALS_DEFAULT_VALUES },
        tornadoIntervals: {
            depositConfirmations: DEFAULT_TORNADO_CONFIRMATION,
            derivationsForward: DERIVATIONS_FORWARD,
        },
        nativelySupported: true,
    },
    SCROLL_L2_TESTNET: {
        name: 'scroll_l2_testnet',
        desc: 'Scroll L2 Testnet',
        chainId: 534354,
        networkVersion: '534354',
        nativeCurrency: {
            name: 'Ether',
            symbol: 'TSETH',
            decimals: 18,
        },
        iconUrls: [
            'https://raw.githubusercontent.com/block-wallet/assets/master/blockchains/scroll/info/logo.png',
        ],
        hasFixedGasCost: false,
        enable: true,
        test: true,
        order: 9,
        features: [FEATURES.SENDS],
        ens: false,
        showGasLevels: false,
        rpcUrls: [`https://prealpha.scroll.io/l2`],
        blockExplorerUrls: ['https://l2scan.scroll.io/'],
        blockExplorerName: 'Scroll L2 Explorer',
=======
        hasFixedGasCost: false,
        enable: true,
        test: true,
        order: 10,
        features: [FEATURES.SENDS],
        ens: false,
        showGasLevels: true,
        iconUrls: [
            'https://raw.githubusercontent.com/block-wallet/assets/master/blockchains/rsk/assets/0x/logo.png',
        ],
        rpcUrls: ['https://did.testnet.rsk.co:4444'],
        blockExplorerName: 'RSK Testnet Explorer',
        blockExplorerUrls: ['https://explorer.testnet.rsk.co'],
>>>>>>> 01958e66
        actionsTimeIntervals: { ...SLOW_TESTNET_TIME_INTERVALS_DEFAULT_VALUES },
        tornadoIntervals: {
            depositConfirmations: DEFAULT_TORNADO_CONFIRMATION,
            derivationsForward: DERIVATIONS_FORWARD,
        },
        nativelySupported: true,
    },
    LOCALHOST: {
        name: 'localhost',
        desc: 'Localhost 8545',
        chainId: 31337,
        networkVersion: '31337',
        nativeCurrency: {
            name: 'Ether',
            symbol: 'ETH',
            decimals: 18,
        },
        hasFixedGasCost: false,
        enable: true,
        test: true,
<<<<<<< HEAD
        order: 10,
=======
        order: 11,
>>>>>>> 01958e66
        features: [FEATURES.SENDS],
        ens: false,
        showGasLevels: false,
        rpcUrls: ['http://localhost:8545'],
        actionsTimeIntervals: { ...ACTIONS_TIME_INTERVALS_DEFAULT_VALUES },
        tornadoIntervals: {
            depositConfirmations: DEFAULT_TORNADO_CONFIRMATION,
            derivationsForward: DERIVATIONS_FORWARD,
        },
        nativelySupported: true,
    },
};

export const HARDFORKS = {
    BERLIN: 'berlin',
    LONDON: 'london',
};<|MERGE_RESOLUTION|>--- conflicted
+++ resolved
@@ -158,11 +158,7 @@
         enable: true,
         test: false,
         order: 1,
-<<<<<<< HEAD
-        features: [FEATURES.SENDS],
-=======
-        features: [FEATURES.SENDS, FEATURES.TORNADO],
->>>>>>> 01958e66
+        features: [FEATURES.SENDS],
         ens: true,
         showGasLevels: true,
         rpcUrls: [`https://mainnet-node.blockwallet.io`],
@@ -256,11 +252,7 @@
         enable: true,
         test: false,
         order: 4,
-<<<<<<< HEAD
-        features: [FEATURES.SENDS],
-=======
-        features: [FEATURES.SENDS, FEATURES.TORNADO],
->>>>>>> 01958e66
+        features: [FEATURES.SENDS],
         ens: false,
         showGasLevels: true,
         rpcUrls: ['https://bsc-node.blockwallet.io'],
@@ -296,11 +288,7 @@
         enable: true,
         test: false,
         order: 5,
-<<<<<<< HEAD
-        features: [FEATURES.SENDS],
-=======
-        features: [FEATURES.SENDS, FEATURES.TORNADO],
->>>>>>> 01958e66
+        features: [FEATURES.SENDS],
         ens: false,
         showGasLevels: true,
         rpcUrls: [`https://polygon-node.blockwallet.io`],
@@ -457,13 +445,8 @@
         hasFixedGasCost: true,
         enable: true,
         test: true,
-<<<<<<< HEAD
-        order: 9,
-        features: [FEATURES.SENDS],
-=======
         order: 1,
-        features: [FEATURES.SENDS, FEATURES.TORNADO],
->>>>>>> 01958e66
+        features: [FEATURES.SENDS],
         ens: true,
         showGasLevels: true,
         rpcUrls: [`https://goerli-node.blockwallet.io`],
@@ -482,14 +465,6 @@
         desc: 'BNB Chain Testnet',
         chainId: 97,
         networkVersion: '97',
-<<<<<<< HEAD
-        nativeCurrency: {
-            name: 'BNB Chain Native Token',
-            symbol: 'tBNB',
-            decimals: 18,
-        },
-        hasFixedGasCost: true,
-=======
         nativeCurrency: {
             name: 'BNB Chain Native Token',
             symbol: 'tBNB',
@@ -586,23 +561,12 @@
             symbol: 'TSETH',
             decimals: 18,
         },
->>>>>>> 01958e66
         iconUrls: [
             'https://raw.githubusercontent.com/block-wallet/assets/master/blockchains/scroll/info/logo.png',
         ],
         hasFixedGasCost: false,
         enable: true,
         test: true,
-<<<<<<< HEAD
-        order: 5,
-        features: [FEATURES.SENDS],
-        ens: false,
-        showGasLevels: true,
-        rpcUrls: ['https://data-seed-prebsc-1-s1.binance.org:8545'],
-        blockExplorerUrls: ['https://testnet.bscscan.io'],
-        blockExplorerName: 'Bscscan',
-        actionsTimeIntervals: { ...TESTNET_TIME_INTERVALS_DEFAULT_VALUES },
-=======
         order: 8,
         features: [FEATURES.SENDS],
         ens: false,
@@ -611,7 +575,6 @@
         blockExplorerUrls: ['https://l1scan.scroll.io/'],
         blockExplorerName: 'Scroll L1 Explorer',
         actionsTimeIntervals: { ...SLOW_TESTNET_TIME_INTERVALS_DEFAULT_VALUES },
->>>>>>> 01958e66
         tornadoIntervals: {
             depositConfirmations: DEFAULT_TORNADO_CONFIRMATION,
             derivationsForward: DERIVATIONS_FORWARD,
@@ -631,17 +594,10 @@
         iconUrls: [
             'https://raw.githubusercontent.com/block-wallet/assets/master/blockchains/scroll/info/logo.png',
         ],
-<<<<<<< HEAD
-        hasFixedGasCost: true,
-        enable: true,
-        test: true,
-        order: 6,
-=======
         hasFixedGasCost: false,
         enable: true,
         test: true,
         order: 9,
->>>>>>> 01958e66
         features: [FEATURES.SENDS],
         ens: false,
         showGasLevels: false,
@@ -665,81 +621,6 @@
             symbol: 'tRBTC',
             decimals: 18,
         },
-<<<<<<< HEAD
-        iconUrls: [
-            'https://raw.githubusercontent.com/block-wallet/assets/master/blockchains/zksync/info/logo.png',
-        ],
-        hasFixedGasCost: false,
-        enable: true,
-        test: true,
-        order: 7,
-        features: [FEATURES.SENDS],
-        ens: false,
-        showGasLevels: false,
-        rpcUrls: [`https://zksync2-testnet.zksync.dev`],
-        blockExplorerUrls: ['https://goerli.explorer.zksync.io'],
-        blockExplorerName: 'zkSync Explorer',
-        actionsTimeIntervals: { ...SLOW_TESTNET_TIME_INTERVALS_DEFAULT_VALUES },
-        tornadoIntervals: {
-            depositConfirmations: DEFAULT_TORNADO_CONFIRMATION,
-            derivationsForward: DERIVATIONS_FORWARD,
-        },
-        nativelySupported: true,
-    },
-    SCROLL_L1_TESTNET: {
-        name: 'scroll_l1_testnet',
-        desc: 'Scroll L1 Testnet',
-        chainId: 534351,
-        networkVersion: '534351',
-        nativeCurrency: {
-            name: 'Ether',
-            symbol: 'TSETH',
-            decimals: 18,
-        },
-        iconUrls: [
-            'https://raw.githubusercontent.com/block-wallet/assets/master/blockchains/scroll/info/logo.png',
-        ],
-        hasFixedGasCost: false,
-        enable: true,
-        test: true,
-        order: 8,
-        features: [FEATURES.SENDS],
-        ens: false,
-        showGasLevels: false,
-        rpcUrls: [`https://prealpha.scroll.io/l1`],
-        blockExplorerUrls: ['https://l1scan.scroll.io/'],
-        blockExplorerName: 'Scroll L1 Explorer',
-        actionsTimeIntervals: { ...SLOW_TESTNET_TIME_INTERVALS_DEFAULT_VALUES },
-        tornadoIntervals: {
-            depositConfirmations: DEFAULT_TORNADO_CONFIRMATION,
-            derivationsForward: DERIVATIONS_FORWARD,
-        },
-        nativelySupported: true,
-    },
-    SCROLL_L2_TESTNET: {
-        name: 'scroll_l2_testnet',
-        desc: 'Scroll L2 Testnet',
-        chainId: 534354,
-        networkVersion: '534354',
-        nativeCurrency: {
-            name: 'Ether',
-            symbol: 'TSETH',
-            decimals: 18,
-        },
-        iconUrls: [
-            'https://raw.githubusercontent.com/block-wallet/assets/master/blockchains/scroll/info/logo.png',
-        ],
-        hasFixedGasCost: false,
-        enable: true,
-        test: true,
-        order: 9,
-        features: [FEATURES.SENDS],
-        ens: false,
-        showGasLevels: false,
-        rpcUrls: [`https://prealpha.scroll.io/l2`],
-        blockExplorerUrls: ['https://l2scan.scroll.io/'],
-        blockExplorerName: 'Scroll L2 Explorer',
-=======
         hasFixedGasCost: false,
         enable: true,
         test: true,
@@ -753,7 +634,6 @@
         rpcUrls: ['https://did.testnet.rsk.co:4444'],
         blockExplorerName: 'RSK Testnet Explorer',
         blockExplorerUrls: ['https://explorer.testnet.rsk.co'],
->>>>>>> 01958e66
         actionsTimeIntervals: { ...SLOW_TESTNET_TIME_INTERVALS_DEFAULT_VALUES },
         tornadoIntervals: {
             depositConfirmations: DEFAULT_TORNADO_CONFIRMATION,
@@ -774,11 +654,7 @@
         hasFixedGasCost: false,
         enable: true,
         test: true,
-<<<<<<< HEAD
-        order: 10,
-=======
         order: 11,
->>>>>>> 01958e66
         features: [FEATURES.SENDS],
         ens: false,
         showGasLevels: false,
