--- conflicted
+++ resolved
@@ -145,11 +145,7 @@
         enable: true,
         test: false,
         order: 1,
-<<<<<<< HEAD
         features: [FEATURES.SENDS, FEATURES.SWAPS],
-=======
-        features: [FEATURES.SENDS, FEATURES.TORNADO],
->>>>>>> 4c104d54
         ens: true,
         showGasLevels: true,
         rpcUrls: [`https://mainnet-node.blockwallet.io`],
@@ -240,11 +236,7 @@
         enable: true,
         test: false,
         order: 4,
-<<<<<<< HEAD
         features: [FEATURES.SENDS, FEATURES.SWAPS],
-=======
-        features: [FEATURES.SENDS, FEATURES.TORNADO],
->>>>>>> 4c104d54
         ens: false,
         showGasLevels: true,
         rpcUrls: ['https://bsc-node.blockwallet.io'],
@@ -280,11 +272,7 @@
         enable: true,
         test: false,
         order: 5,
-<<<<<<< HEAD
         features: [FEATURES.SENDS, FEATURES.SWAPS],
-=======
-        features: [FEATURES.SENDS, FEATURES.TORNADO],
->>>>>>> 4c104d54
         ens: false,
         showGasLevels: true,
         rpcUrls: [`https://polygon-node.blockwallet.io`],
@@ -411,13 +399,8 @@
         isCustomNetwork: false,
         enable: true,
         test: true,
-<<<<<<< HEAD
         order: 9,
         features: [FEATURES.SENDS],
-=======
-        order: 1,
-        features: [FEATURES.SENDS, FEATURES.TORNADO],
->>>>>>> 4c104d54
         ens: true,
         showGasLevels: true,
         rpcUrls: [`https://goerli-node.blockwallet.io`],
