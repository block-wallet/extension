--- conflicted
+++ resolved
@@ -1,21 +1,11 @@
 /* eslint-disable @typescript-eslint/no-empty-interface */
 import { Flatten } from './helpers';
-<<<<<<< HEAD
 import {
     ActivityListUIState,
-    BlankAppUIState,
     ExchangeRatesUIState,
     GasPricesUIState,
+    BlankAppUIState,
 } from '../constants/initialState';
-import {
-    CurrencyAmountPair,
-    KnownCurrencies,
-} from '../../controllers/blank-deposit/types';
-import { IBlankDeposit } from '../../controllers/blank-deposit/BlankDeposit';
-import { ComplianceInfo } from '../../controllers/blank-deposit/infrastructure/IBlankDepositService';
-=======
-import { BlankAppUIState } from '../constants/initialState';
->>>>>>> aa0125ff
 import { BigNumber } from '@ethersproject/bignumber';
 import {
     AccountInfo,
@@ -1032,7 +1022,6 @@
 export type ResponseType<TMessageType extends keyof RequestSignatures> =
     RequestSignatures[TMessageType][1];
 
-<<<<<<< HEAD
 export interface ResponseBlankGetWithdrawalGasCost {
     estimatedGas: BigNumber;
     fee: BigNumber;
@@ -1049,9 +1038,6 @@
     | ResponseGetExchangeRatesState
     | ResponseGetGasPricesState
     | ResponseGetActivityListState;
-=======
-export type ResponseGetState = Flatten<BlankAppUIState>;
->>>>>>> aa0125ff
 
 export type SubscriptionMessageTypes = {
     [MessageType in keyof RequestSignatures]: RequestSignatures[MessageType][2];
