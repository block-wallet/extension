/* eslint-disable @typescript-eslint/no-empty-interface */
import { Flatten } from './helpers';
import { BlankAppUIState } from '../constants/initialState';
import { BigNumber } from '@ethersproject/bignumber';
import {
    AccountInfo,
    DeviceAccountInfo,
} from '../../controllers/AccountTrackerController';
import {
    GasPriceValue,
    FeeMarketEIP1559Values,
} from '../../controllers/transactions/TransactionController';
import {
    IToken,
    ITokens,
    SearchTokensResponse,
    Token,
} from '../../controllers/erc-20/Token';
import {
    TransactionAdvancedData,
    TransactionMeta,
    TransactionStatus,
} from '../../controllers/transactions/utils/types';
import { ImportStrategy, ImportArguments } from '../account';
import {
    SwapParameters,
    ExchangeType,
    SwapQuote,
    SwapTransaction,
} from '../../controllers/SwapController';
import {
    ProviderEvents,
    SiteMetadata,
    RequestArguments,
    ProviderSetupData,
} from '@block-wallet/provider/types';

import {
    AddressBookEntry,
    NetworkAddressBook,
} from '@block-wallet/background/controllers/AddressBookController';
import { DappReq, DappRequestConfirmOptions } from './ethereum';
import { TransactionGasEstimation } from '@block-wallet/background/controllers/transactions/TransactionController';
import {
    DefaultGasOptions,
    PopupTabs,
    ReleaseNote,
    UserSettings,
} from '@block-wallet/background/controllers/PreferencesController';
import { TransactionFeeData } from '@block-wallet/background/controllers/erc-20/transactions/SignedTransaction';
import { Currency } from '../currency';
import { Devices } from './hardware';
import { OneInchSwapQuoteParams, OneInchSwapRequestParams } from './1inch';
import { ChainListItem } from '@block-wallet/chains-assets';
import { IChain } from './chain';
import {
    BridgeQuoteRequest,
    BridgeRoutesRequest,
    BridgeTransaction,
    GetBridgeAvailableRoutesResponse,
    GetBridgeQuoteResponse,
} from '@block-wallet/background/controllers/BridgeController';
import { GasPriceData } from '@block-wallet/background/controllers/GasPricesController';
import { RemoteConfigsControllerState } from '@block-wallet/background/controllers/RemoteConfigsController';
import { TypedTransaction } from '@ethereumjs/tx';
import { GetOnRampCurrencies } from '@block-wallet/background/controllers/OnrampController';

enum ACCOUNT {
    CREATE = 'CREATE_ACCOUNT',
    EXPORT_JSON = 'EXPORT_ACCOUNT_JSON',
    EXPORT_PRIVATE_KEY = 'EXPORT_ACCOUNT_PK',
    IMPORT_JSON = 'IMPORT_ACCOUNT_JSON',
    IMPORT_PRIVATE_KEY = 'IMPORT_ACCOUNT_PK',
    REMOVE = 'REMOVE_ACCOUNT',
    RESET = 'RESET_ACCOUNT',
    RENAME = 'RENAME_ACCOUNT',
    SELECT = 'SELECT_ACCOUNT',
    GET_BALANCE = 'GET_ACCOUNT_BALANCE',
    HIDE = 'HIDE_ACCOUNT',
    REFRESH_TOKEN_ALLOWANCES = 'REFRESH_TOKEN_ALLOWANCES',
    UNHIDE = 'UNHIDE_ACCOUNT',
    GET_NATIVE_TOKEN_BALANCE = 'GET_NATIVE_TOKEN_BALANCE',
<<<<<<< HEAD
    EDIT_ACCOUNT_TOKENS_ORDER = 'EDIT_ACCOUNT_TOKENS_ORDER',
    SET_ACCOUNT_SORT_VALUE = 'SET_ACCOUNT_SORT_VALUE',
=======
    ORDER_ACCOUNTS = 'ORDER_ACCOUNTS',
>>>>>>> ea5773c0
}

enum ADDRESS {
    GET_TYPE = 'GET_TYPE',
}

enum APP {
    LOCK = 'LOCK_APP',
    UNLOCK = 'UNLOCK_APP',
    GET_IDLE_TIMEOUT = 'GET_IDLE_TIMEOUT',
    SET_IDLE_TIMEOUT = 'SET_IDLE_TIMEOUT',
    SET_LAST_USER_ACTIVE_TIME = 'SET_LAST_USER_ACTIVE_TIME',
    RETURN_TO_ONBOARDING = 'RETURN_TO_ONBOARDING',
    OPEN_RESET = 'OPEN_RESET',
    OPEN_HW_CONNECT = 'OPEN_HW_CONNECT',
    OPEN_HW_REMOVE = 'OPEN_HW_REMOVE',
    OPEN_HW_RECONNECT = 'OPEN_HW_RECONNECT',
    SET_USER_SETTINGS = 'SET_USER_SETTINGS',
    UPDATE_POPUP_TAB = 'UPDATE_POPUP_TAB',
    REJECT_UNCONFIRMED_REQUESTS = 'REJECT_UNCONFIRMED_REQUESTS',
    SET_USER_ONLINE = 'SET_USER_ONLINE',
}

enum BACKGROUND {
    ACTION = 'ACTION',
}

enum DAPP {
    CONFIRM_REQUEST = 'CONFIRM_DAPP_REQUEST',
    ATTEMPT_REJECT_REQUEST = 'ATTEMPT_REJECT_DAPP_REQUEST',
}

enum EXCHANGE {
    CHECK_ALLOWANCE = 'CHECK_ALLOWANCE',
    APPROVE = 'APPROVE_EXCHANGE',
    GET_QUOTE = 'GET_EXCHANGE_QUOTE',
    GET_EXCHANGE = 'GET_EXCHANGE',
    GET_SPENDER = 'GET_SPENDER',
    EXECUTE = 'EXECUTE_EXCHANGE',
}

enum BRIDGE {
    APPROVE_BRIDGE_ALLOWANCE = 'APPROVE_BRIDGE_ALLOWANCE',
    GET_BRIDGE_AVAILABLE_CHAINS = 'GET_BRIDGE_AVAILABLE_CHAINS',
    GET_BRIDGE_TOKENS = 'GET_BRIDGE_TOKENS',
    GET_BRIDGE_QUOTE = 'GET_BRIDGE_QUOTE',
    GET_BRIDGE_ROUTES = 'GET_BRIDGE_ROUTES',
    EXECUTE_BRIDGE = 'EXECUTE_BRIDGE',
}

export enum EXTERNAL {
    EVENT_SUBSCRIPTION = 'EVENT_SUBSCRIPTION',
    REQUEST = 'EXTERNAL_REQUEST',
    SETUP_PROVIDER = 'SETUP_PROVIDER',
    SW_REINIT = 'SW_REINIT',
    SET_ICON = 'SET_ICON',
    GET_PROVIDER_CONFIG = 'GET_PROVIDER_CONFIG',
    IS_ENROLLED = 'IS_ENROLLED',
}

export enum CONTENT {
    SHOULD_INJECT = 'SHOULD_INJECT',
    SW_KEEP_ALIVE = 'SW_KEEP_ALIVE',
}

enum NETWORK {
    CHANGE = 'NETWORK_CHANGE',
    SET_SHOW_TEST_NETWORKS = 'SHOW_TEST_NETWORKS',
    ADD_NETWORK = 'ADD_NETWORK',
    EDIT_NETWORK = 'EDIT_NETWORK',
    EDIT_NETWORKS_ORDER = 'EDIT_NETWORKS_ORDER',
    REMOVE_NETWORK = 'REMOVE_NETWORK',
    SWITCH_PROVIDER = 'SWITCH_PROVIDER',
    GET_SPECIFIC_CHAIN_DETAILS = 'GET_SPECIFIC_CHAIN_DETAILS',
    GET_DEFAULT_RPC = 'GET_DEFAULT_RPC',
    GET_RPCS = 'GET_RPCS',
    GET_RPC_CHAIN_ID = 'GET_RPC_CHAIN_ID',
    IS_RPC_VALID = 'IS_RPC_VALID',
    SEARCH_CHAINS = 'SEARCH_CHAINS',
}

enum PASSWORD {
    VERIFY = 'VERIFY_PASSWORD',
    CHANGE = 'CHANGE_PASSWORD',
}

enum PERMISSION {
    ADD_NEW = 'ADD_NEW_SITE_PERMISSIONS',
    CONFIRM = 'CONFIRM_PERMISSION_REQUEST',
    GET_ACCOUNT_PERMISSIONS = 'GET_ACCOUNT_PERMISSIONS',
    REMOVE_ACCOUNT_FROM_SITE = 'REMOVE_ACCOUNT_FROM_SITE',
    UPDATE_SITE_PERMISSIONS = 'UPDATE_SITE_PERMISSIONS',
}

enum STATE {
    GET = 'GET_STATE',
    SUBSCRIBE = 'STATE_SUBSCRIBE',
    GET_REMOTE_CONFIG = 'GET_REMOTE_CONFIG',
}

enum ENS {
    LOOKUP_ADDRESS = 'LOOKUP_ADDRESS_ENS',
    RESOLVE_NAME = 'RESOLVE_ENS_NAME',
}

enum UD {
    RESOLVE_NAME = 'RESOLVE_UD_NAME',
}

enum TRANSACTION {
    ADD_NEW_SEND_TRANSACTION = 'ADD_NEW_SEND_TRANSACTION',
    ADD_NEW_APPROVE_TRANSACTION = 'ADD_NEW_APPROVE_TRANSACTION',
    UPDATE_SEND_TRANSACTION_GAS = 'UPDATE_SEND_TRANSACTION_GAS',
    APPROVE_SEND_TRANSACTION = 'APPROVE_SEND_TRANSACTION',
    GET_SEND_TRANSACTION_RESULT = 'GET_SEND_TRANSACTION_RESULT',
    CALCULATE_SEND_TRANSACTION_GAS_LIMIT = 'CALCULATE_SEND_TRANSACTION_GAS_LIMIT',
    CALCULATE_APPROVE_TRANSACTION_GAS_LIMIT = 'CALCULATE_APPROVE_TRANSACTION_GAS_LIMIT',
    CONFIRM = 'CONFIRM_TRANSACTION',
    REJECT = 'REJECT_TRANSACTION',
    UPDATE_STATUS = 'UPDATE_STATUS',
    GET_LATEST_GAS_PRICE = 'GET_LATEST_GAS_PRICE',
    UPDATE_GAS_PRICE = 'UPDATE_GAS_PRICE',
    FETCH_LATEST_GAS_PRICE = 'FETCH_LATEST_GAS_PRICE',
    SEND_ETHER = 'SEND_ETHER',
    CANCEL_TRANSACTION = 'CANCEL_TRANSACTION',
    SPEED_UP_TRANSACTION = 'SPEED_UP_TRANSACTION',
    GET_SPEED_UP_GAS_PRICE = 'GET_SPEED_UP_GAS_PRICE',
    GET_CANCEL_GAS_PRICE = 'GET_CANCEL_GAS_PRICE',
    GET_NEXT_NONCE = 'GET_NEXT_NONCE',
    REJECT_REPLACEMENT_TRANSACTION = 'REJECT_REPLACEMENT_TRANSACTION',
}

enum WALLET {
    CREATE = 'CREATE_WALLET',
    IMPORT = 'IMPORT_WALLET',
    VERIFY_SEED_PHRASE = 'VERIFY_SEED_PHRASE',
    REQUEST_SEED_PHRASE = 'REQUEST_SEED_PHRASE',
    SETUP_COMPLETE = 'SETUP_COMPLETE',
    RESET = 'RESET',
    DISMISS_WELCOME_MESSAGE = 'DISMISS_WELCOME_MESSAGE',
    DISMISS_DEFAULT_WALLET_PREFERENCES = 'DISMISS_DEFAULT_WALLET_PREFERENCES',
    DISMISS_RELEASE_NOTES = 'DISMISS_RELEASE_NOTES',
    TOGGLE_RELEASE_NOTES_SUBSCRIPTION = 'TOGGLE_RELEASE_NOTES_SUBSCRIPTION',
    GENERATE_ON_DEMAND_RELEASE_NOTES = 'GENERATE_ON_DEMAND_RELEASE_NOTES',
    UPDATE_ANTI_PHISHING_IMAGE = 'UPDATE_ANTI_PHISHING_IMAGE',
    TOGGLE_ANTI_PHISHING_PROTECTION = 'TOGGLE_ANTI_PHISHING_PROTECTION',
    TOGGLE_DEFAULT_BROWSER_WALLET = 'TOGGLE_DEFAULT_BROWSER_WALLET',
    SET_NATIVE_CURRENCY = 'SET_NATIVE_CURRENCY',
    GET_VALID_CURRENCIES = 'GET_VALID_CURRENCIES',
    HARDWARE_CONNECT = 'HARDWARE_CONNECT',
    HARDWARE_REMOVE = 'HARDWARE_REMOVE',
    HARDWARE_GET_ACCOUNTS = 'HARDWARE_GET_ACCOUNTS',
    HARDWARE_IMPORT_ACCOUNTS = 'HARDWARE_IMPORT_ACCOUNTS',
    HARDWARE_GET_HD_PATH = 'HARDWARE_GET_HD_PATH',
    HARDWARE_SET_HD_PATH = 'HARDWARE_SET_HD_PATH',
    HARDWARE_IS_LINKED = 'HARDWARE_IS_LINKED',
    SET_DEFAULT_GAS = 'SET_DEFAULT_GAS',
    // qr hardware devices
    HARDWARE_QR_SUBMIT_CRYPTO_HD_KEY_OR_ACCOUNT = 'HARDWARE_QR_SUBMIT_CRYPTO_HD_KEY_OR_ACCOUNT',
    HARDWARE_QR_SUBMIT_SIGNATURE = 'HARDWARE_QR_SUBMIT_SIGNATURE',
    HARDWARE_QR_CANCEL_SIGN_REQUEST = 'HARDWARE_QR_CANCEL_SIGN_REQUEST',
    //hotkeys
    SET_HOTKEYS_ENABLED = 'SET_HOTKEYS_ENABLED',
    //onramp
    GET_ONRAMP_CURRENCIES = 'GET_ONRAMP_CURRENCIES',
}

enum TOKEN {
    GET_BALANCE = 'GET_TOKEN_BALANCE',
    GET_TOKENS = 'GET_TOKENS',
    GET_USER_TOKENS = 'GET_USER_TOKENS',
    GET_TOKEN = 'GET_TOKEN',
    ADD_CUSTOM_TOKEN = 'ADD_CUSTOM_TOKEN',
    DELETE_CUSTOM_TOKEN = 'DELETE_CUSTOM_TOKEN',
    ADD_CUSTOM_TOKENS = 'ADD_CUSTOM_TOKENS',
    SEND_TOKEN = 'SEND_TOKEN',
    POPULATE_TOKEN_DATA = 'POPULATE_TOKEN_DATA',
    SEARCH_TOKEN = 'SEARCH_TOKEN',
    APPROVE_ALLOWANCE = 'APPROVE_ALLOWANCE',
}

enum ADDRESS_BOOK {
    CLEAR = 'CLEAR',
    DELETE = 'DELETE',
    SET = 'SET',
    GET = 'GET',
    GET_BY_ADDRESS = 'GET_BY_ADDRESS',
    GET_RECENT_ADDRESSES = 'GET_RECENT_ADDRESSES',
}

enum BROWSER {
    GET_WINDOW_ID = 'GET_WINDOW_ID',
}

enum FILTERS {
    SET_ACCOUNT_FILTERS = 'SET_ACCOUNT_FILTERS',
}

export enum ProviderType {
    DEFAULT = 'DEFAULT',
    BACKUP = 'BACKUP',
    CUSTOM = 'CUSTOM',
    CURRENT = 'CURRENT',
}

export const Messages = {
    ACCOUNT,
    ADDRESS,
    APP,
    BACKGROUND,
    CONTENT,
    DAPP,
    EXCHANGE,
    EXTERNAL,
    NETWORK,
    PASSWORD,
    PERMISSION,
    STATE,
    ENS,
    UD,
    TRANSACTION,
    WALLET,
    TOKEN,
    ADDRESS_BOOK,
    BROWSER,
    FILTERS,
    BRIDGE,
};

// [MessageType]: [RequestType, ResponseType, SubscriptionMessageType?]
export interface RequestSignatures {
    [Messages.BROWSER.GET_WINDOW_ID]: [undefined, string];
    [Messages.ADDRESS.GET_TYPE]: [string, AddressType];
    [Messages.ACCOUNT.CREATE]: [RequestAccountCreate, AccountInfo];
    [Messages.ACCOUNT.EXPORT_JSON]: [RequestAccountExportJson, string];
    [Messages.ACCOUNT.EXPORT_PRIVATE_KEY]: [RequestAccountExportPK, string];
    [Messages.ACCOUNT.IMPORT_JSON]: [RequestAccountImportJson, AccountInfo];
    [Messages.ACCOUNT.IMPORT_PRIVATE_KEY]: [
        RequestAccountImportPK,
        AccountInfo
    ];
    [Messages.ACCOUNT.REMOVE]: [RequestAccountRemove, boolean];
    [Messages.ACCOUNT.RESET]: [RequestAccountReset, void];
    [Messages.ACCOUNT.HIDE]: [RequestAccountHide, boolean];
    [Messages.ACCOUNT.UNHIDE]: [RequestAccountUnhide, boolean];
    [Messages.ACCOUNT.RENAME]: [RequestAccountRename, boolean];
    [Messages.ACCOUNT.SELECT]: [RequestAccountSelect, boolean];
    [Messages.ACCOUNT.GET_BALANCE]: [string, BigNumber];
    [Messages.ACCOUNT.REFRESH_TOKEN_ALLOWANCES]: [void, void];
    [Messages.ACCOUNT.GET_NATIVE_TOKEN_BALANCE]: [
        number,
        BigNumber | undefined
    ];
<<<<<<< HEAD
    [Messages.ACCOUNT.EDIT_ACCOUNT_TOKENS_ORDER]: [RequestTokensOrder[], void];
    [Messages.ACCOUNT.SET_ACCOUNT_SORT_VALUE]: [string, void];
=======
    [Messages.ACCOUNT.ORDER_ACCOUNTS]: [RequestOrderAccounts, void];
>>>>>>> ea5773c0
    [Messages.APP.GET_IDLE_TIMEOUT]: [undefined, number];
    [Messages.APP.SET_IDLE_TIMEOUT]: [RequestSetIdleTimeout, void];
    [Messages.APP.SET_LAST_USER_ACTIVE_TIME]: [undefined, void];
    [Messages.APP.LOCK]: [undefined, boolean];
    [Messages.APP.UNLOCK]: [RequestAppUnlock, boolean];
    [Messages.APP.RETURN_TO_ONBOARDING]: [undefined, void];
    [Messages.APP.OPEN_RESET]: [undefined, void];
    [Messages.APP.OPEN_HW_CONNECT]: [undefined, void];
    [Messages.APP.OPEN_HW_REMOVE]: [undefined, void];
    [Messages.APP.OPEN_HW_RECONNECT]: [RequestReconnectDevice, void];

    [Messages.APP.SET_USER_SETTINGS]: [RequestUserSettings, UserSettings];
    [Messages.APP.UPDATE_POPUP_TAB]: [RequestUpdatePopupTab, void];
    [Messages.APP.REJECT_UNCONFIRMED_REQUESTS]: [undefined, void];
    [Messages.APP.SET_USER_ONLINE]: [RequestSetUserOnline, void];
    [Messages.BACKGROUND.ACTION]: [];
    [Messages.DAPP.CONFIRM_REQUEST]: [RequestConfirmDappRequest, void];
    [Messages.DAPP.ATTEMPT_REJECT_REQUEST]: [RequestRejectDappRequest, void];
    [Messages.EXCHANGE.CHECK_ALLOWANCE]: [
        RequestCheckExchangeAllowance,
        boolean
    ];
    [Messages.EXCHANGE.APPROVE]: [RequestApproveExchange, boolean];
    [Messages.EXCHANGE.GET_QUOTE]: [RequestGetExchangeQuote, SwapQuote];
    [Messages.EXCHANGE.GET_EXCHANGE]: [RequestGetExchange, SwapParameters];
    [Messages.EXCHANGE.GET_SPENDER]: [RequestGetExchangeSpender, string];
    [Messages.EXCHANGE.EXECUTE]: [RequestExecuteExchange, string];
    [Messages.EXTERNAL.REQUEST]: [RequestExternalRequest, unknown];
    [Messages.EXTERNAL.SETUP_PROVIDER]: [undefined, ProviderSetupData];
    [Messages.EXTERNAL.SW_REINIT]: [void, void];
    [Messages.EXTERNAL.SET_ICON]: [RequestSetIcon, boolean];
    [Messages.EXTERNAL.GET_PROVIDER_CONFIG]: [
        undefined,
        RemoteConfigsControllerState['provider']
    ];
    [Messages.EXTERNAL.IS_ENROLLED]: [RequestIsEnrolled, boolean];
    [Messages.BRIDGE.GET_BRIDGE_TOKENS]: [RequestGetBridgeTokens, IToken[]];

    [Messages.BRIDGE.APPROVE_BRIDGE_ALLOWANCE]: [
        RequestApproveBridgeAllowance,
        boolean
    ];
    [Messages.BRIDGE.GET_BRIDGE_AVAILABLE_CHAINS]: [
        RequestGetBridgeAvailableChains,
        IChain[]
    ];
    [Messages.BRIDGE.GET_BRIDGE_QUOTE]: [
        RequestGetBridgeQuote,
        GetBridgeQuoteResponse
    ];
    [Messages.BRIDGE.GET_BRIDGE_ROUTES]: [
        RequestGetBridgeRoutes,
        GetBridgeAvailableRoutesResponse
    ];
    [Messages.BRIDGE.EXECUTE_BRIDGE]: [RequestExecuteBridge, string];

    [Messages.NETWORK.CHANGE]: [RequestNetworkChange, boolean];
    [Messages.NETWORK.SET_SHOW_TEST_NETWORKS]: [
        RequestShowTestNetworks,
        boolean
    ];
    [Messages.NETWORK.ADD_NETWORK]: [RequestAddNetwork, void];
    [Messages.NETWORK.EDIT_NETWORK]: [RequestEditNetwork, void];
    [Messages.NETWORK.EDIT_NETWORKS_ORDER]: [RequestEditNetworksOrder, void];
    [Messages.NETWORK.REMOVE_NETWORK]: [RequestRemoveNetwork, void];
    [Messages.NETWORK.SWITCH_PROVIDER]: [RequestSwitchProvider, void];
    [Messages.NETWORK.GET_SPECIFIC_CHAIN_DETAILS]: [
        RequestGetChainData,
        ChainListItem
    ];
    [Messages.NETWORK.GET_DEFAULT_RPC]: [
        RequestGetChainData,
        string | undefined
    ];
    [Messages.NETWORK.GET_RPC_CHAIN_ID]: [RequestGetRpcChainId, number];
    [Messages.NETWORK.SEARCH_CHAINS]: [
        RequestSearchChains,
        { name: string; logo: string }
    ];
    [Messages.PASSWORD.VERIFY]: [RequestPasswordVerify, boolean];
    [Messages.PASSWORD.CHANGE]: [RequestPasswordChange, boolean];
    [Messages.PERMISSION.ADD_NEW]: [RequestAddNewSiteWithPermissions, boolean];
    [Messages.PERMISSION.CONFIRM]: [RequestConfirmPermission, boolean];
    [Messages.PERMISSION.GET_ACCOUNT_PERMISSIONS]: [
        RequestGetAccountPermissions,
        string[]
    ];
    [Messages.PERMISSION.REMOVE_ACCOUNT_FROM_SITE]: [
        RequestRemoveAccountFromSite,
        boolean
    ];
    [Messages.PERMISSION.UPDATE_SITE_PERMISSIONS]: [
        RequestUpdateSitePermissions,
        boolean
    ];
    [Messages.STATE.GET]: [undefined, ResponseGetState];
    [Messages.ENS.RESOLVE_NAME]: [RequestEnsResolve, string | null];
    [Messages.ENS.LOOKUP_ADDRESS]: [RequestEnsLookup, string | null];
    [Messages.UD.RESOLVE_NAME]: [RequestUDResolve, string | null];
    [Messages.TRANSACTION.CONFIRM]: [RequestConfirmTransaction, string];
    [Messages.TRANSACTION.REJECT]: [RequestRejectTransaction, boolean];
    [Messages.TRANSACTION.UPDATE_STATUS]: [
        RequestUpdateTransactionStatus,
        boolean
    ];
    [Messages.TRANSACTION.REJECT_REPLACEMENT_TRANSACTION]: [
        RequestRejectTransaction,
        boolean
    ];
    [Messages.TRANSACTION.GET_LATEST_GAS_PRICE]: [undefined, BigNumber];
    [Messages.TRANSACTION.UPDATE_GAS_PRICE]: [undefined, undefined];
    [Messages.TRANSACTION.FETCH_LATEST_GAS_PRICE]: [number, GasPriceData];
    [Messages.TRANSACTION.SEND_ETHER]: [RequestSendEther, string];
    [Messages.TRANSACTION.ADD_NEW_SEND_TRANSACTION]: [
        RequestAddAsNewSendTransaction,
        TransactionMeta
    ];
    [Messages.TRANSACTION.ADD_NEW_APPROVE_TRANSACTION]: [
        RequestAddAsNewApproveTransaction,
        TransactionMeta
    ];
    [Messages.TRANSACTION.UPDATE_SEND_TRANSACTION_GAS]: [
        RequestUpdateSendTransactionGas,
        void
    ];
    [Messages.TRANSACTION.APPROVE_SEND_TRANSACTION]: [
        RequestApproveSendTransaction,
        void
    ];
    [Messages.TRANSACTION.GET_SEND_TRANSACTION_RESULT]: [
        RequestSendTransactionResult,
        string
    ];
    [Messages.TRANSACTION.CALCULATE_APPROVE_TRANSACTION_GAS_LIMIT]: [
        RequestCalculateApproveTransactionGasLimit,
        TransactionGasEstimation
    ];
    [Messages.TRANSACTION.CALCULATE_SEND_TRANSACTION_GAS_LIMIT]: [
        RequestCalculateSendTransactionGasLimit,
        TransactionGasEstimation
    ];
    [Messages.TRANSACTION.CANCEL_TRANSACTION]: [RequestCancelTransaction, void];
    [Messages.TRANSACTION.SPEED_UP_TRANSACTION]: [
        RequestSpeedUpTransaction,
        void
    ];
    [Messages.TRANSACTION.GET_SPEED_UP_GAS_PRICE]: [
        RequestGetCancelSpeedUpGasPriceTransaction,
        GasPriceValue | FeeMarketEIP1559Values
    ];
    [Messages.TRANSACTION.GET_CANCEL_GAS_PRICE]: [
        RequestGetCancelSpeedUpGasPriceTransaction,
        GasPriceValue | FeeMarketEIP1559Values
    ];
    [Messages.TRANSACTION.GET_NEXT_NONCE]: [RequestNextNonce, number];
    [Messages.WALLET.CREATE]: [RequestWalletCreate, void];
    [Messages.WALLET.IMPORT]: [RequestWalletImport, boolean];
    [Messages.WALLET.VERIFY_SEED_PHRASE]: [RequestVerifySeedPhrase, boolean];
    [Messages.WALLET.REQUEST_SEED_PHRASE]: [RequestSeedPhrase, string];
    [Messages.WALLET.SETUP_COMPLETE]: [RequestCompleteSetup, void];
    [Messages.WALLET.RESET]: [RequestWalletReset, boolean];
    [Messages.STATE.SUBSCRIBE]: [undefined, boolean, StateSubscription];
    [Messages.STATE.GET_REMOTE_CONFIG]: [
        undefined,
        RemoteConfigsControllerState
    ];
    [Messages.TOKEN.GET_BALANCE]: [RequestGetTokenBalance, BigNumber];
    [Messages.TOKEN.GET_TOKENS]: [RequestGetTokens, ITokens];
    [Messages.TOKEN.GET_USER_TOKENS]: [RequestGetUserTokens, ITokens];
    [Messages.TOKEN.GET_TOKEN]: [RequestGetToken, Token];
    [Messages.TOKEN.ADD_CUSTOM_TOKEN]: [RequestAddCustomToken, void | void[]];
    [Messages.TOKEN.DELETE_CUSTOM_TOKEN]: [RequestDeleteCustomToken, void];
    [Messages.TOKEN.ADD_CUSTOM_TOKENS]: [RequestAddCustomTokens, void | void[]];
    [Messages.TOKEN.SEND_TOKEN]: [RequestSendToken, string];
    [Messages.TOKEN.POPULATE_TOKEN_DATA]: [RequestPopulateTokenData, Token];
    [Messages.TOKEN.SEARCH_TOKEN]: [RequestSearchToken, SearchTokensResponse];
    [Messages.TOKEN.APPROVE_ALLOWANCE]: [RequestApproveAllowance, boolean];
    [Messages.EXTERNAL.EVENT_SUBSCRIPTION]: [
        undefined,
        boolean,
        ExternalEventSubscription
    ];
    [Messages.ADDRESS_BOOK.CLEAR]: [RequestAddressBookClear, boolean];
    [Messages.ADDRESS_BOOK.DELETE]: [RequestAddressBookDelete, boolean];
    [Messages.ADDRESS_BOOK.SET]: [RequestAddressBookSet, boolean];
    [Messages.ADDRESS_BOOK.GET]: [RequestAddressBookGet, NetworkAddressBook];
    [Messages.ADDRESS_BOOK.GET_BY_ADDRESS]: [
        RequestAddressBookGetByAddress,
        AddressBookEntry | undefined
    ];
    [Messages.ADDRESS_BOOK.GET_RECENT_ADDRESSES]: [
        RequestAddressBookGetRecentAddresses,
        NetworkAddressBook
    ];
    [Messages.WALLET.DISMISS_WELCOME_MESSAGE]: [DismissMessage, boolean];
    [Messages.WALLET.DISMISS_DEFAULT_WALLET_PREFERENCES]: [
        DismissMessage,
        boolean
    ];
    [Messages.WALLET.DISMISS_RELEASE_NOTES]: [DismissMessage, boolean];
    [Messages.WALLET.TOGGLE_RELEASE_NOTES_SUBSCRIPTION]: [
        RequestToggleReleaseNotesSubscription,
        void
    ];
    [Messages.WALLET.TOGGLE_DEFAULT_BROWSER_WALLET]: [
        RequestToggleDefaultBrowserWallet,
        void
    ];
    [Messages.WALLET.SET_DEFAULT_GAS]: [RequestSetDefaultGas, void];

    [Messages.WALLET.UPDATE_ANTI_PHISHING_IMAGE]: [
        RequestUpdateAntiPhishingImage,
        void
    ];

    [Messages.WALLET.TOGGLE_ANTI_PHISHING_PROTECTION]: [
        RequestToggleAntiPhishingProtection,
        void
    ];

    [Messages.WALLET.SET_NATIVE_CURRENCY]: [RequestSetNativeCurrency, void];
    [Messages.WALLET.GET_VALID_CURRENCIES]: [
        RequestGetValidCurrencies,
        Currency[]
    ];
    [Messages.WALLET.HARDWARE_CONNECT]: [RequestConnectHardwareWallet, boolean];
    [Messages.WALLET.HARDWARE_REMOVE]: [RequestRemoveHardwareWallet, boolean];
    [Messages.WALLET.HARDWARE_GET_ACCOUNTS]: [
        RequestGetHardwareWalletAccounts,
        AccountInfo[]
    ];
    [Messages.WALLET.HARDWARE_IMPORT_ACCOUNTS]: [
        RequestImportHardwareWalletAccounts,
        AccountInfo[]
    ];
    [Messages.WALLET.HARDWARE_GET_HD_PATH]: [RequestWalletGetHDPath, string];
    [Messages.WALLET.HARDWARE_SET_HD_PATH]: [RequestWalletSetHDPath, void];
    [Messages.WALLET.HARDWARE_IS_LINKED]: [RequestIsDeviceConnected, boolean];
    [Messages.FILTERS.SET_ACCOUNT_FILTERS]: [
        RequestSetAccountFilters,
        undefined
    ];
    [Messages.WALLET.GENERATE_ON_DEMAND_RELEASE_NOTES]: [
        RequestGenerateOnDemandReleaseNotes,
        ReleaseNote[]
    ];
    [Messages.WALLET.HARDWARE_QR_SUBMIT_CRYPTO_HD_KEY_OR_ACCOUNT]: [
        SubmitQRHardwareCryptoHDKeyOrAccountMessage,
        boolean
    ];
    [Messages.WALLET.HARDWARE_QR_SUBMIT_SIGNATURE]: [
        SubmitQRHardwareSignatureMessage,
        boolean
    ];
    [Messages.WALLET.HARDWARE_QR_CANCEL_SIGN_REQUEST]: [
        CancelQRHardwareSignRequestMessage,
        boolean
    ];
    [Messages.WALLET.SET_HOTKEYS_ENABLED]: [RequestSetHotkeys, void];
    [Messages.WALLET.GET_ONRAMP_CURRENCIES]: [void, GetOnRampCurrencies];
}

export type MessageTypes = keyof RequestSignatures;

export type RequestTypes = {
    [MessageType in keyof RequestSignatures]: RequestSignatures[MessageType][0];
};

export enum AddressType {
    NORMAL = 'NORMAL',
    SMART_CONTRACT = 'SMART_CONTRACT',
    ERC20 = 'ERC20',
    NULL = 'NULL',
}

export interface RequestSetUserOnline {
    networkStatus: boolean;
}

export interface RequestAccountCreate {
    name: string;
}

export interface RequestAccountExportJson {
    address: string;
    password: string;
    encryptPassword: string;
}

export interface RequestAccountExportPK {
    address: string;
    password: string;
}

export interface RequestAccountImportJson {
    importArgs: ImportArguments[ImportStrategy.JSON_FILE];
    name: string;
}

export interface RequestAccountImportPK {
    importArgs: ImportArguments[ImportStrategy.PRIVATE_KEY];
    name: string;
}

export interface RequestAccountRemove {
    address: string;
}

export interface RequestAccountReset {
    address: string;
}

export interface RequestAccountHide {
    address: string;
}

export interface RequestAccountUnhide {
    address: string;
}

export interface RequestAccountRename {
    address: string;
    name: string;
}

export interface RequestAccountSelect {
    address: string;
}

export interface RequestAppUnlock {
    password: string;
}

export interface RequestSetIdleTimeout {
    idleTimeout: number;
}

export interface RequestConfirmDappRequest {
    id: string;
    isConfirmed: boolean;
    confirmOptions?: DappRequestConfirmOptions[DappReq];
}

export interface RequestRejectDappRequest {
    id: string;
}

export interface RequestReconnectDevice {
    address: string;
}

export interface RequestIsEnrolled {
    campaignId: string;
}
export interface RequestCheckExchangeAllowance {
    account: string;
    amount: BigNumber;
    exchangeType: ExchangeType;
    tokenAddress: string;
}

export interface RequestApproveExchange {
    allowance: BigNumber;
    amount: BigNumber;
    exchangeType: ExchangeType;
    feeData: TransactionFeeData;
    tokenAddress: string;
    customNonce?: number;
}

export interface RequestGetExchangeQuote {
    exchangeType: ExchangeType;
    quoteParams: OneInchSwapQuoteParams;
}

export interface RequestGetExchange {
    exchangeType: ExchangeType;
    exchangeParams: OneInchSwapRequestParams;
}

export interface RequestGetExchangeSpender {
    exchangeType: ExchangeType;
}

export interface RequestExecuteExchange {
    exchangeType: ExchangeType;
    exchangeParams: SwapTransaction;
}

export interface RequestApproveBridgeAllowance {
    allowance: BigNumber;
    amount: BigNumber;
    spenderAddress: string;
    feeData: TransactionFeeData;
    tokenAddress: string;
    customNonce?: number;
}
export interface RequestApproveAllowance {
    allowance: BigNumber;
    amount: BigNumber;
    spenderAddress: string;
    feeData: TransactionFeeData;
    tokenAddress: string;
    customNonce?: number;
}

export interface RequestGetBridgeTokens {}
export interface RequestGetBridgeAvailableChains {}
export interface RequestGetBridgeQuote {
    checkAllowance: boolean;
    quoteRequest: BridgeQuoteRequest;
}

export interface RequestGetBridgeRoutes {
    routesRequest: BridgeRoutesRequest;
}
export interface RequestExecuteBridge {
    bridgeTransaction: BridgeTransaction;
}

export type RequestExternalRequest = RequestArguments;

export interface RequestSetIcon {
    iconURL: string;
}

export interface RequestNetworkChange {
    networkName: string;
}

export interface RequestShowTestNetworks {
    showTestNetworks: boolean;
}
export interface RequestAddNetwork {
    name: string;
    rpcUrl: string;
    chainId: string;
    currencySymbol: string;
    blockExplorerUrl: string;
    test: boolean;
}

export interface RequestEditNetwork {
    chainId: string;
    updates: {
        rpcUrl: string;
        blockExplorerUrl?: string;
        name: string;
        test: boolean;
    };
}

export interface editNetworkOrder {
    chainId: number;
    order: number;
}

export interface RequestEditNetworksOrder {
    networksOrder: editNetworkOrder[];
}

export interface RequestRemoveNetwork {
    chainId: number;
}

export interface RequestSwitchProvider {
    chainId: number;
    providerType: ProviderType;
    customRpcUrl?: string;
}

export interface RequestGetChainData {
    chainId: number;
}

export interface RequestGetRpcChainId {
    rpcUrl: string;
}

export interface RequestSearchChains {
    term: string;
}

export interface RequestPasswordVerify {
    password: string;
}

export interface RequestPasswordChange {
    password: string;
}

export interface RequestEnsResolve {
    name: string;
}

export interface RequestEnsLookup {
    address: string;
}

export interface RequestUDResolve {
    name: string;
}

export interface RequestAddNewSiteWithPermissions {
    accounts: string[];
    origin: string;
    siteMetadata: SiteMetadata;
}

export interface RequestConfirmPermission {
    id: string;
    accounts: string[] | null;
}

export interface RequestGetAccountPermissions {
    account: string;
}

export interface RequestRemoveAccountFromSite {
    origin: string;
    account: string;
}

export interface RequestUpdateSitePermissions {
    origin: string;
    accounts: string[] | null;
}

export interface RequestConfirmTransaction {
    id: string;
    feeData: TransactionFeeData;
    advancedData: TransactionAdvancedData;
}

export interface RequestSendEther {
    to: string;
    value: BigNumber;
    feeData: TransactionFeeData;
    advancedData: TransactionAdvancedData;
}

export interface RequestWalletCreate {
    password: string;
    antiPhishingImage: string;
}

export interface RequestSeedPhrase {
    password: string;
}
export interface RequestCompleteSetup {
    sendNotification: boolean;
}

export interface RequestWalletImport {
    password: string;
    seedPhrase: string;
    antiPhishingImage: string;
    reImport?: boolean;
    defaultNetwork?: string;
}

export interface RequestWalletReset {
    password: string;
    seedPhrase: string;
    antiPhishingImage: string;
}

export interface RequestWalletGetHDPath {
    device: Devices;
}

export interface RequestWalletSetHDPath {
    device: Devices;
    path: string;
}

export interface RequestVerifySeedPhrase {
    password: string;
    seedPhrase: string;
}

export interface RequestGetTokenBalance {
    tokenAddress: string;
    account: string;
}

export interface RequestGetTokens {
    chainId?: number;
}
export interface RequestGetUserTokens {
    accountAddress?: string;
    chainId?: number;
}

export interface RequestGetToken {
    tokenAddress: string;
    accountAddress?: string;
    chainId?: number;
}

export interface RequestAddCustomToken {
    address: string;
    name: string;
    symbol: string;
    decimals: number;
    logo: string;
    type: string;
}
export interface RequestDeleteCustomToken {
    address: string;
    accountAddress?: string;
    chainId?: number;
}

export interface RequestAddCustomTokens {
    tokens: RequestAddCustomToken[];
    accountAddress?: string;
    chainId?: number;
}

export interface RequestSendToken {
    tokenAddress: string;
    to: string;
    value: BigNumber;
    feeData: TransactionFeeData;
    advancedData: TransactionAdvancedData;
}

export interface RequestAddAsNewSendTransaction {
    address: string;
    to: string;
    value: BigNumber;
    feeData: TransactionFeeData;
}

export interface RequestAddAsNewApproveTransaction {
    tokenAddress: string;
    spenderAddress: string;
    allowance: BigNumber;
}

export interface RequestUpdateSendTransactionGas {
    transactionId: string;
    feeData: TransactionFeeData;
}

export interface RequestApproveSendTransaction {
    transactionId: string;
}

export interface RequestSendTransactionResult {
    transactionId: string;
}
export interface RequestCalculateApproveTransactionGasLimit {
    tokenAddress: string;
    spender: string;
    amount: BigNumber | 'UNLIMITED';
}

export interface RequestCalculateSendTransactionGasLimit {
    address: string;
    to: string;
    value: BigNumber;
}

export interface RequestCancelTransaction {
    transactionId: string;
    gasValues?: GasPriceValue | FeeMarketEIP1559Values;
    gasLimit?: BigNumber;
}

export interface RequestSpeedUpTransaction {
    transactionId: string;
    gasValues?: GasPriceValue | FeeMarketEIP1559Values;
    gasLimit?: BigNumber;
}

export interface RequestGetCancelSpeedUpGasPriceTransaction {
    transactionId: string;
}

export interface RequestPopulateTokenData {
    tokenAddress: string;
}

export interface RequestSearchToken {
    query: string;
    exact?: boolean;
    accountAddress?: string;
    chainId?: number;
    manualAddToken?: boolean;
}

export interface RequestAntiPhishingImage {
    antiPhishingImage: string;
}

export interface RequestUpdateAntiPhishingImage {
    antiPhishingImage: string;
}

export interface RequestToggleAntiPhishingProtection {
    antiPhishingProtectionEnabeld: boolean;
}

export interface RequestSetNativeCurrency {
    currencyCode: string;
}

export interface RequestGetValidCurrencies {}

export interface RequestToggleReleaseNotesSubscription {
    releaseNotesSubscriptionEnabled: boolean;
}

export interface RequestToggleDefaultBrowserWallet {
    defaultBrowserWalletEnabled: boolean;
}

export interface RequestSetDefaultGas {
    defaultGasOption: DefaultGasOptions;
}

export interface RequestRejectTransaction {
    transactionId: string;
}

export interface RequestUpdateTransactionStatus {
    transactionId: string;
    status: TransactionStatus;
}

export interface RequestAddressBookClear {}

export interface RequestAddressBookDelete {
    address: string;
}

export interface RequestAddressBookSet {
    address: string;
    name: string;
    note?: string;
}

export interface RequestAddressBookGet {}
export interface RequestAddressBookGetByAddress {
    address: string;
}
export interface RequestAddressBookGetRecentAddresses {
    limit?: number;
}
export interface RequestUserSettings {
    settings: UserSettings;
}

export interface RequestUpdatePopupTab {
    popupTab: PopupTabs;
}

export interface RequestNextNonce {
    address: string;
}

export interface RequestConnectHardwareWallet {
    device: Devices;
}
export interface RequestRemoveHardwareWallet {
    device: Devices;
}

export interface RequestGetHardwareWalletAccounts {
    device: Devices;
    pageIndex: number;
    pageSize: number;
}

export interface RequestImportHardwareWalletAccounts {
    device: Devices;
    deviceAccounts: DeviceAccountInfo[];
}

export interface RequestIsDeviceConnected {
    address: string;
}

export interface RequestSetAccountFilters {
    accountFilters: string[];
}

export interface RequestGenerateOnDemandReleaseNotes {
    version: string;
}

export type ResponseTypes = {
    [MessageType in keyof RequestSignatures]: RequestSignatures[MessageType][1];
};

export type ResponseType<TMessageType extends keyof RequestSignatures> =
    RequestSignatures[TMessageType][1];

export type ResponseGetState = Flatten<BlankAppUIState>;

export type SubscriptionMessageTypes = {
    [MessageType in keyof RequestSignatures]: RequestSignatures[MessageType][2];
};

export type StateSubscription = Flatten<BlankAppUIState>;

export interface ExternalEventSubscription {
    eventName: ProviderEvents;
    payload: any;
    portId?: string;
}

export interface TransportRequestMessage<TMessageType extends MessageTypes> {
    id: string;
    message: TMessageType;
    request: RequestTypes[TMessageType];
}

export interface WindowTransportRequestMessage
    extends TransportRequestMessage<EXTERNAL> {
    origin: Origin;
}

export interface TransportResponseMessage<TMessageType extends MessageTypes> {
    error?: string;
    id: string;
    response?: ResponseTypes[TMessageType];
    subscription?: SubscriptionMessageTypes[TMessageType];
}

export interface WindowTransportResponseMessage
    extends TransportResponseMessage<EXTERNAL> {
    origin: Origin;
}

export interface SubmitQRHardwareCryptoHDKeyOrAccountMessage {
    qr: string;
}
export interface SubmitQRHardwareSignatureMessage {
    requestId: string;
    qr: string;
}
export interface CancelQRHardwareSignRequestMessage {}

export interface DismissMessage {}

export interface GetQRHardwareETHSignRequestMessage {
    ethTx: TypedTransaction;
    _fromAddress: string;
}

export enum Origin {
    BACKGROUND = 'BLANK_BACKGROUND',
    EXTENSION = 'BLANK_EXTENSION',
    PROVIDER = 'BLANK_PROVIDER',
    TREZOR_CONNECT = 'trezor-connect',
}

export interface ExtensionInstances {
    [id: string]: { port: chrome.runtime.Port };
}

export interface ProviderInstances {
    [id: string]: ProviderInstance;
}

export interface ProviderInstance {
    port: chrome.runtime.Port;
    tabId: number;
    windowId: number;
    origin: string;
    siteMetadata: SiteMetadata;
}

export interface Handler {
    resolve: (data: any) => void;
    reject: (error: Error) => void;
    subscriber?: (data: any) => void;
}

export interface UnlockHandler extends Handler {
    //port that is handling the unlock
    portId: string;
}

export type Handlers = Record<string, Handler>;

export enum BackgroundActions {
    CLOSE_WINDOW = 'CLOSE_WINDOW',
}

export interface RequestSetHotkeys {
    enabled: boolean;
}

<<<<<<< HEAD
export interface RequestTokensOrder {
    tokenAddress: string;
    order: number;
=======
export interface RequestOrderAccounts {
    accountsInfo: AccountInfo[];
>>>>>>> ea5773c0
}<|MERGE_RESOLUTION|>--- conflicted
+++ resolved
@@ -80,12 +80,9 @@
     REFRESH_TOKEN_ALLOWANCES = 'REFRESH_TOKEN_ALLOWANCES',
     UNHIDE = 'UNHIDE_ACCOUNT',
     GET_NATIVE_TOKEN_BALANCE = 'GET_NATIVE_TOKEN_BALANCE',
-<<<<<<< HEAD
     EDIT_ACCOUNT_TOKENS_ORDER = 'EDIT_ACCOUNT_TOKENS_ORDER',
     SET_ACCOUNT_SORT_VALUE = 'SET_ACCOUNT_SORT_VALUE',
-=======
     ORDER_ACCOUNTS = 'ORDER_ACCOUNTS',
->>>>>>> ea5773c0
 }
 
 enum ADDRESS {
@@ -339,12 +336,9 @@
         number,
         BigNumber | undefined
     ];
-<<<<<<< HEAD
     [Messages.ACCOUNT.EDIT_ACCOUNT_TOKENS_ORDER]: [RequestTokensOrder[], void];
     [Messages.ACCOUNT.SET_ACCOUNT_SORT_VALUE]: [string, void];
-=======
     [Messages.ACCOUNT.ORDER_ACCOUNTS]: [RequestOrderAccounts, void];
->>>>>>> ea5773c0
     [Messages.APP.GET_IDLE_TIMEOUT]: [undefined, number];
     [Messages.APP.SET_IDLE_TIMEOUT]: [RequestSetIdleTimeout, void];
     [Messages.APP.SET_LAST_USER_ACTIVE_TIME]: [undefined, void];
@@ -1242,12 +1236,11 @@
     enabled: boolean;
 }
 
-<<<<<<< HEAD
 export interface RequestTokensOrder {
     tokenAddress: string;
     order: number;
-=======
+}
+
 export interface RequestOrderAccounts {
     accountsInfo: AccountInfo[];
->>>>>>> ea5773c0
 }