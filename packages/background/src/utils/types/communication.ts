--- conflicted
+++ resolved
@@ -63,11 +63,8 @@
 import { GasPriceData } from '@block-wallet/background/controllers/GasPricesController';
 import { RemoteConfigsControllerState } from '@block-wallet/background/controllers/RemoteConfigsController';
 import { TypedTransaction } from '@ethereumjs/tx';
-<<<<<<< HEAD
 import browser from 'webextension-polyfill';
-=======
 import { GetOnRampCurrencies } from '@block-wallet/background/controllers/OnrampController';
->>>>>>> 42de4613
 
 enum ACCOUNT {
     CREATE = 'CREATE_ACCOUNT',
@@ -743,8 +740,8 @@
     customNonce?: number;
 }
 
-export interface RequestGetBridgeTokens {}
-export interface RequestGetBridgeAvailableChains {}
+export interface RequestGetBridgeTokens { }
+export interface RequestGetBridgeAvailableChains { }
 export interface RequestGetBridgeQuote {
     checkAllowance: boolean;
     quoteRequest: BridgeQuoteRequest;
@@ -1046,7 +1043,7 @@
     currencyCode: string;
 }
 
-export interface RequestGetValidCurrencies {}
+export interface RequestGetValidCurrencies { }
 
 export interface RequestToggleReleaseNotesSubscription {
     releaseNotesSubscriptionEnabled: boolean;
@@ -1069,7 +1066,7 @@
     status: TransactionStatus;
 }
 
-export interface RequestAddressBookClear {}
+export interface RequestAddressBookClear { }
 
 export interface RequestAddressBookDelete {
     address: string;
@@ -1081,7 +1078,7 @@
     note?: string;
 }
 
-export interface RequestAddressBookGet {}
+export interface RequestAddressBookGet { }
 export interface RequestAddressBookGetByAddress {
     address: string;
 }
@@ -1181,9 +1178,9 @@
     requestId: string;
     qr: string;
 }
-export interface CancelQRHardwareSignRequestMessage {}
-
-export interface DismissMessage {}
+export interface CancelQRHardwareSignRequestMessage { }
+
+export interface DismissMessage { }
 
 export interface GetQRHardwareETHSignRequestMessage {
     ethTx: TypedTransaction;
