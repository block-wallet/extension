--- conflicted
+++ resolved
@@ -1247,7 +1247,6 @@
     CLOSE_WINDOW = 'CLOSE_WINDOW',
 }
 
-<<<<<<< HEAD
 export enum StateType {
     APP_STATE = 'APP_STATE',
     EXCHANGE_RATES = 'EXCHANGE_RATES',
@@ -1268,8 +1267,6 @@
     | ExchangeRatesStateSubscription
     | GasPricesStateSubscription
     | ActivityListStateSubscription;
-=======
 export interface RequestSetHotkeys {
     enabled: boolean;
-}
->>>>>>> e3141de0
+}