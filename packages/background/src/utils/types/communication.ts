/* eslint-disable @typescript-eslint/no-empty-interface */
import { Flatten } from './helpers';
import {
    ActivityListUIState,
    ExchangeRatesUIState,
    GasPricesUIState,
    BlankAppUIState,
} from '../constants/initialState';
import { BigNumber } from '@ethersproject/bignumber';
import {
    AccountInfo,
    DeviceAccountInfo,
} from '../../controllers/AccountTrackerController';
import {
    GasPriceValue,
    FeeMarketEIP1559Values,
} from '../../controllers/transactions/TransactionController';
import {
    IToken,
    ITokens,
    SearchTokensResponse,
    Token,
} from '../../controllers/erc-20/Token';
import {
    TransactionAdvancedData,
    TransactionMeta,
    TransactionStatus,
} from '../../controllers/transactions/utils/types';
import { ImportStrategy, ImportArguments } from '../account';
import {
    SwapParameters,
    ExchangeType,
    SwapQuote,
    SwapTransaction,
} from '../../controllers/SwapController';
import {
    ProviderEvents,
    SiteMetadata,
    RequestArguments,
    ProviderSetupData,
} from '@block-wallet/provider/types';

import {
    AddressBookEntry,
    NetworkAddressBook,
} from '@block-wallet/background/controllers/AddressBookController';
import { DappReq, DappRequestConfirmOptions } from './ethereum';
import { TransactionGasEstimation } from '@block-wallet/background/controllers/transactions/TransactionController';
import {
    DefaultGasOptions,
    PopupTabs,
    ReleaseNote,
    UserSettings,
} from '@block-wallet/background/controllers/PreferencesController';
import { TransactionFeeData } from '@block-wallet/background/controllers/erc-20/transactions/SignedTransaction';
import { Currency } from '../currency';
import { Devices } from './hardware';
import { OneInchSwapQuoteParams, OneInchSwapRequestParams } from './1inch';
import { ChainListItem } from '@block-wallet/chains-assets';
import { IChain } from './chain';
import {
    BridgeQuoteRequest,
    BridgeRoutesRequest,
    BridgeTransaction,
    GetBridgeAvailableRoutesResponse,
    GetBridgeQuoteResponse,
} from '@block-wallet/background/controllers/BridgeController';
import { GasPriceData } from '@block-wallet/background/controllers/GasPricesController';
import { RemoteConfigsControllerState } from '@block-wallet/background/controllers/RemoteConfigsController';
import { TypedTransaction } from '@ethereumjs/tx';
import { GetOnRampCurrencies } from '@block-wallet/background/controllers/OnrampController';

enum ACCOUNT {
    CREATE = 'CREATE_ACCOUNT',
    EXPORT_JSON = 'EXPORT_ACCOUNT_JSON',
    EXPORT_PRIVATE_KEY = 'EXPORT_ACCOUNT_PK',
    IMPORT_JSON = 'IMPORT_ACCOUNT_JSON',
    IMPORT_PRIVATE_KEY = 'IMPORT_ACCOUNT_PK',
    REMOVE = 'REMOVE_ACCOUNT',
    RESET = 'RESET_ACCOUNT',
    RENAME = 'RENAME_ACCOUNT',
    SELECT = 'SELECT_ACCOUNT',
    GET_BALANCE = 'GET_ACCOUNT_BALANCE',
    HIDE = 'HIDE_ACCOUNT',
    REFRESH_TOKEN_ALLOWANCES = 'REFRESH_TOKEN_ALLOWANCES',
    UNHIDE = 'UNHIDE_ACCOUNT',
    GET_NATIVE_TOKEN_BALANCE = 'GET_NATIVE_TOKEN_BALANCE',
    EDIT_ACCOUNT_TOKENS_ORDER = 'EDIT_ACCOUNT_TOKENS_ORDER',
    SET_ACCOUNT_SORT_VALUE = 'SET_ACCOUNT_SORT_VALUE',
    ORDER_ACCOUNTS = 'ORDER_ACCOUNTS',
}

enum ADDRESS {
    GET_TYPE = 'GET_TYPE',
}

enum ADDRESS {
    GET_TYPE = 'GET_TYPE',
}

enum APP {
    LOCK = 'LOCK_APP',
    UNLOCK = 'UNLOCK_APP',
    GET_IDLE_TIMEOUT = 'GET_IDLE_TIMEOUT',
    SET_IDLE_TIMEOUT = 'SET_IDLE_TIMEOUT',
    SET_LAST_USER_ACTIVE_TIME = 'SET_LAST_USER_ACTIVE_TIME',
    RETURN_TO_ONBOARDING = 'RETURN_TO_ONBOARDING',
    OPEN_RESET = 'OPEN_RESET',
    OPEN_HW_CONNECT = 'OPEN_HW_CONNECT',
    OPEN_HW_REMOVE = 'OPEN_HW_REMOVE',
    OPEN_HW_RECONNECT = 'OPEN_HW_RECONNECT',
    SET_USER_SETTINGS = 'SET_USER_SETTINGS',
    UPDATE_POPUP_TAB = 'UPDATE_POPUP_TAB',
    REJECT_UNCONFIRMED_REQUESTS = 'REJECT_UNCONFIRMED_REQUESTS',
    SET_USER_ONLINE = 'SET_USER_ONLINE',
}

enum BACKGROUND {
    ACTION = 'ACTION',
}

enum DAPP {
    CONFIRM_REQUEST = 'CONFIRM_DAPP_REQUEST',
    ATTEMPT_REJECT_REQUEST = 'ATTEMPT_REJECT_DAPP_REQUEST',
}

enum EXCHANGE {
    CHECK_ALLOWANCE = 'CHECK_ALLOWANCE',
    APPROVE = 'APPROVE_EXCHANGE',
    GET_QUOTE = 'GET_EXCHANGE_QUOTE',
    GET_EXCHANGE = 'GET_EXCHANGE',
    GET_SPENDER = 'GET_SPENDER',
    EXECUTE = 'EXECUTE_EXCHANGE',
}

enum BRIDGE {
    APPROVE_BRIDGE_ALLOWANCE = 'APPROVE_BRIDGE_ALLOWANCE',
    GET_BRIDGE_AVAILABLE_CHAINS = 'GET_BRIDGE_AVAILABLE_CHAINS',
    GET_BRIDGE_TOKENS = 'GET_BRIDGE_TOKENS',
    GET_BRIDGE_QUOTE = 'GET_BRIDGE_QUOTE',
    GET_BRIDGE_ROUTES = 'GET_BRIDGE_ROUTES',
    EXECUTE_BRIDGE = 'EXECUTE_BRIDGE',
}

export enum EXTERNAL {
    EVENT_SUBSCRIPTION = 'EVENT_SUBSCRIPTION',
    REQUEST = 'EXTERNAL_REQUEST',
    SETUP_PROVIDER = 'SETUP_PROVIDER',
    SW_REINIT = 'SW_REINIT',
    SET_ICON = 'SET_ICON',
    GET_PROVIDER_CONFIG = 'GET_PROVIDER_CONFIG',
    IS_ENROLLED = 'IS_ENROLLED',
}

export enum CONTENT {
    SHOULD_INJECT = 'SHOULD_INJECT',
    SW_KEEP_ALIVE = 'SW_KEEP_ALIVE',
}

enum NETWORK {
    CHANGE = 'NETWORK_CHANGE',
    SET_SHOW_TEST_NETWORKS = 'SHOW_TEST_NETWORKS',
    ADD_NETWORK = 'ADD_NETWORK',
    EDIT_NETWORK = 'EDIT_NETWORK',
    EDIT_NETWORKS_ORDER = 'EDIT_NETWORKS_ORDER',
    REMOVE_NETWORK = 'REMOVE_NETWORK',
    SWITCH_PROVIDER = 'SWITCH_PROVIDER',
    GET_SPECIFIC_CHAIN_DETAILS = 'GET_SPECIFIC_CHAIN_DETAILS',
    GET_DEFAULT_RPC = 'GET_DEFAULT_RPC',
    GET_RPCS = 'GET_RPCS',
    GET_RPC_CHAIN_ID = 'GET_RPC_CHAIN_ID',
    IS_RPC_VALID = 'IS_RPC_VALID',
    SEARCH_CHAINS = 'SEARCH_CHAINS',
}

enum PASSWORD {
    VERIFY = 'VERIFY_PASSWORD',
    CHANGE = 'CHANGE_PASSWORD',
}

enum PERMISSION {
    ADD_NEW = 'ADD_NEW_SITE_PERMISSIONS',
    CONFIRM = 'CONFIRM_PERMISSION_REQUEST',
    GET_ACCOUNT_PERMISSIONS = 'GET_ACCOUNT_PERMISSIONS',
    REMOVE_ACCOUNT_FROM_SITE = 'REMOVE_ACCOUNT_FROM_SITE',
    UPDATE_SITE_PERMISSIONS = 'UPDATE_SITE_PERMISSIONS',
}

enum STATE {
    GET = 'GET_STATE',
    SUBSCRIBE = 'STATE_SUBSCRIBE',
    GET_REMOTE_CONFIG = 'GET_REMOTE_CONFIG',
}

enum ENS {
    LOOKUP_ADDRESS = 'LOOKUP_ADDRESS_ENS',
    RESOLVE_NAME = 'RESOLVE_ENS_NAME',
}

enum UD {
    RESOLVE_NAME = 'RESOLVE_UD_NAME',
}

enum TRANSACTION {
    ADD_NEW_SEND_TRANSACTION = 'ADD_NEW_SEND_TRANSACTION',
    ADD_NEW_APPROVE_TRANSACTION = 'ADD_NEW_APPROVE_TRANSACTION',
    UPDATE_SEND_TRANSACTION_GAS = 'UPDATE_SEND_TRANSACTION_GAS',
    APPROVE_SEND_TRANSACTION = 'APPROVE_SEND_TRANSACTION',
    GET_SEND_TRANSACTION_RESULT = 'GET_SEND_TRANSACTION_RESULT',
    CALCULATE_SEND_TRANSACTION_GAS_LIMIT = 'CALCULATE_SEND_TRANSACTION_GAS_LIMIT',
    CALCULATE_APPROVE_TRANSACTION_GAS_LIMIT = 'CALCULATE_APPROVE_TRANSACTION_GAS_LIMIT',
    CONFIRM = 'CONFIRM_TRANSACTION',
    REJECT = 'REJECT_TRANSACTION',
    UPDATE_STATUS = 'UPDATE_STATUS',
    GET_LATEST_GAS_PRICE = 'GET_LATEST_GAS_PRICE',
    UPDATE_GAS_PRICE = 'UPDATE_GAS_PRICE',
    FETCH_LATEST_GAS_PRICE = 'FETCH_LATEST_GAS_PRICE',
    SEND_ETHER = 'SEND_ETHER',
    CANCEL_TRANSACTION = 'CANCEL_TRANSACTION',
    SPEED_UP_TRANSACTION = 'SPEED_UP_TRANSACTION',
    GET_SPEED_UP_GAS_PRICE = 'GET_SPEED_UP_GAS_PRICE',
    GET_CANCEL_GAS_PRICE = 'GET_CANCEL_GAS_PRICE',
    GET_NEXT_NONCE = 'GET_NEXT_NONCE',
    REJECT_REPLACEMENT_TRANSACTION = 'REJECT_REPLACEMENT_TRANSACTION',
}

enum WALLET {
    CREATE = 'CREATE_WALLET',
    IMPORT = 'IMPORT_WALLET',
    VERIFY_SEED_PHRASE = 'VERIFY_SEED_PHRASE',
    REQUEST_SEED_PHRASE = 'REQUEST_SEED_PHRASE',
    SETUP_COMPLETE = 'SETUP_COMPLETE',
    RESET = 'RESET',
    DISMISS_WELCOME_MESSAGE = 'DISMISS_WELCOME_MESSAGE',
    DISMISS_DEFAULT_WALLET_PREFERENCES = 'DISMISS_DEFAULT_WALLET_PREFERENCES',
    DISMISS_RELEASE_NOTES = 'DISMISS_RELEASE_NOTES',
    TOGGLE_RELEASE_NOTES_SUBSCRIPTION = 'TOGGLE_RELEASE_NOTES_SUBSCRIPTION',
    GENERATE_ON_DEMAND_RELEASE_NOTES = 'GENERATE_ON_DEMAND_RELEASE_NOTES',
    UPDATE_ANTI_PHISHING_IMAGE = 'UPDATE_ANTI_PHISHING_IMAGE',
    TOGGLE_ANTI_PHISHING_PROTECTION = 'TOGGLE_ANTI_PHISHING_PROTECTION',
    TOGGLE_DEFAULT_BROWSER_WALLET = 'TOGGLE_DEFAULT_BROWSER_WALLET',
    SET_NATIVE_CURRENCY = 'SET_NATIVE_CURRENCY',
    GET_VALID_CURRENCIES = 'GET_VALID_CURRENCIES',
    HARDWARE_CONNECT = 'HARDWARE_CONNECT',
    HARDWARE_REMOVE = 'HARDWARE_REMOVE',
    HARDWARE_GET_ACCOUNTS = 'HARDWARE_GET_ACCOUNTS',
    HARDWARE_IMPORT_ACCOUNTS = 'HARDWARE_IMPORT_ACCOUNTS',
    HARDWARE_GET_HD_PATH = 'HARDWARE_GET_HD_PATH',
    HARDWARE_SET_HD_PATH = 'HARDWARE_SET_HD_PATH',
    HARDWARE_IS_LINKED = 'HARDWARE_IS_LINKED',
    SET_DEFAULT_GAS = 'SET_DEFAULT_GAS',
    // qr hardware devices
    HARDWARE_QR_SUBMIT_CRYPTO_HD_KEY_OR_ACCOUNT = 'HARDWARE_QR_SUBMIT_CRYPTO_HD_KEY_OR_ACCOUNT',
    HARDWARE_QR_SUBMIT_SIGNATURE = 'HARDWARE_QR_SUBMIT_SIGNATURE',
    HARDWARE_QR_CANCEL_SIGN_REQUEST = 'HARDWARE_QR_CANCEL_SIGN_REQUEST',
    //hotkeys
    SET_HOTKEYS_ENABLED = 'SET_HOTKEYS_ENABLED',
<<<<<<< HEAD
=======
    //onramp
    GET_ONRAMP_CURRENCIES = 'GET_ONRAMP_CURRENCIES',
>>>>>>> fb411268
}

enum TOKEN {
    GET_BALANCE = 'GET_TOKEN_BALANCE',
    GET_TOKENS = 'GET_TOKENS',
    GET_USER_TOKENS = 'GET_USER_TOKENS',
    GET_TOKEN = 'GET_TOKEN',
    ADD_CUSTOM_TOKEN = 'ADD_CUSTOM_TOKEN',
    DELETE_CUSTOM_TOKEN = 'DELETE_CUSTOM_TOKEN',
    ADD_CUSTOM_TOKENS = 'ADD_CUSTOM_TOKENS',
    SEND_TOKEN = 'SEND_TOKEN',
    POPULATE_TOKEN_DATA = 'POPULATE_TOKEN_DATA',
    SEARCH_TOKEN = 'SEARCH_TOKEN',
    APPROVE_ALLOWANCE = 'APPROVE_ALLOWANCE',
}

enum ADDRESS_BOOK {
    CLEAR = 'CLEAR',
    DELETE = 'DELETE',
    SET = 'SET',
    GET = 'GET',
    GET_BY_ADDRESS = 'GET_BY_ADDRESS',
    GET_RECENT_ADDRESSES = 'GET_RECENT_ADDRESSES',
}

enum BROWSER {
    GET_WINDOW_ID = 'GET_WINDOW_ID',
}

enum FILTERS {
    SET_ACCOUNT_FILTERS = 'SET_ACCOUNT_FILTERS',
}

export enum ProviderType {
    DEFAULT = 'DEFAULT',
    BACKUP = 'BACKUP',
    CUSTOM = 'CUSTOM',
    CURRENT = 'CURRENT',
}

export const Messages = {
    ACCOUNT,
    ADDRESS,
    APP,
    BACKGROUND,
    CONTENT,
    DAPP,
    EXCHANGE,
    EXTERNAL,
    NETWORK,
    PASSWORD,
    PERMISSION,
    STATE,
    ENS,
    UD,
    TRANSACTION,
    WALLET,
    TOKEN,
    ADDRESS_BOOK,
    BROWSER,
    FILTERS,
    BRIDGE,
};

// [MessageType]: [RequestType, ResponseType, SubscriptionMessageType?]
export interface RequestSignatures {
    [Messages.BROWSER.GET_WINDOW_ID]: [undefined, string];
    [Messages.ADDRESS.GET_TYPE]: [string, AddressType];
    [Messages.ACCOUNT.CREATE]: [RequestAccountCreate, AccountInfo];
    [Messages.ACCOUNT.EXPORT_JSON]: [RequestAccountExportJson, string];
    [Messages.ACCOUNT.EXPORT_PRIVATE_KEY]: [RequestAccountExportPK, string];
    [Messages.ACCOUNT.IMPORT_JSON]: [RequestAccountImportJson, AccountInfo];
    [Messages.ACCOUNT.IMPORT_PRIVATE_KEY]: [
        RequestAccountImportPK,
        AccountInfo
    ];
    [Messages.ACCOUNT.REMOVE]: [RequestAccountRemove, boolean];
    [Messages.ACCOUNT.RESET]: [RequestAccountReset, void];
    [Messages.ACCOUNT.HIDE]: [RequestAccountHide, boolean];
    [Messages.ACCOUNT.UNHIDE]: [RequestAccountUnhide, boolean];
    [Messages.ACCOUNT.RENAME]: [RequestAccountRename, boolean];
    [Messages.ACCOUNT.SELECT]: [RequestAccountSelect, boolean];
    [Messages.ACCOUNT.GET_BALANCE]: [string, BigNumber];
    [Messages.ACCOUNT.REFRESH_TOKEN_ALLOWANCES]: [void, void];
    [Messages.ACCOUNT.GET_NATIVE_TOKEN_BALANCE]: [
        number,
        BigNumber | undefined
    ];
    [Messages.ACCOUNT.EDIT_ACCOUNT_TOKENS_ORDER]: [RequestTokensOrder, void];
    [Messages.ACCOUNT.SET_ACCOUNT_SORT_VALUE]: [string, void];
    [Messages.ACCOUNT.ORDER_ACCOUNTS]: [RequestOrderAccounts, void];
    [Messages.APP.GET_IDLE_TIMEOUT]: [undefined, number];
    [Messages.APP.SET_IDLE_TIMEOUT]: [RequestSetIdleTimeout, void];
    [Messages.APP.SET_LAST_USER_ACTIVE_TIME]: [undefined, void];
    [Messages.APP.LOCK]: [undefined, boolean];
    [Messages.APP.UNLOCK]: [RequestAppUnlock, boolean];
    [Messages.APP.RETURN_TO_ONBOARDING]: [undefined, void];
    [Messages.APP.OPEN_RESET]: [undefined, void];
    [Messages.APP.OPEN_HW_CONNECT]: [undefined, void];
    [Messages.APP.OPEN_HW_REMOVE]: [undefined, void];
    [Messages.APP.OPEN_HW_RECONNECT]: [RequestReconnectDevice, void];

    [Messages.APP.SET_USER_SETTINGS]: [RequestUserSettings, UserSettings];
    [Messages.APP.UPDATE_POPUP_TAB]: [RequestUpdatePopupTab, void];
    [Messages.APP.REJECT_UNCONFIRMED_REQUESTS]: [undefined, void];
    [Messages.APP.SET_USER_ONLINE]: [RequestSetUserOnline, void];
    [Messages.BACKGROUND.ACTION]: [];
    [Messages.DAPP.CONFIRM_REQUEST]: [RequestConfirmDappRequest, void];
    [Messages.DAPP.ATTEMPT_REJECT_REQUEST]: [RequestRejectDappRequest, void];
    [Messages.EXCHANGE.CHECK_ALLOWANCE]: [
        RequestCheckExchangeAllowance,
        boolean
    ];
    [Messages.EXCHANGE.APPROVE]: [RequestApproveExchange, boolean];
    [Messages.EXCHANGE.GET_QUOTE]: [RequestGetExchangeQuote, SwapQuote];
    [Messages.EXCHANGE.GET_EXCHANGE]: [RequestGetExchange, SwapParameters];
    [Messages.EXCHANGE.GET_SPENDER]: [RequestGetExchangeSpender, string];
    [Messages.EXCHANGE.EXECUTE]: [RequestExecuteExchange, string];
    [Messages.EXTERNAL.REQUEST]: [RequestExternalRequest, unknown];
    [Messages.EXTERNAL.SETUP_PROVIDER]: [undefined, ProviderSetupData];
    [Messages.EXTERNAL.SW_REINIT]: [void, void];
    [Messages.EXTERNAL.SET_ICON]: [RequestSetIcon, boolean];
    [Messages.EXTERNAL.GET_PROVIDER_CONFIG]: [
        undefined,
        RemoteConfigsControllerState['provider']
    ];
    [Messages.EXTERNAL.IS_ENROLLED]: [RequestIsEnrolled, boolean];
    [Messages.BRIDGE.GET_BRIDGE_TOKENS]: [RequestGetBridgeTokens, IToken[]];

    [Messages.BRIDGE.APPROVE_BRIDGE_ALLOWANCE]: [
        RequestApproveBridgeAllowance,
        boolean
    ];
    [Messages.BRIDGE.GET_BRIDGE_AVAILABLE_CHAINS]: [
        RequestGetBridgeAvailableChains,
        IChain[]
    ];
    [Messages.BRIDGE.GET_BRIDGE_QUOTE]: [
        RequestGetBridgeQuote,
        GetBridgeQuoteResponse
    ];
    [Messages.BRIDGE.GET_BRIDGE_ROUTES]: [
        RequestGetBridgeRoutes,
        GetBridgeAvailableRoutesResponse
    ];
    [Messages.BRIDGE.EXECUTE_BRIDGE]: [RequestExecuteBridge, string];

    [Messages.NETWORK.CHANGE]: [RequestNetworkChange, boolean];
    [Messages.NETWORK.SET_SHOW_TEST_NETWORKS]: [
        RequestShowTestNetworks,
        boolean
    ];
    [Messages.NETWORK.ADD_NETWORK]: [RequestAddNetwork, void];
    [Messages.NETWORK.EDIT_NETWORK]: [RequestEditNetwork, void];
    [Messages.NETWORK.EDIT_NETWORKS_ORDER]: [RequestEditNetworksOrder, void];
    [Messages.NETWORK.REMOVE_NETWORK]: [RequestRemoveNetwork, void];
    [Messages.NETWORK.SWITCH_PROVIDER]: [RequestSwitchProvider, void];
    [Messages.NETWORK.GET_SPECIFIC_CHAIN_DETAILS]: [
        RequestGetChainData,
        ChainListItem
    ];
    [Messages.NETWORK.GET_DEFAULT_RPC]: [
        RequestGetChainData,
        string | undefined
    ];
    [Messages.NETWORK.GET_RPC_CHAIN_ID]: [RequestGetRpcChainId, number];
    [Messages.NETWORK.SEARCH_CHAINS]: [
        RequestSearchChains,
        { name: string; logo: string }
    ];
    [Messages.PASSWORD.VERIFY]: [RequestPasswordVerify, boolean];
    [Messages.PASSWORD.CHANGE]: [RequestPasswordChange, boolean];
    [Messages.PERMISSION.ADD_NEW]: [RequestAddNewSiteWithPermissions, boolean];
    [Messages.PERMISSION.CONFIRM]: [RequestConfirmPermission, boolean];
    [Messages.PERMISSION.GET_ACCOUNT_PERMISSIONS]: [
        RequestGetAccountPermissions,
        string[]
    ];
    [Messages.PERMISSION.REMOVE_ACCOUNT_FROM_SITE]: [
        RequestRemoveAccountFromSite,
        boolean
    ];
    [Messages.PERMISSION.UPDATE_SITE_PERMISSIONS]: [
        RequestUpdateSitePermissions,
        boolean
    ];
    [Messages.STATE.GET]: [RequestGetState, ResponseGetState];
    [Messages.STATE.SUBSCRIBE]: [
        RequestSubscribeState,
        boolean,
        StateSubscription
    ];
    [Messages.STATE.GET_REMOTE_CONFIG]: [
        undefined,
        RemoteConfigsControllerState
    ];
    [Messages.ENS.RESOLVE_NAME]: [RequestEnsResolve, string | null];
    [Messages.ENS.LOOKUP_ADDRESS]: [RequestEnsLookup, string | null];
    [Messages.UD.RESOLVE_NAME]: [RequestUDResolve, string | null];
    [Messages.TRANSACTION.CONFIRM]: [RequestConfirmTransaction, string];
    [Messages.TRANSACTION.REJECT]: [RequestRejectTransaction, boolean];
    [Messages.TRANSACTION.UPDATE_STATUS]: [
        RequestUpdateTransactionStatus,
        boolean
    ];
    [Messages.TRANSACTION.REJECT_REPLACEMENT_TRANSACTION]: [
        RequestRejectTransaction,
        boolean
    ];
    [Messages.TRANSACTION.GET_LATEST_GAS_PRICE]: [undefined, BigNumber];
    [Messages.TRANSACTION.UPDATE_GAS_PRICE]: [undefined, undefined];
    [Messages.TRANSACTION.FETCH_LATEST_GAS_PRICE]: [number, GasPriceData];
    [Messages.TRANSACTION.SEND_ETHER]: [RequestSendEther, string];
    [Messages.TRANSACTION.ADD_NEW_SEND_TRANSACTION]: [
        RequestAddAsNewSendTransaction,
        TransactionMeta
    ];
    [Messages.TRANSACTION.ADD_NEW_APPROVE_TRANSACTION]: [
        RequestAddAsNewApproveTransaction,
        TransactionMeta
    ];
    [Messages.TRANSACTION.UPDATE_SEND_TRANSACTION_GAS]: [
        RequestUpdateSendTransactionGas,
        void
    ];
    [Messages.TRANSACTION.APPROVE_SEND_TRANSACTION]: [
        RequestApproveSendTransaction,
        void
    ];
    [Messages.TRANSACTION.GET_SEND_TRANSACTION_RESULT]: [
        RequestSendTransactionResult,
        string
    ];
    [Messages.TRANSACTION.CALCULATE_APPROVE_TRANSACTION_GAS_LIMIT]: [
        RequestCalculateApproveTransactionGasLimit,
        TransactionGasEstimation
    ];
    [Messages.TRANSACTION.CALCULATE_SEND_TRANSACTION_GAS_LIMIT]: [
        RequestCalculateSendTransactionGasLimit,
        TransactionGasEstimation
    ];
    [Messages.TRANSACTION.CANCEL_TRANSACTION]: [RequestCancelTransaction, void];
    [Messages.TRANSACTION.SPEED_UP_TRANSACTION]: [
        RequestSpeedUpTransaction,
        void
    ];
    [Messages.TRANSACTION.GET_SPEED_UP_GAS_PRICE]: [
        RequestGetCancelSpeedUpGasPriceTransaction,
        GasPriceValue | FeeMarketEIP1559Values
    ];
    [Messages.TRANSACTION.GET_CANCEL_GAS_PRICE]: [
        RequestGetCancelSpeedUpGasPriceTransaction,
        GasPriceValue | FeeMarketEIP1559Values
    ];
    [Messages.TRANSACTION.GET_NEXT_NONCE]: [RequestNextNonce, number];
    [Messages.WALLET.CREATE]: [RequestWalletCreate, void];
    [Messages.WALLET.IMPORT]: [RequestWalletImport, boolean];
    [Messages.WALLET.VERIFY_SEED_PHRASE]: [RequestVerifySeedPhrase, boolean];
    [Messages.WALLET.REQUEST_SEED_PHRASE]: [RequestSeedPhrase, string];
    [Messages.WALLET.SETUP_COMPLETE]: [RequestCompleteSetup, void];
    [Messages.WALLET.RESET]: [RequestWalletReset, boolean];
    [Messages.TOKEN.GET_BALANCE]: [RequestGetTokenBalance, BigNumber];
    [Messages.TOKEN.GET_TOKENS]: [RequestGetTokens, ITokens];
    [Messages.TOKEN.GET_USER_TOKENS]: [RequestGetUserTokens, ITokens];
    [Messages.TOKEN.GET_TOKEN]: [RequestGetToken, Token];
    [Messages.TOKEN.ADD_CUSTOM_TOKEN]: [RequestAddCustomToken, void | void[]];
    [Messages.TOKEN.DELETE_CUSTOM_TOKEN]: [RequestDeleteCustomToken, void];
    [Messages.TOKEN.ADD_CUSTOM_TOKENS]: [RequestAddCustomTokens, void | void[]];
    [Messages.TOKEN.SEND_TOKEN]: [RequestSendToken, string];
    [Messages.TOKEN.POPULATE_TOKEN_DATA]: [RequestPopulateTokenData, Token];
    [Messages.TOKEN.SEARCH_TOKEN]: [RequestSearchToken, SearchTokensResponse];
    [Messages.TOKEN.APPROVE_ALLOWANCE]: [RequestApproveAllowance, boolean];
    [Messages.EXTERNAL.EVENT_SUBSCRIPTION]: [
        undefined,
        boolean,
        ExternalEventSubscription
    ];
    [Messages.ADDRESS_BOOK.CLEAR]: [RequestAddressBookClear, boolean];
    [Messages.ADDRESS_BOOK.DELETE]: [RequestAddressBookDelete, boolean];
    [Messages.ADDRESS_BOOK.SET]: [RequestAddressBookSet, boolean];
    [Messages.ADDRESS_BOOK.GET]: [RequestAddressBookGet, NetworkAddressBook];
    [Messages.ADDRESS_BOOK.GET_BY_ADDRESS]: [
        RequestAddressBookGetByAddress,
        AddressBookEntry | undefined
    ];
    [Messages.ADDRESS_BOOK.GET_RECENT_ADDRESSES]: [
        RequestAddressBookGetRecentAddresses,
        NetworkAddressBook
    ];
    [Messages.WALLET.DISMISS_WELCOME_MESSAGE]: [DismissMessage, boolean];
    [Messages.WALLET.DISMISS_DEFAULT_WALLET_PREFERENCES]: [
        DismissMessage,
        boolean
    ];
    [Messages.WALLET.DISMISS_RELEASE_NOTES]: [DismissMessage, boolean];
    [Messages.WALLET.TOGGLE_RELEASE_NOTES_SUBSCRIPTION]: [
        RequestToggleReleaseNotesSubscription,
        void
    ];
    [Messages.WALLET.TOGGLE_DEFAULT_BROWSER_WALLET]: [
        RequestToggleDefaultBrowserWallet,
        void
    ];
    [Messages.WALLET.SET_DEFAULT_GAS]: [RequestSetDefaultGas, void];

    [Messages.WALLET.UPDATE_ANTI_PHISHING_IMAGE]: [
        RequestUpdateAntiPhishingImage,
        void
    ];

    [Messages.WALLET.TOGGLE_ANTI_PHISHING_PROTECTION]: [
        RequestToggleAntiPhishingProtection,
        void
    ];

    [Messages.WALLET.SET_NATIVE_CURRENCY]: [RequestSetNativeCurrency, void];
    [Messages.WALLET.GET_VALID_CURRENCIES]: [
        RequestGetValidCurrencies,
        Currency[]
    ];
    [Messages.WALLET.HARDWARE_CONNECT]: [RequestConnectHardwareWallet, boolean];
    [Messages.WALLET.HARDWARE_REMOVE]: [RequestRemoveHardwareWallet, boolean];
    [Messages.WALLET.HARDWARE_GET_ACCOUNTS]: [
        RequestGetHardwareWalletAccounts,
        AccountInfo[]
    ];
    [Messages.WALLET.HARDWARE_IMPORT_ACCOUNTS]: [
        RequestImportHardwareWalletAccounts,
        AccountInfo[]
    ];
    [Messages.WALLET.HARDWARE_GET_HD_PATH]: [RequestWalletGetHDPath, string];
    [Messages.WALLET.HARDWARE_SET_HD_PATH]: [RequestWalletSetHDPath, void];
    [Messages.WALLET.HARDWARE_IS_LINKED]: [RequestIsDeviceConnected, boolean];
    [Messages.FILTERS.SET_ACCOUNT_FILTERS]: [
        RequestSetAccountFilters,
        undefined
    ];
    [Messages.WALLET.GENERATE_ON_DEMAND_RELEASE_NOTES]: [
        RequestGenerateOnDemandReleaseNotes,
        ReleaseNote[]
    ];
    [Messages.WALLET.HARDWARE_QR_SUBMIT_CRYPTO_HD_KEY_OR_ACCOUNT]: [
        SubmitQRHardwareCryptoHDKeyOrAccountMessage,
        boolean
    ];
    [Messages.WALLET.HARDWARE_QR_SUBMIT_SIGNATURE]: [
        SubmitQRHardwareSignatureMessage,
        boolean
    ];
    [Messages.WALLET.HARDWARE_QR_CANCEL_SIGN_REQUEST]: [
        CancelQRHardwareSignRequestMessage,
        boolean
    ];
    [Messages.WALLET.SET_HOTKEYS_ENABLED]: [RequestSetHotkeys, void];
<<<<<<< HEAD
=======
    [Messages.WALLET.GET_ONRAMP_CURRENCIES]: [void, GetOnRampCurrencies];
>>>>>>> fb411268
}

export type MessageTypes = keyof RequestSignatures;

export type RequestTypes = {
    [MessageType in keyof RequestSignatures]: RequestSignatures[MessageType][0];
};

export enum AddressType {
    NORMAL = 'NORMAL',
    SMART_CONTRACT = 'SMART_CONTRACT',
    ERC20 = 'ERC20',
    NULL = 'NULL',
}

export interface RequestSetUserOnline {
    networkStatus: boolean;
}

export interface RequestAccountCreate {
    name: string;
}

export interface RequestAccountExportJson {
    address: string;
    password: string;
    encryptPassword: string;
}

export interface RequestAccountExportPK {
    address: string;
    password: string;
}

export interface RequestAccountImportJson {
    importArgs: ImportArguments[ImportStrategy.JSON_FILE];
    name: string;
}

export interface RequestAccountImportPK {
    importArgs: ImportArguments[ImportStrategy.PRIVATE_KEY];
    name: string;
}

export interface RequestAccountRemove {
    address: string;
}

export interface RequestAccountReset {
    address: string;
}

export interface RequestAccountHide {
    address: string;
}

export interface RequestAccountUnhide {
    address: string;
}

export interface RequestAccountRename {
    address: string;
    name: string;
}

export interface RequestAccountSelect {
    address: string;
}

export interface RequestAppUnlock {
    password: string;
}

export interface RequestSetIdleTimeout {
    idleTimeout: number;
}

export interface RequestConfirmDappRequest {
    id: string;
    isConfirmed: boolean;
    confirmOptions?: DappRequestConfirmOptions[DappReq];
}

export interface RequestRejectDappRequest {
    id: string;
}

export interface RequestReconnectDevice {
    address: string;
}

export interface RequestIsEnrolled {
    campaignId: string;
}
export interface RequestCheckExchangeAllowance {
    account: string;
    amount: BigNumber;
    exchangeType: ExchangeType;
    tokenAddress: string;
}

export interface RequestApproveExchange {
    allowance: BigNumber;
    amount: BigNumber;
    exchangeType: ExchangeType;
    feeData: TransactionFeeData;
    tokenAddress: string;
    customNonce?: number;
}

export interface RequestGetExchangeQuote {
    exchangeType: ExchangeType;
    quoteParams: OneInchSwapQuoteParams;
}

export interface RequestGetExchange {
    exchangeType: ExchangeType;
    exchangeParams: OneInchSwapRequestParams;
}

export interface RequestGetExchangeSpender {
    exchangeType: ExchangeType;
}

export interface RequestExecuteExchange {
    exchangeType: ExchangeType;
    exchangeParams: SwapTransaction;
}

export interface RequestApproveBridgeAllowance {
    allowance: BigNumber;
    amount: BigNumber;
    spenderAddress: string;
    feeData: TransactionFeeData;
    tokenAddress: string;
    customNonce?: number;
}
export interface RequestApproveAllowance {
    allowance: BigNumber;
    amount: BigNumber;
    spenderAddress: string;
    feeData: TransactionFeeData;
    tokenAddress: string;
    customNonce?: number;
}

export interface RequestGetBridgeTokens {}
export interface RequestGetBridgeAvailableChains {}
export interface RequestGetBridgeQuote {
    checkAllowance: boolean;
    quoteRequest: BridgeQuoteRequest;
}

export interface RequestGetBridgeRoutes {
    routesRequest: BridgeRoutesRequest;
}
export interface RequestExecuteBridge {
    bridgeTransaction: BridgeTransaction;
}

export type RequestExternalRequest = RequestArguments;

export interface RequestSetIcon {
    iconURL: string;
}

export interface RequestNetworkChange {
    networkName: string;
}

export interface RequestShowTestNetworks {
    showTestNetworks: boolean;
}
export interface RequestAddNetwork {
    name: string;
    rpcUrl: string;
    chainId: string;
    currencySymbol: string;
    blockExplorerUrl: string;
    test: boolean;
}

export interface RequestEditNetwork {
    chainId: string;
    updates: {
        rpcUrl: string;
        blockExplorerUrl?: string;
        name: string;
        test: boolean;
    };
}

export interface editNetworkOrder {
    chainId: number;
    order: number;
}

export interface RequestEditNetworksOrder {
    networksOrder: editNetworkOrder[];
}

export interface RequestRemoveNetwork {
    chainId: number;
}

export interface RequestSwitchProvider {
    chainId: number;
    providerType: ProviderType;
    customRpcUrl?: string;
}

export interface RequestGetChainData {
    chainId: number;
}

export interface RequestGetRpcChainId {
    rpcUrl: string;
}

export interface RequestSearchChains {
    term: string;
}

export interface RequestPasswordVerify {
    password: string;
}

export interface RequestPasswordChange {
    password: string;
}

export interface RequestEnsResolve {
    name: string;
}

export interface RequestEnsLookup {
    address: string;
}

export interface RequestUDResolve {
    name: string;
}

export interface RequestAddNewSiteWithPermissions {
    accounts: string[];
    origin: string;
    siteMetadata: SiteMetadata;
}

export interface RequestConfirmPermission {
    id: string;
    accounts: string[] | null;
}

export interface RequestGetAccountPermissions {
    account: string;
}

export interface RequestRemoveAccountFromSite {
    origin: string;
    account: string;
}

export interface RequestUpdateSitePermissions {
    origin: string;
    accounts: string[] | null;
}

export interface RequestConfirmTransaction {
    id: string;
    feeData: TransactionFeeData;
    advancedData: TransactionAdvancedData;
}

export interface RequestSendEther {
    to: string;
    value: BigNumber;
    feeData: TransactionFeeData;
    advancedData: TransactionAdvancedData;
}

export interface RequestWalletCreate {
    password: string;
    antiPhishingImage: string;
}

export interface RequestSeedPhrase {
    password: string;
}
export interface RequestCompleteSetup {
    sendNotification: boolean;
}

export interface RequestWalletImport {
    password: string;
    seedPhrase: string;
    antiPhishingImage: string;
    reImport?: boolean;
    defaultNetwork?: string;
}

export interface RequestWalletReset {
    password: string;
    seedPhrase: string;
    antiPhishingImage: string;
}

export interface RequestWalletGetHDPath {
    device: Devices;
}

export interface RequestWalletSetHDPath {
    device: Devices;
    path: string;
}

export interface RequestVerifySeedPhrase {
    password: string;
    seedPhrase: string;
}

export interface RequestGetTokenBalance {
    tokenAddress: string;
    account: string;
}

export interface RequestGetTokens {
    chainId?: number;
}
export interface RequestGetUserTokens {
    accountAddress?: string;
    chainId?: number;
}

export interface RequestGetToken {
    tokenAddress: string;
    accountAddress?: string;
    chainId?: number;
}

export interface RequestAddCustomToken {
    address: string;
    name: string;
    symbol: string;
    decimals: number;
    logo: string;
    type: string;
}
export interface RequestDeleteCustomToken {
    address: string;
    accountAddress?: string;
    chainId?: number;
}

export interface RequestAddCustomTokens {
    tokens: RequestAddCustomToken[];
    accountAddress?: string;
    chainId?: number;
}

export interface RequestSendToken {
    tokenAddress: string;
    to: string;
    value: BigNumber;
    feeData: TransactionFeeData;
    advancedData: TransactionAdvancedData;
}

export interface RequestAddAsNewSendTransaction {
    address: string;
    to: string;
    value: BigNumber;
    feeData: TransactionFeeData;
}

export interface RequestAddAsNewApproveTransaction {
    tokenAddress: string;
    spenderAddress: string;
    allowance: BigNumber;
}

export interface RequestUpdateSendTransactionGas {
    transactionId: string;
    feeData: TransactionFeeData;
}

export interface RequestApproveSendTransaction {
    transactionId: string;
}

export interface RequestSendTransactionResult {
    transactionId: string;
}
export interface RequestCalculateApproveTransactionGasLimit {
    tokenAddress: string;
    spender: string;
    amount: BigNumber | 'UNLIMITED';
}

export interface RequestCalculateSendTransactionGasLimit {
    address: string;
    to: string;
    value: BigNumber;
}

export interface RequestCancelTransaction {
    transactionId: string;
    gasValues?: GasPriceValue | FeeMarketEIP1559Values;
    gasLimit?: BigNumber;
}

export interface RequestSpeedUpTransaction {
    transactionId: string;
    gasValues?: GasPriceValue | FeeMarketEIP1559Values;
    gasLimit?: BigNumber;
}

export interface RequestGetCancelSpeedUpGasPriceTransaction {
    transactionId: string;
}

export interface RequestPopulateTokenData {
    tokenAddress: string;
}

export interface RequestSearchToken {
    query: string;
    exact?: boolean;
    accountAddress?: string;
    chainId?: number;
    manualAddToken?: boolean;
}

export interface RequestAntiPhishingImage {
    antiPhishingImage: string;
}

export interface RequestUpdateAntiPhishingImage {
    antiPhishingImage: string;
}

export interface RequestToggleAntiPhishingProtection {
    antiPhishingProtectionEnabeld: boolean;
}

export interface RequestSetNativeCurrency {
    currencyCode: string;
}

export interface RequestGetValidCurrencies {}

export interface RequestToggleReleaseNotesSubscription {
    releaseNotesSubscriptionEnabled: boolean;
}

export interface RequestToggleDefaultBrowserWallet {
    defaultBrowserWalletEnabled: boolean;
}

export interface RequestSetDefaultGas {
    defaultGasOption: DefaultGasOptions;
}

export interface RequestRejectTransaction {
    transactionId: string;
}

export interface RequestUpdateTransactionStatus {
    transactionId: string;
    status: TransactionStatus;
}

export interface RequestAddressBookClear {}

export interface RequestAddressBookDelete {
    address: string;
}

export interface RequestAddressBookSet {
    address: string;
    name: string;
    note?: string;
}

export interface RequestAddressBookGet {}
export interface RequestAddressBookGetByAddress {
    address: string;
}
export interface RequestAddressBookGetRecentAddresses {
    limit?: number;
}
export interface RequestUserSettings {
    settings: UserSettings;
}

export interface RequestUpdatePopupTab {
    popupTab: PopupTabs;
}

export interface RequestNextNonce {
    address: string;
}

export interface RequestConnectHardwareWallet {
    device: Devices;
}
export interface RequestRemoveHardwareWallet {
    device: Devices;
}

export interface RequestGetHardwareWalletAccounts {
    device: Devices;
    pageIndex: number;
    pageSize: number;
}

export interface RequestImportHardwareWalletAccounts {
    device: Devices;
    deviceAccounts: DeviceAccountInfo[];
}

export interface RequestIsDeviceConnected {
    address: string;
}

export interface RequestSetAccountFilters {
    accountFilters: string[];
}

export interface RequestGenerateOnDemandReleaseNotes {
    version: string;
}

export type ResponseTypes = {
    [MessageType in keyof RequestSignatures]: RequestSignatures[MessageType][1];
};

export type ResponseType<TMessageType extends keyof RequestSignatures> =
    RequestSignatures[TMessageType][1];

export interface ResponseBlankGetWithdrawalGasCost {
    estimatedGas: BigNumber;
    fee: BigNumber;
    total: BigNumber;
}

export type ResponseGetAppState = Flatten<BlankAppUIState>;
export type ResponseGetExchangeRatesState = Flatten<ExchangeRatesUIState>;
export type ResponseGetGasPricesState = Flatten<GasPricesUIState>;
export type ResponseGetActivityListState = Flatten<ActivityListUIState>;

export type ResponseGetState =
    | ResponseGetAppState
    | ResponseGetExchangeRatesState
    | ResponseGetGasPricesState
    | ResponseGetActivityListState;

export type SubscriptionMessageTypes = {
    [MessageType in keyof RequestSignatures]: RequestSignatures[MessageType][2];
};

export type AppStateSubscription = Flatten<BlankAppUIState>;
export type ExchangeRatesStateSubscription = Flatten<ExchangeRatesUIState>;
export type GasPricesStateSubscription = Flatten<GasPricesUIState>;
export type ActivityListStateSubscription = Flatten<ActivityListUIState>;

export interface ExternalEventSubscription {
    eventName: ProviderEvents;
    payload: any;
    portId?: string;
}

export interface TransportRequestMessage<TMessageType extends MessageTypes> {
    id: string;
    message: TMessageType;
    request: RequestTypes[TMessageType];
}

export interface WindowTransportRequestMessage
    extends TransportRequestMessage<EXTERNAL> {
    origin: Origin;
}

export interface TransportResponseMessage<TMessageType extends MessageTypes> {
    error?: string;
    id: string;
    response?: ResponseTypes[TMessageType];
    subscription?: SubscriptionMessageTypes[TMessageType];
}

export interface WindowTransportResponseMessage
    extends TransportResponseMessage<EXTERNAL> {
    origin: Origin;
}

export interface SubmitQRHardwareCryptoHDKeyOrAccountMessage {
    qr: string;
}
export interface SubmitQRHardwareSignatureMessage {
    requestId: string;
    qr: string;
}
export interface CancelQRHardwareSignRequestMessage {}

export interface DismissMessage {}

export interface GetQRHardwareETHSignRequestMessage {
    ethTx: TypedTransaction;
    _fromAddress: string;
}

export enum Origin {
    BACKGROUND = 'BLANK_BACKGROUND',
    EXTENSION = 'BLANK_EXTENSION',
    PROVIDER = 'BLANK_PROVIDER',
    TREZOR_CONNECT = 'trezor-connect',
}

export interface ExtensionInstances {
    [id: string]: { port: chrome.runtime.Port };
}

export interface ProviderInstances {
    [id: string]: ProviderInstance;
}

export interface ProviderInstance {
    port: chrome.runtime.Port;
    tabId: number;
    windowId: number;
    origin: string;
    siteMetadata: SiteMetadata;
}

export interface Handler {
    resolve: (data: any) => void;
    reject: (error: Error) => void;
    subscriber?: (data: any) => void;
}

export interface UnlockHandler extends Handler {
    //port that is handling the unlock
    portId: string;
}

export type Handlers = Record<string, Handler>;

export enum BackgroundActions {
    CLOSE_WINDOW = 'CLOSE_WINDOW',
}

<<<<<<< HEAD
export enum StateType {
    APP_STATE = 'APP_STATE',
    EXCHANGE_RATES = 'EXCHANGE_RATES',
    GAS_PRICES = 'GAS_PRICES',
    ACTIVITY_LIST = 'ACTIVITY_LIST',
}

export interface RequestSubscribeState {
    stateType: StateType;
}

export interface RequestGetState {
    stateType: StateType;
}

export type StateSubscription =
    | AppStateSubscription
    | ExchangeRatesStateSubscription
    | GasPricesStateSubscription
    | ActivityListStateSubscription;
export interface RequestSetHotkeys {
    enabled: boolean;
=======
export interface RequestSetHotkeys {
    enabled: boolean;
}

export interface RequestTokensOrder {
    [tokenAddress: string]: number;
}

export interface RequestOrderAccounts {
    accountsInfo: AccountInfo[];
>>>>>>> fb411268
}<|MERGE_RESOLUTION|>--- conflicted
+++ resolved
@@ -94,10 +94,6 @@
     GET_TYPE = 'GET_TYPE',
 }
 
-enum ADDRESS {
-    GET_TYPE = 'GET_TYPE',
-}
-
 enum APP {
     LOCK = 'LOCK_APP',
     UNLOCK = 'UNLOCK_APP',
@@ -255,11 +251,8 @@
     HARDWARE_QR_CANCEL_SIGN_REQUEST = 'HARDWARE_QR_CANCEL_SIGN_REQUEST',
     //hotkeys
     SET_HOTKEYS_ENABLED = 'SET_HOTKEYS_ENABLED',
-<<<<<<< HEAD
-=======
     //onramp
     GET_ONRAMP_CURRENCIES = 'GET_ONRAMP_CURRENCIES',
->>>>>>> fb411268
 }
 
 enum TOKEN {
@@ -614,10 +607,7 @@
         boolean
     ];
     [Messages.WALLET.SET_HOTKEYS_ENABLED]: [RequestSetHotkeys, void];
-<<<<<<< HEAD
-=======
     [Messages.WALLET.GET_ONRAMP_CURRENCIES]: [void, GetOnRampCurrencies];
->>>>>>> fb411268
 }
 
 export type MessageTypes = keyof RequestSignatures;
@@ -1269,7 +1259,6 @@
     CLOSE_WINDOW = 'CLOSE_WINDOW',
 }
 
-<<<<<<< HEAD
 export enum StateType {
     APP_STATE = 'APP_STATE',
     EXCHANGE_RATES = 'EXCHANGE_RATES',
@@ -1292,7 +1281,8 @@
     | ActivityListStateSubscription;
 export interface RequestSetHotkeys {
     enabled: boolean;
-=======
+}
+
 export interface RequestSetHotkeys {
     enabled: boolean;
 }
@@ -1303,5 +1293,4 @@
 
 export interface RequestOrderAccounts {
     accountsInfo: AccountInfo[];
->>>>>>> fb411268
 }