--- conflicted
+++ resolved
@@ -243,11 +243,8 @@
     HARDWARE_QR_CANCEL_SIGN_REQUEST = 'HARDWARE_QR_CANCEL_SIGN_REQUEST',
     //hotkeys
     SET_HOTKEYS_ENABLED = 'SET_HOTKEYS_ENABLED',
-<<<<<<< HEAD
     //onramp
     GET_ONRAMP_CURRENCIES = 'GET_ONRAMP_CURRENCIES',
-=======
->>>>>>> 9c31e4fc
 }
 
 enum TOKEN {
@@ -595,10 +592,7 @@
         boolean
     ];
     [Messages.WALLET.SET_HOTKEYS_ENABLED]: [RequestSetHotkeys, void];
-<<<<<<< HEAD
     [Messages.WALLET.GET_ONRAMP_CURRENCIES]: [void, GetOnRampCurrencies];
-=======
->>>>>>> 9c31e4fc
 }
 
 export type MessageTypes = keyof RequestSignatures;
