--- conflicted
+++ resolved
@@ -184,8 +184,8 @@
             {
                 idleTimeout: defaultIdleTimeout,
                 isAppUnlocked: true,
+                lockedByTimeout: false,
                 lastActiveTime: new Date().getTime(),
-                lockedByTimeout: false,
             },
             mockKeyringController,
             transactionController
@@ -402,11 +402,7 @@
 
             sinon.stub(appStateController.UIStore, 'getState').returns({
                 isAppUnlocked: true,
-<<<<<<< HEAD
                 expiredStickyStorage: false,
-=======
-                lastActiveTime: new Date().getTime(),
->>>>>>> aa0125ff
                 lockedByTimeout: false,
             });
             sinon.stub(appStateController.store, 'getState').returns({
