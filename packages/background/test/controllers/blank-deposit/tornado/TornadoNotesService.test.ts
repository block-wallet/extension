--- conflicted
+++ resolved
@@ -1,9 +1,6 @@
 import sinon from 'sinon';
 import { expect } from 'chai';
-<<<<<<< HEAD
-=======
 import { babyJub, pedersenHash } from '@block-wallet/circomlib';
->>>>>>> b2eb0012
 
 import HDKey from 'ethereumjs-wallet/dist/hdkey';
 
