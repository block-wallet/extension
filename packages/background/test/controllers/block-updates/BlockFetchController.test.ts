import { expect } from 'chai';
import { it } from 'mocha';
import NetworkController from '../../../src/controllers/NetworkController';
import BlockFetchController, {
    BlockFetchData,
    OffChainBlockFetchService,
} from '@block-wallet/background/controllers/block-updates/BlockFetchController';
import sinon from 'sinon';
import { getNetworkControllerInstance } from 'test/mocks/mock-network-instance';
<<<<<<< HEAD
import { StaticJsonRpcProvider } from '@ethersproject/providers';
=======
import { ethers } from 'ethers';
import httpClient, { RequestError } from './../../../src/utils/http';
>>>>>>> b3c0e2c4

const wait = (ms: number) => {
    return new Promise((resolve) => setTimeout(resolve, ms));
};

describe('OffChainBlockFetchService', () => {
    let offChainBlockFetchService: OffChainBlockFetchService;

    beforeEach(() => {
        offChainBlockFetchService = new OffChainBlockFetchService();
    });
    afterEach(function () {
        sinon.restore();
        offChainBlockFetchService.unsetFetch();
    });

    describe('fetchBlockNumber', async () => {
        it('should return an error if the service is not available', async () => {
            sinon.stub(httpClient, 'get').returns(
                new Promise((_, reject) => {
                    reject('service not available');
                })
            );

            try {
                await offChainBlockFetchService.fetchBlockNumber(5);
            } catch (err) {
                expect(err.message).equal(
                    new Error('Error fetching block number for chain 5').message
                );
            }
        });
        it('should return an error if the service returns an invalid status code', async () => {
            sinon.stub(httpClient, 'get').returns(
                new Promise((_, reject) => {
                    reject(new RequestError('400', 400, {}));
                })
            );

            try {
                await offChainBlockFetchService.fetchBlockNumber(5);
            } catch (err) {
                expect(err.message).equal(
                    new Error('Error fetching block number for chain 5').message
                );
            }
        });
        it('should return an error if the service returns an invalid payload', async () => {
            sinon.stub(httpClient, 'get').returns(
                new Promise((resolve, _) => {
                    resolve({});
                })
            );

            try {
                await offChainBlockFetchService.fetchBlockNumber(5);
            } catch (err) {
                expect(err.message).equal(
                    new Error('Error fetching block number for chain 5').message
                );
            }
        });
        it('should return an error if the service returns an invalid block number', async () => {
            sinon
                .stub(httpClient, 'get')
                .onFirstCall()
                .returns(
                    new Promise((resolve, _) => {
                        resolve({
                            data: {},
                        });
                    })
                )
                .onSecondCall()
                .returns(
                    new Promise((resolve, _) => {
                        resolve({
                            blockNumber: 'not a number',
                        });
                    })
                );

            try {
                await offChainBlockFetchService.fetchBlockNumber(5);
            } catch (err) {
                expect(err.message).equal(
                    new Error('Error fetching block number for chain 5').message
                );
            }

            try {
                await offChainBlockFetchService.fetchBlockNumber(5);
            } catch (err) {
                expect(err.message).equal(
                    new Error('Error fetching block number for chain 5').message
                );
            }
        });
        it('should return a block number if the service returns ok', async () => {
            sinon.stub(httpClient, 'get').returns(
                new Promise((resolve, _) => {
                    resolve({ bn: '50120221117' });
                })
            );

            const blockNumber =
                await offChainBlockFetchService.fetchBlockNumber(5);

            expect(blockNumber).equal(50120221117);
        });
    });
    describe('timer', async () => {
        it('should set and unset it', async () => {
            const mockBlockNumber = 11223344;
            let set = false;
            let errorCount = 0;

            sinon.stub(httpClient, 'get').returns(
                new Promise((resolve, _) => {
                    resolve({ bn: mockBlockNumber.toString() });
                })
            );

            const detectErrorsInCallback = async () => {
                while (errorCount > -1) {
                    if (errorCount != 0) {
                        throw new Error('Unexpected error');
                    }
                    await wait(10);
                }
            };
            const errorsPromise = detectErrorsInCallback();

            const blockListener = (bn: number, error?: Error) => {
                try {
                    if (set) {
                        expect(bn).equal(mockBlockNumber);
                        expect(error).equal(undefined);
                    } else {
                        throw new Error('not expected callback call');
                    }
                } catch {
                    errorCount++;
                }
            };

            set = true;
            offChainBlockFetchService.setFetch(50, 5, 0, blockListener);

            let _recurrentFetch = (offChainBlockFetchService as any)[
                '_recurrentFetch'
            ];
            expect(_recurrentFetch).not.equal(undefined);
            expect(_recurrentFetch).not.equal(null);

            await wait(200);

            offChainBlockFetchService.unsetFetch();
            set = false;

            _recurrentFetch = (offChainBlockFetchService as any)[
                '_recurrentFetch'
            ];
            expect(_recurrentFetch).equal(null);

            await wait(200);
            errorCount = -1;

            await errorsPromise;
        });
    });
    describe('setFetch', async () => {
        it('should detect an error in the service', async () => {
            let loopActivated = true;
            const expectedError: Error = new Error(
                'Error fetching block number for chain 5'
            );
            let watchedError: Error = new Error('not set');
            let atLeastOneErrorDetected = false;

            sinon.stub(httpClient, 'get').returns(
                new Promise((_, reject) => {
                    reject(new RequestError('500', 500, {}));
                })
            );

            const detectErrorsInCallback = async () => {
                while (loopActivated) {
                    if (watchedError.message !== Error('not set').message) {
                        if (watchedError.message !== expectedError.message) {
                            throw watchedError;
                        } else {
                            atLeastOneErrorDetected = true;
                        }
                    }
                    await wait(10);
                }
            };
            const errorsPromise = detectErrorsInCallback();

            const blockListener = (bn: number, error?: Error) => {
                try {
                    if (bn !== -1) {
                        throw new Error('unexpected block number');
                    }
                    if (!error) {
                        throw new Error('error expected');
                    }
                    throw error;
                } catch (err) {
                    watchedError = err;
                }
            };

            offChainBlockFetchService.setFetch(50, 5, 0, blockListener);

            let _recurrentFetch = (offChainBlockFetchService as any)[
                '_recurrentFetch'
            ];
            expect(_recurrentFetch).not.equal(undefined);
            expect(_recurrentFetch).not.equal(null);

            await wait(200);
            loopActivated = false;

            await errorsPromise;
            expect(atLeastOneErrorDetected).equal(true);
        });
        it('should detect that the service is stuck', async () => {
            let loopActivated = true;
            const expectedError: Error = new Error(
                'off chain service stuck in the same block (50120221117) for chain 5'
            );
            let watchedError: Error = new Error('not set');
            let atLeastOneErrorDetected = false;

            sinon.stub(httpClient, 'get').returns(
                new Promise((resolve, _) => {
                    resolve({ bn: '50120221117' });
                })
            );

            const detectErrorsInCallback = async () => {
                while (loopActivated) {
                    if (watchedError.message !== Error('not set').message) {
                        if (watchedError.message !== expectedError.message) {
                            throw watchedError;
                        } else {
                            atLeastOneErrorDetected = true;
                        }
                    }
                    await wait(10);
                }
            };
            const errorsPromise = detectErrorsInCallback();

            const blockListener = (bn: number, error?: Error) => {
                try {
                    if (bn !== 50120221117 && bn !== -1) {
                        throw new Error('unexpected block number');
                    }
                    if (error) {
                        throw error;
                    }
                } catch (err) {
                    watchedError = err;
                }
            };

            offChainBlockFetchService.setFetch(5, 5, 0, blockListener);

            let _recurrentFetch = (offChainBlockFetchService as any)[
                '_recurrentFetch'
            ];
            expect(_recurrentFetch).not.equal(undefined);
            expect(_recurrentFetch).not.equal(null);

            await wait(700);
            loopActivated = false;

            await errorsPromise;
            expect(atLeastOneErrorDetected).equal(true);
        });
        it('should call the block callback with new blocks number', async () => {
            let loopActivated = true;
            let watchedError: Error | null = null;
            let atLeastOneErrorDetected = false;

            const stubGet = sinon.stub(httpClient, 'get');
            for (let i = 0; i < 200; i++) {
                stubGet.onCall(i).returns(
                    new Promise((resolve, _) => {
                        resolve({ bn: i.toString() });
                    })
                );
            }

            const detectErrorsInCallback = async () => {
                while (loopActivated) {
                    if (watchedError != null) {
                        atLeastOneErrorDetected = true;
                        throw watchedError;
                    }
                    await wait(10);
                }
            };
            const errorsPromise = detectErrorsInCallback();

            const blockListener = (bn: number, error?: Error) => {
                try {
                    if (bn === -1) {
                        throw new Error('unexpected block number');
                    }
                    if (!error) {
                        throw error;
                    }
                } catch (err) {
                    watchedError = err;
                }
            };

            offChainBlockFetchService.setFetch(5, 5, 0, blockListener);

            let _recurrentFetch = (offChainBlockFetchService as any)[
                '_recurrentFetch'
            ];
            expect(_recurrentFetch).not.equal(undefined);
            expect(_recurrentFetch).not.equal(null);

            await wait(700);
            loopActivated = false;

            await errorsPromise;
            expect(atLeastOneErrorDetected).equal(false);
        });
    });
});

describe('BlockFetchController', () => {
    let networkController: NetworkController;
    let blockFetchController: BlockFetchController;

    beforeEach(() => {
        networkController = getNetworkControllerInstance();
        blockFetchController = new BlockFetchController(networkController, {
            blockFetchData: {},
        });
    });
    afterEach(function () {
        sinon.restore();
        blockFetchController.removeAllOnBlockListener();
    });

    describe('isOffChainServiceAvailable', async () => {
        it('should return true because of the state', async () => {
            (blockFetchController as any)['_updateState'](5, {
                offChainSupport: true,
            } as Partial<BlockFetchData>);

            const isServiceAvailable = await (blockFetchController as any)[
                '_isOffChainServiceAvailable'
            ](5);
            expect(isServiceAvailable).equal(true);
        });
        it('should check if the service is available and then return true', async () => {
            (blockFetchController as any)['_updateState'](5, {
                offChainSupport: false,
                currentBlockNumber: 10000,
                lastBlockOffChainChecked: 10,
            } as Partial<BlockFetchData>);

            sinon.stub(httpClient, 'get').returns(
                new Promise((resolve, _) => {
                    resolve({ bn: '20000' });
                })
            );

            const isServiceAvailable = await (blockFetchController as any)[
                '_isOffChainServiceAvailable'
            ](5);
            expect(isServiceAvailable).equal(true);

            const state = (blockFetchController as any)['_getState'](5);
            expect(state).deep.equal({
                offChainSupport: true,
                currentBlockNumber: 20000,
                lastBlockOffChainChecked: 20000,
            });
        });
        it('should check if the service is available and then return false because it is stuck in an old block number', async () => {
            (blockFetchController as any)['_updateState'](5, {
                offChainSupport: false,
                currentBlockNumber: 10000,
                lastBlockOffChainChecked: 10,
            } as Partial<BlockFetchData>);

            sinon.stub(httpClient, 'get').returns(
                new Promise((resolve, _) => {
                    resolve({ blockNumber: '500' });
                })
            );

            const isServiceAvailable = await (blockFetchController as any)[
                '_isOffChainServiceAvailable'
            ](5);
            expect(isServiceAvailable).equal(false);

            const state = (blockFetchController as any)['_getState'](5);
            expect(state).deep.equal({
                offChainSupport: false,
                currentBlockNumber: 10000,
                lastBlockOffChainChecked: 10000,
            });
        });
        it('should check if the service is available and then return false because it is not', async () => {
            (blockFetchController as any)['_updateState'](5, {
                offChainSupport: false,
                currentBlockNumber: 10000,
                lastBlockOffChainChecked: 10,
            } as Partial<BlockFetchData>);

            sinon.stub(httpClient, 'get').returns(
                new Promise((_, reject) => {
                    reject(new RequestError('500', 500, {}));
                })
            );

            const isServiceAvailable = await (blockFetchController as any)[
                '_isOffChainServiceAvailable'
            ](5);
            expect(isServiceAvailable).equal(false);

            const state = (blockFetchController as any)['_getState'](5);
            expect(state).deep.equal({
                offChainSupport: false,
                currentBlockNumber: 10000,
                lastBlockOffChainChecked: 10000,
            });
        });
        it('should false because of the state', async () => {
            (blockFetchController as any)['_updateState'](5, {
                offChainSupport: false,
                currentBlockNumber: 10000,
                lastBlockOffChainChecked: 9999,
            } as Partial<BlockFetchData>);

            const isServiceAvailable = await (blockFetchController as any)[
                '_isOffChainServiceAvailable'
            ](5);
            expect(isServiceAvailable).equal(false);

            const state = (blockFetchController as any)['_getState'](5);
            expect(state).deep.equal({
                offChainSupport: false,
                currentBlockNumber: 10000,
                lastBlockOffChainChecked: 9999,
            });
        });
    });
    describe('getBlockNumberCallback', async () => {
        it('it should switch from off chain to on chain', async () => {
            sinon
                .stub(httpClient, 'get')
                .onFirstCall()
                .returns(
                    new Promise((resolve, _) => {
                        resolve({ bn: '1234' });
                    })
                )
                .onSecondCall()
                .returns(
                    new Promise((_, reject) => {
                        reject(new RequestError('400', 400, {}));
                    })
                );

            (blockFetchController as any)['_updateState'](5, {
                offChainSupport: true,
                currentBlockNumber: 1,
                lastBlockOffChainChecked: 1,
            } as Partial<BlockFetchData>);

            sinon.stub(networkController, 'getProvider').returns({
                pollingInterval: 0,
            } as StaticJsonRpcProvider);

            sinon.stub(networkController, 'addOnBlockListener').returns();
            sinon.stub(networkController, 'removeAllOnBlockListener').returns();

            const blockListener = (bn: number) => {};

            expect(
                (blockFetchController as any)['_offChainBlockFetchService'][
                    '_recurrentFetch'
                ]
            ).equal(null);
            await blockFetchController.addNewOnBlockListener(
                5,
                blockListener,
                50
            );
            expect(
                (blockFetchController as any)['_offChainBlockFetchService'][
                    '_recurrentFetch'
                ]
            ).not.equal(null);

            await wait(200);

            expect(
                (blockFetchController as any)['_offChainBlockFetchService'][
                    '_recurrentFetch'
                ]
            ).equal(null);

            const state = (blockFetchController as any)['_getState'](5);
            expect(state).deep.equal({
                offChainSupport: false,
                checkingOffChainSupport: false,
                currentBlockNumber: 1234,
                lastBlockOffChainChecked: 1234,
            });
        });
        it('it should switch from on chain to off chain', async () => {
            const stubGet = sinon.stub(httpClient, 'get');
            for (let i = 0; i < 500; i++) {
                stubGet.onCall(i).returns(
                    new Promise((resolve, _) => {
                        resolve({ bn: (i + 2000).toString() });
                    })
                );
            }

            (blockFetchController as any)['_updateState'](5, {
                offChainSupport: false,
                currentBlockNumber: 0,
                lastBlockOffChainChecked: 0,
            } as Partial<BlockFetchData>);

            sinon.stub(networkController, 'getProvider').returns({
                pollingInterval: 0,
            } as StaticJsonRpcProvider);

            let blockListenerCallBack: (
                blockNumber: number,
                error?: Error
            ) => void | Promise<void> = () => {};

            (networkController as any)['addOnBlockListener'] = (
                blockListener: (blockNumber: number) => void | Promise<void>
            ) => {
                blockListenerCallBack = blockListener;
            };

            sinon.stub(networkController, 'removeAllOnBlockListener').returns();

            const blockListener = (bn: number) => {};

            expect(
                (blockFetchController as any)['_offChainBlockFetchService'][
                    '_recurrentFetch'
                ]
            ).equal(null);
            await blockFetchController.addNewOnBlockListener(
                5,
                blockListener,
                50
            );
            expect(
                (blockFetchController as any)['_offChainBlockFetchService'][
                    '_recurrentFetch'
                ]
            ).equal(null);

            await wait(200);

            blockListenerCallBack(300);

            await wait(200);

            expect(
                (blockFetchController as any)['_offChainBlockFetchService'][
                    '_recurrentFetch'
                ]
            ).not.equal(null);

            const state = (blockFetchController as any)['_getState'](5);
            expect(state['offChainSupport']).equal(true);
        });
    });
});<|MERGE_RESOLUTION|>--- conflicted
+++ resolved
@@ -7,12 +7,8 @@
 } from '@block-wallet/background/controllers/block-updates/BlockFetchController';
 import sinon from 'sinon';
 import { getNetworkControllerInstance } from 'test/mocks/mock-network-instance';
-<<<<<<< HEAD
 import { StaticJsonRpcProvider } from '@ethersproject/providers';
-=======
-import { ethers } from 'ethers';
 import httpClient, { RequestError } from './../../../src/utils/http';
->>>>>>> b3c0e2c4
 
 const wait = (ms: number) => {
     return new Promise((resolve) => setTimeout(resolve, ms));
