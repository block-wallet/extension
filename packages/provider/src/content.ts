import {
    EXTERNAL,
    CONTENT,
    Origin,
    WindowTransportRequestMessage,
} from '@block-wallet/background/utils/types/communication';
<<<<<<< HEAD
import { Mutex } from 'async-mutex';
import log from 'loglevel';
import { SignalMessage, Signals } from './types';
=======
>>>>>>> 6c9a4bc5
import { checkScriptLoad } from './utils/site';
import log from 'loglevel';
// eslint-disable-next-line @typescript-eslint/ban-ts-comment
//@ts-ignore
import blankProvider from '../../../dist/blankProvider.js?raw';

let providerOverridden = false;

function injectProvider() {
    const injectableScript = blankProvider;
    const injectableScriptSourceMapURL = `//# sourceURL=${chrome.runtime.getURL(
        'blankProvider.js'
    )}\n`;
    const BUNDLE = injectableScript + injectableScriptSourceMapURL;

    const container = document.head || document.documentElement;
    const script = document.createElement('script');
    script.type = 'text/javascript';
    script.textContent = BUNDLE;
    script.setAttribute('async', 'false');
    container.insertBefore(script, container.children[0]);
    container.removeChild(script);
}

window.addEventListener('ethereum#initialized', (e: Event) => {
    const customEvent = e as CustomEvent;
    if (customEvent.detail !== 'isBlockWallet') {
        providerOverridden = true;
    } else {
        providerOverridden = false;
    }
});

injectProvider();

const SW_KEEP_ALIVE_INTERVAL = 10;
let SW_ALIVE = false;
let portReinitialized = false;

setInterval(() => {
    chrome.runtime.sendMessage({ message: CONTENT.SW_KEEP_ALIVE }, () => {
        if (chrome.runtime.lastError) {
            log.info(
                'Error keeping alive:',
                chrome.runtime.lastError.message || chrome.runtime.lastError
            );
            const err = chrome.runtime.lastError.message || '';
            SW_ALIVE = !err.includes('Receiving end does not exist');
            portReinitialized = SW_ALIVE;
        } else {
            SW_ALIVE = true;
        }
    });
}, SW_KEEP_ALIVE_INTERVAL);

function sleep(ms: number): Promise<unknown> {
    return new Promise((resolve) => setTimeout(resolve, ms));
}

let port: chrome.runtime.Port | undefined = undefined;
const initMutex: Mutex = new Mutex();

// Check background settings for script load
chrome.runtime.sendMessage(
    { message: CONTENT.SHOULD_INJECT },
    (response: { shouldInject: boolean }): void => {
        const error = chrome.runtime.lastError;
        const shouldLoad = checkScriptLoad();
<<<<<<< HEAD

        if (
            port &&
            (response.shouldInject !== true || shouldLoad !== true || error)
=======
        if (
            (response.shouldInject !== true || shouldLoad !== true || error) &&
            //If provider has been overridden by another wallet, then remove connection.
            providerOverridden
>>>>>>> 6c9a4bc5
        ) {
            port.disconnect();
            window.removeEventListener('message', windowListener);
            log.warn('BlockWallet: Provider not injected due to user setting.');
        } else if (providerOverridden) {
            injectProvider();
        }
    }
);

// Setup window listener
const windowListener = async ({
    data,
    source,
}: MessageEvent<WindowTransportRequestMessage>): Promise<void> => {
    // Only allow messages from our window, by the inject
    if (
        source !== window ||
        data.origin !== Origin.PROVIDER ||
        !Object.values(EXTERNAL).includes(data.message)
    ) {
        return;
    }

    // Wrapper to retry failed messages
    const postMessage = async (
        data: WindowTransportRequestMessage
    ): Promise<void> => {
        try {
            if (!SW_ALIVE || !port) {
                // Port was reinitialized, force retry
                throw new Error();
            }
            port.postMessage(data);
        } catch (error) {
            // If this fails due to SW being inactive, retry
            await sleep(30);
            log.debug('waiting for SW to startup...');
            return postMessage(data);
        }
    };

    return postMessage(data);
};

window.addEventListener('message', (message) => {
    windowListener(message);
});

// Init function
const init = () => {
    // Setup port connection
    port = chrome.runtime.connect({ name: Origin.PROVIDER });

    // Set callback to send any messages from the extension back to the page
    port.onMessage.addListener((message): void => {
        window.postMessage(
            { ...message, origin: Origin.BACKGROUND },
            window.location.href
        );
    });
    port.onDisconnect.addListener(() => {
        initMutex.runExclusive(async () => {
            log.info('port disconnection');
            SW_ALIVE = false; // If we've reached this point, we can't expect this to be false and wait until this has changed.
            await sleep(200);

            // Port has been disconnected, reinitialize once
            while (SW_ALIVE === false) {
                log.debug('waiting for SW to be restarted...');
                await sleep(100);
            }

            if (!portReinitialized) {
                log.info('reinitializing port...');

                init();

                // Signal SW_REINIT in case there were active subscriptions
                window.postMessage(
                    {
                        signal: Signals.SW_REINIT,
                        origin: Origin.BACKGROUND,
                    } as SignalMessage,
                    window.location.href
                );
            }
        });
    });
    portReinitialized = true;
};

init();<|MERGE_RESOLUTION|>--- conflicted
+++ resolved
@@ -4,14 +4,11 @@
     Origin,
     WindowTransportRequestMessage,
 } from '@block-wallet/background/utils/types/communication';
-<<<<<<< HEAD
 import { Mutex } from 'async-mutex';
 import log from 'loglevel';
 import { SignalMessage, Signals } from './types';
-=======
->>>>>>> 6c9a4bc5
 import { checkScriptLoad } from './utils/site';
-import log from 'loglevel';
+
 // eslint-disable-next-line @typescript-eslint/ban-ts-comment
 //@ts-ignore
 import blankProvider from '../../../dist/blankProvider.js?raw';
@@ -78,17 +75,11 @@
     (response: { shouldInject: boolean }): void => {
         const error = chrome.runtime.lastError;
         const shouldLoad = checkScriptLoad();
-<<<<<<< HEAD
-
         if (
             port &&
-            (response.shouldInject !== true || shouldLoad !== true || error)
-=======
-        if (
             (response.shouldInject !== true || shouldLoad !== true || error) &&
             //If provider has been overridden by another wallet, then remove connection.
             providerOverridden
->>>>>>> 6c9a4bc5
         ) {
             port.disconnect();
             window.removeEventListener('message', windowListener);
