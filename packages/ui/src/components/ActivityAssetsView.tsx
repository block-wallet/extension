--- conflicted
+++ resolved
@@ -47,10 +47,6 @@
             )
             if (newTab) onTabChange(newTab)
         }
-<<<<<<< HEAD
-        
-=======
->>>>>>> 8cfd9db0
         // eslint-disable-next-line react-hooks/exhaustive-deps
     }, [popupTab])
 
