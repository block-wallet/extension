--- conflicted
+++ resolved
@@ -1,30 +1,24 @@
 import bridgeIcon from "../assets/images/icons/bridge.json"
 import confirmationCheck from "../assets/images/icons/confirmation_check.json"
 import deviceInteraction from "../assets/images/icons/device_interaction.json"
-<<<<<<< HEAD
 import blueLineLoadingSkeleton from "../assets/images/icons/blueline_skeleton.json"
 import greyLineLoadingSkeleton from "../assets/images/icons/greyline_skeleton.json"
 import greyCircleLoadingSkeleton from "../assets/images/icons/greycircle_skeleton.json"
 import blueCircleLoadingSkeleton from "../assets/images/icons/bluecircle_skeleton.json"
-=======
 import lottie, { AnimationItem } from "lottie-web"
 import successAnim from "../assets/images/icons/checkmark_notes.json"
 import { useEffect, useRef, FunctionComponent } from "react"
 import classNames from "classnames"
->>>>>>> 62a72737
 
 export enum AnimatedIconName {
     Bridge,
     ConfirmationCheck,
     DeviceInteraction,
-<<<<<<< HEAD
+    Success,
     BlueLineLoadingSkeleton,
     GreyLineLoadingSkeleton,
     GreyCircleLoadingSkeleton,
     BlueCircleLoadingSkeleton,
-=======
-    Success,
->>>>>>> 62a72737
 }
 
 type AnimationType = {
@@ -51,37 +45,33 @@
         data: successAnim,
     },
     [AnimatedIconName.BlueLineLoadingSkeleton]: {
-        anim: blueLineLoadingSkeleton,
+        data: blueLineLoadingSkeleton,
+        loop: true,
     },
     [AnimatedIconName.GreyLineLoadingSkeleton]: {
-        anim: greyLineLoadingSkeleton,
+        data: greyLineLoadingSkeleton,
+        loop: true,
     },
     [AnimatedIconName.GreyCircleLoadingSkeleton]: {
-        anim: greyCircleLoadingSkeleton,
+        data: greyCircleLoadingSkeleton,
+        loop: true,
     },
     [AnimatedIconName.BlueCircleLoadingSkeleton]: {
-        anim: blueCircleLoadingSkeleton,
+        data: blueCircleLoadingSkeleton,
+        loop: true,
     },
 }
 
 interface AnimationProps {
     icon: AnimatedIconName
     className?: string
-<<<<<<< HEAD
-    loop?: boolean
     svgClassName?: string
-}> = ({ icon, className, loop, svgClassName }) => (
-    <div className={className}>
-        <Lottie
-            options={{
-                animationData: icons[icon].anim,
-                autoplay: true,
-=======
 }
 
 const AnimatedIcon: FunctionComponent<AnimationProps> = ({
     icon,
     className,
+    svgClassName,
 }: AnimationProps) => {
     const element = useRef<HTMLDivElement>(null)
     const lottieInstance = useRef<AnimationItem>()
@@ -93,7 +83,6 @@
             const instance = lottie.loadAnimation({
                 animationData: animationData.data,
                 autoplay: animationData.autoplay ?? true,
->>>>>>> 62a72737
                 rendererSettings: {
                     preserveAspectRatio: "xMidYMid slice",
                     className: svgClassName,
