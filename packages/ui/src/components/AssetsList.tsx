import { BigNumber } from "ethers"
import { Fragment, FunctionComponent, useState } from "react"
import { useOnMountHistory } from "../context/hooks/useOnMount"
import { Token } from "@block-wallet/background/controllers/erc-20/Token"
import { TokenList, useTokensList } from "../context/hooks/useTokensList"
import { formatUnits } from "@ethersproject/units"

import { Classes } from "../styles/classes"
import plus from "../assets/images/icons/plus.svg"
import unknownTokenIcon from "../assets/images/unknown_token.svg"
import ChevronRightIcon from "./icons/ChevronRightIcon"
import { formatRounded } from "../util/formatRounded"
import { ActionButton } from "./button/ActionButton"
<<<<<<< HEAD
import { getValueByKey } from "../util/objectUtils"
import AssetsLoadingSkeleton from "./skeleton/AssetsLoadingSkeleton"
=======
import useCurrencyFromatter from "../util/hooks/useCurrencyFormatter"
import { isNativeTokenAddress } from "../util/tokenUtils"
>>>>>>> 62a72737
export type AssetItem = {
    token: Token
    balance: BigNumber
}

export const AssetIcon: FunctionComponent<{
    asset: Partial<Token>
    filled?: boolean
}> = ({ asset, filled }) => (
    <div className={filled ? Classes.roundedFilledIcon : Classes.roundedIcon}>
        {
            <img
                src={asset.logo || unknownTokenIcon}
                onError={(e) => {
                    ;(e.target as any).onerror = null
                    ;(e.target as any).src = unknownTokenIcon
                }}
                alt={asset.symbol || ""}
                className="rounded-full"
            />
        }
    </div>
)

const Asset: FunctionComponent<{
    asset: AssetItem
    pushDeleteTokens: Function
}> = ({ asset }) => {
    const history: any = useOnMountHistory()
    const formatter = useCurrencyFromatter()
    return (
        <div
            onClick={() =>
                history.push({
                    pathname: `/asset/details`,
                    state: {
                        address: asset.token.address,
                        transitionDirection: "left",
                    },
                })
            }
            className="flex flex-row items-center justify-between px-6 py-5 -ml-6 transition duration-300 hover:bg-primary-100 hover:bg-opacity-50 active:bg-primary-200 active:bg-opacity-50 cursor-pointer"
            style={{ width: "calc(100% + 2 * 1.5rem)" }}
            role="listitem"
            aria-label={asset.token.symbol}
        >
            <div className="flex flex-row items-center">
                <AssetIcon asset={asset.token} />
                <div className="flex flex-col ml-2">
                    <span
                        className="text-sm font-bold"
                        title={`
                                    ${formatUnits(
                                        asset.balance || "0",
                                        asset.token.decimals
                                    )} ${asset.token.symbol}
                                `}
                    >
                        {`
                                    ${formatRounded(
                                        formatUnits(
                                            asset.balance || "0",
                                            asset.token.decimals
                                        ),
                                        4
                                    )}
                                    ${asset.token.symbol}
                                `}
                    </span>
                    <span className="text-xs text-gray-600">
                        {formatter.format(
                            asset.balance || BigNumber.from(0),
                            asset.token.symbol,
                            asset.token.decimals,
                            isNativeTokenAddress(asset.token.address)
                        )}
                    </span>
                </div>
            </div>
            <div className="flex flex-col items-end">
                <ChevronRightIcon />
            </div>
        </div>
    )
}

const SubAssetList: FunctionComponent<{ assets: TokenList }> = ({ assets }) => {
    const state = useBlankState()!

    const isLoading =
        state.isNetworkChanging || state.isRatesChangingAfterNetworkChange

    const [deletedTokens, setDeletedTokens] = useState([] as string[])
    const pushDeleteTokens = (deleteToken: string) => {
        setDeletedTokens([...deletedTokens, deleteToken])
    }

    // the action of delete a token is not sync, we include this blick of code for not showing deleted tokens while they are being deleted.
    const newDeleted: string[] = []
    deletedTokens.forEach((t) => {
        if (assets.map((a) => a.token.address).includes(t)) {
            newDeleted.push(t)
        }
    })
    if (deletedTokens.length !== newDeleted.length) {
        setDeletedTokens(newDeleted)
    }

    return (
        <div
            className="flex flex-col flex-1 w-full space-y-0"
            role="list"
            aria-label="assets"
        >
            {isLoading ? (
                <AssetsLoadingSkeleton />
            ) : (
                assets
                    .filter((t) => !deletedTokens.includes(t.token.address))
                    .map((a, i) => (
                        <Fragment key={i}>
                            {i > 0 ? <hr /> : null}
                            <Asset
                                asset={a}
                                pushDeleteTokens={pushDeleteTokens}
                            />
                        </Fragment>
                    ))
            )}
        </div>
    )
}

const AssetsList = () => {
    const { currentNetworkTokens, nativeToken } = useTokensList()

    const tokens = [nativeToken].concat(currentNetworkTokens)

    // Top spacing for network labels: "pt-6"
    return (
        <div
            className="flex flex-col w-full space-y-4"
            data-testid="assets-list"
        >
            {tokens.length > 9 && (
                <div className="flex flex-col w-full mt-4">
                    <ActionButton
                        icon={plus}
                        label="Add Token"
                        to="/settings/tokens/add"
                    />
                </div>
            )}
            <div className="flex flex-col w-full space-y-1">
                {/* Network label */}
                {/* <span className="text-xs text-gray-500">ETHEREUM</span> */}
                <SubAssetList assets={tokens} />
            </div>
            <div className="flex flex-col w-full space-y-1">
                <ActionButton
                    icon={plus}
                    label="Add Token"
                    to="/settings/tokens/add"
                />
            </div>
        </div>
    )
}

export default AssetsList<|MERGE_RESOLUTION|>--- conflicted
+++ resolved
@@ -11,13 +11,10 @@
 import ChevronRightIcon from "./icons/ChevronRightIcon"
 import { formatRounded } from "../util/formatRounded"
 import { ActionButton } from "./button/ActionButton"
-<<<<<<< HEAD
-import { getValueByKey } from "../util/objectUtils"
 import AssetsLoadingSkeleton from "./skeleton/AssetsLoadingSkeleton"
-=======
 import useCurrencyFromatter from "../util/hooks/useCurrencyFormatter"
 import { isNativeTokenAddress } from "../util/tokenUtils"
->>>>>>> 62a72737
+import { useBlankState } from "../context/background/backgroundHooks"
 export type AssetItem = {
     token: Token
     balance: BigNumber
