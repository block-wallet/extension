--- conflicted
+++ resolved
@@ -22,11 +22,8 @@
 import { openHardwareRemove } from "../../context/commActions"
 import { useHotkeys } from "react-hotkeys-hook"
 import { componentsHotkeys } from "../../util/hotkeys"
-<<<<<<< HEAD
-=======
 import accounts_order from "../../assets/images/icons/accounts_order.svg"
 import assets_order from "../../assets/images/icons/assets_order.svg"
->>>>>>> fb411268
 
 const AccountMenu = () => {
     const { availableNetworks, selectedNetwork, hotkeysEnabled } =
