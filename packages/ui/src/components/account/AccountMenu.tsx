import { useSelectedAccount } from "../../context/hooks/useSelectedAccount"
import { useSelectedAddressWithChainIdChecksum } from "../../util/hooks/useSelectedAddressWithChainIdChecksum"
import VerticalSelect from "../input/VerticalSelect"
import PopupHeader from "../popup/PopupHeader"
import PopupLayout from "../popup/PopupLayout"
import AccountDisplay from "./AccountDisplay"

import exportIcon from "../../assets/images/icons/export.svg"
import trashBinIcon from "../../assets/images/icons/trash_bin.svg"
import openExternal from "../../assets/images/icons/open_external.svg"
import accountsIcon from "../../assets/images/icons/accounts.svg"
import resetIcon from "../../assets/images/icons/reset.svg"
import allowancesIcon from "../../assets/images/icons/allowances.svg"
import qrIcon from "../../assets/images/icons/qr_icon.svg"
import sites from "../../assets/images/icons/connected_sites.svg"
import EditIcon from "../icons/EditIcon"
import { generateExplorerLink, getExplorerTitle } from "../../util/getExplorer"
import { useBlankState } from "../../context/background/backgroundHooks"
import classnames from "classnames"
import { useOnMountHistory } from "../../context/hooks/useOnMount"
import { HARDWARE_TYPES } from "../../util/account"
import { openHardwareRemove } from "../../context/commActions"
<<<<<<< HEAD
import browser from "webextension-polyfill"
=======
import { useHotkeys } from "react-hotkeys-hook"
import { componentsHotkeys } from "../../util/hotkeys"
>>>>>>> 42de4613

const AccountMenu = () => {
    const { availableNetworks, selectedNetwork, hotkeysEnabled } =
        useBlankState()!
    const account = useSelectedAccount()
    const checksumAddress = useSelectedAddressWithChainIdChecksum()
    const history = useOnMountHistory()
    const fromAccountList = history.location.state?.fromAccountList
    const explorerName = getExplorerTitle(availableNetworks, selectedNetwork)
    const exportAccountDataLabel = "Export Account Data"
    const removeHWLabel = "Remove Hardware Wallet"
    const options: {
        icon: string
        label: string
        to: string | undefined
        next?: () => void
    }[] = [
        {
            icon: qrIcon,
            label: "Receive Funds",
            to: "/accounts/menu/receive",
        },
        {
            icon: sites,
            label: "Connected Sites",
            to: "/accounts/menu/connectedSites",
        },
        {
            icon: exportIcon,
            label: exportAccountDataLabel,
            to: "/accounts/menu/export",
        },
        {
            icon: openExternal,
            label: "View on " + explorerName,
            to: generateExplorerLink(
                availableNetworks,
                selectedNetwork,
                checksumAddress,
                "address"
            ),
        },
    ]

    const accountMenuHotkeys = componentsHotkeys.AccountMenu
    useHotkeys(accountMenuHotkeys, () => {
        if (!hotkeysEnabled) return
        chrome.tabs.create({
            url: generateExplorerLink(
                availableNetworks,
                selectedNetwork,
                account.address,
                "address"
            ),
        })
    })

    const disabledOptions: { [k: string]: boolean } = {}
    const tooltipOptions: { [k: string]: string } = {}

    if (HARDWARE_TYPES.includes(account.accountType)) {
        disabledOptions[exportAccountDataLabel] = true
        tooltipOptions[exportAccountDataLabel] =
            "Not available for Hardware Wallets accounts."
        options.push({
            icon: trashBinIcon,
            label: removeHWLabel,
            to: undefined,
            next: () => {
                openHardwareRemove()
            },
        })
    }

    options.push({
        icon: allowancesIcon,
        label: "Token Allowances",
        to: "/accounts/menu/allowances",
    })

    options.push({
        icon: accountsIcon,
        label: "My Accounts",
        to: "/accounts",
    })

    options.push({
        icon: resetIcon,
        label: "Reset Account",
        to: "/accounts/menu/reset",
    })

    return (
        <PopupLayout
            header={
                <PopupHeader
                    title="Account"
                    onBack={() => {
                        history.push({
                            pathname: history.location.state?.fromAccountList
                                ? "/accounts"
                                : "/settings",
                        })
                    }}
                />
            }
        >
            <div className="flex flex-col p-6 pt-4 space-y-4 text-sm text-primary-grey-dark">
                <div className="flex flex-col">
                    <AccountDisplay
                        account={account}
                        actionButtons={[
                            <div
                                key={`current-account-action-button-1`}
                                onClick={() => {
                                    history.push({
                                        pathname: "/accounts/menu/edit",
                                        state: {
                                            fromAccountList:
                                                history.location.state
                                                    ?.fromAccountList,
                                        },
                                    })
                                }}
                                className="cursor-pointer p-2 transition duration-300 rounded-full text-primary-black-default hover:bg-primary-grey-default hover:text-primary-blue-default"
                            >
                                <EditIcon />
                            </div>,
                        ]}
                    />
                </div>
                <div className="flex flex-col space-y-4">
                    <span className="text-xs">ACCOUNT SETTINGS</span>
                    <div className="flex flex-col space-y-1">
                        <VerticalSelect
                            options={options}
                            disabledOptions={disabledOptions}
                            tooltipOptions={tooltipOptions}
                            value={undefined}
                            onChange={(option) =>
                                option.to
                                    ? option.to.includes("https://")
                                        ? browser.tabs.create({
                                              url: option.to,
                                          })
                                        : history.push({
                                              pathname: option.to,
                                              state: {
                                                  from: "/accounts/menu",
                                                  fromAccountList,
                                              },
                                          })
                                    : option.next()
                            }
                            containerClassName="flex flex-col space-y-4"
                            display={(option, i) => {
                                const className =
                                    "flex flex-row space-x-3 items-center text-gray-900 h-5"
                                const children = (
                                    <>
                                        <div
                                            className={classnames(
                                                option.classes ?? ""
                                            )}
                                        >
                                            <img
                                                src={option.icon}
                                                alt="icon"
                                                className={
                                                    option.size ?? "w-5 h-5"
                                                }
                                            />
                                        </div>
                                        <span className="font-semibold">
                                            {option.label}
                                        </span>
                                    </>
                                )
                                return (
                                    <div className={classnames(className)}>
                                        {children}
                                    </div>
                                )
                            }}
                        />
                    </div>
                </div>
            </div>
        </PopupLayout>
    )
}

export default AccountMenu<|MERGE_RESOLUTION|>--- conflicted
+++ resolved
@@ -20,12 +20,9 @@
 import { useOnMountHistory } from "../../context/hooks/useOnMount"
 import { HARDWARE_TYPES } from "../../util/account"
 import { openHardwareRemove } from "../../context/commActions"
-<<<<<<< HEAD
 import browser from "webextension-polyfill"
-=======
 import { useHotkeys } from "react-hotkeys-hook"
 import { componentsHotkeys } from "../../util/hotkeys"
->>>>>>> 42de4613
 
 const AccountMenu = () => {
     const { availableNetworks, selectedNetwork, hotkeysEnabled } =
