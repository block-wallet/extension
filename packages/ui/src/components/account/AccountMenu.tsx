import { useSelectedAccount } from "../../context/hooks/useSelectedAccount"
import { useSelectedAddressWithChainIdChecksum } from "../../util/hooks/useSelectedAddressWithChainIdChecksum"
import VerticalSelect from "../input/VerticalSelect"
import PopupHeader from "../popup/PopupHeader"
import PopupLayout from "../popup/PopupLayout"
import AccountDisplay from "./AccountDisplay"

import exportIcon from "../../assets/images/icons/export.svg"
import trashBinIcon from "../../assets/images/icons/trash_bin.svg"
import openExternal from "../../assets/images/icons/open_external.svg"
import accountsIcon from "../../assets/images/icons/accounts.svg"
import resetIcon from "../../assets/images/icons/reset.svg"
import allowancesIcon from "../../assets/images/icons/allowances.svg"
import qrIcon from "../../assets/images/icons/qr_icon.svg"
import sites from "../../assets/images/icons/connected_sites.svg"
import EditIcon from "../icons/EditIcon"
import { generateExplorerLink, getExplorerTitle } from "../../util/getExplorer"
import { useBlankState } from "../../context/background/backgroundHooks"
import classnames from "classnames"
import { useOnMountHistory } from "../../context/hooks/useOnMount"
import { HARDWARE_TYPES } from "../../util/account"
import { openHardwareRemove } from "../../context/commActions"
import { useHotkeys } from "react-hotkeys-hook"
import { componentsHotkeys } from "../../util/hotkeys"
import order from "../../assets/images/icons/order.svg"

const AccountMenu = () => {
    const { availableNetworks, selectedNetwork, hotkeysEnabled } =
        useBlankState()!
    const account = useSelectedAccount()
    const checksumAddress = useSelectedAddressWithChainIdChecksum()
    const history = useOnMountHistory()
    const fromAccountList = history.location.state?.fromAccountList
    const explorerName = getExplorerTitle(availableNetworks, selectedNetwork)
    const exportAccountDataLabel = "Export Account Data"
    const removeHWLabel = "Remove Hardware Wallet"
    const options: {
        icon: string
        label: string
        to: string | undefined
        next?: () => void
    }[] = [
        {
            icon: qrIcon,
            label: "Receive Funds",
            to: "/accounts/menu/receive",
        },
        {
            icon: sites,
            label: "Connected Sites",
            to: "/accounts/menu/connectedSites",
        },
        {
            icon: exportIcon,
            label: exportAccountDataLabel,
            to: "/accounts/menu/export",
        },
        {
            icon: openExternal,
            label: "View on " + explorerName,
            to: generateExplorerLink(
                availableNetworks,
                selectedNetwork,
                checksumAddress,
                "address"
            ),
        },
    ]

    const accountMenuHotkeys = componentsHotkeys.AccountMenu
    useHotkeys(accountMenuHotkeys, () => {
        if (!hotkeysEnabled) return
        chrome.tabs.create({
            url: generateExplorerLink(
                availableNetworks,
                selectedNetwork,
                account.address,
                "address"
            ),
        })
    })

    const disabledOptions: { [k: string]: boolean } = {}
    const tooltipOptions: { [k: string]: string } = {}

    if (HARDWARE_TYPES.includes(account.accountType)) {
        disabledOptions[exportAccountDataLabel] = true
        tooltipOptions[exportAccountDataLabel] =
            "Not available for Hardware Wallets accounts."
        options.push({
            icon: trashBinIcon,
            label: removeHWLabel,
            to: undefined,
            next: () => {
                openHardwareRemove()
            },
        })
    }

    options.push({
        icon: allowancesIcon,
        label: "Token Allowances",
        to: "/accounts/menu/allowances",
    })

    options.push({
        icon: accountsIcon,
        label: "My Accounts",
        to: "/accounts",
    })

    options.push({
        icon: order,
<<<<<<< HEAD
        label: "Assets order",
        to: "/accounts/menu/tokensOrder",
=======
        label: "Acounts Order",
        to: "/accounts/menu/order",
>>>>>>> ea5773c0
    })

    options.push({
        icon: resetIcon,
        label: "Reset Account",
        to: "/accounts/menu/reset",
    })

    return (
        <PopupLayout
            header={
                <PopupHeader
                    title="Account"
                    onBack={() => {
                        history.push({
                            pathname: history.location.state?.fromAccountList
                                ? "/accounts"
                                : "/settings",
                        })
                    }}
                    networkIndicator
                />
            }
        >
            <div className="flex flex-col p-6 pt-4 space-y-4 text-sm text-primary-grey-dark">
                <div className="flex flex-col">
                    <AccountDisplay
                        account={account}
                        actionButtons={[
                            <div
                                key={`current-account-action-button-1`}
                                onClick={() => {
                                    history.push({
                                        pathname: "/accounts/menu/edit",
                                        state: {
                                            fromAccountList:
                                                history.location.state
                                                    ?.fromAccountList,
                                        },
                                    })
                                }}
                                className="cursor-pointer p-2 transition duration-300 rounded-full text-primary-black-default hover:bg-primary-grey-default hover:text-primary-blue-default"
                            >
                                <EditIcon />
                            </div>,
                        ]}
                    />
                </div>
                <div className="flex flex-col space-y-4">
                    <span className="text-xs">ACCOUNT SETTINGS</span>
                    <div className="flex flex-col space-y-1">
                        <VerticalSelect
                            options={options}
                            disabledOptions={disabledOptions}
                            tooltipOptions={tooltipOptions}
                            value={undefined}
                            onChange={(option) =>
                                option.to
                                    ? option.to.includes("https://")
                                        ? chrome.tabs.create({ url: option.to })
                                        : history.push({
                                              pathname: option.to,
                                              state: {
                                                  from: "/accounts/menu",
                                                  fromAccountList,
                                              },
                                          })
                                    : option.next()
                            }
                            containerClassName="flex flex-col space-y-4"
                            display={(option, i) => {
                                const className =
                                    "flex flex-row space-x-3 items-center text-gray-900 h-5"
                                const children = (
                                    <>
                                        <div
                                            className={classnames(
                                                option.classes ?? ""
                                            )}
                                        >
                                            <img
                                                src={option.icon}
                                                alt="icon"
                                                className={
                                                    option.size ?? "w-5 h-5"
                                                }
                                            />
                                        </div>
                                        <span className="font-semibold">
                                            {option.label}
                                        </span>
                                    </>
                                )
                                return (
                                    <div className={classnames(className)}>
                                        {children}
                                    </div>
                                )
                            }}
                        />
                    </div>
                </div>
            </div>
        </PopupLayout>
    )
}

export default AccountMenu<|MERGE_RESOLUTION|>--- conflicted
+++ resolved
@@ -111,13 +111,14 @@
 
     options.push({
         icon: order,
-<<<<<<< HEAD
         label: "Assets order",
         to: "/accounts/menu/tokensOrder",
-=======
+    })    
+      
+    options.push({
+        icon: order,
         label: "Acounts Order",
         to: "/accounts/menu/order",
->>>>>>> ea5773c0
     })
 
     options.push({
