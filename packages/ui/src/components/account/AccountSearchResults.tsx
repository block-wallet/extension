--- conflicted
+++ resolved
@@ -11,11 +11,8 @@
 import AccountDisplay from "./AccountDisplay"
 import AccountsList from "./AccountsList"
 import searchNotFoundIcon from "../../assets/images/icons/searchnotfound.svg"
-<<<<<<< HEAD
-=======
 import searchIcon from "../../assets/images/icons/search.svg"
 import SendPageLoadingSkeleton from "../skeleton/SendPageLoadingSkeleton"
->>>>>>> 31851e97
 
 type AccountSearchResultsProps = {
     filter: string
@@ -215,11 +212,7 @@
                 </div>
             )}
 
-<<<<<<< HEAD
-            {displayEmptyResultsMessage() && (
-=======
             {displayEmptyResultsMessage() && !showSearchSkeleton && (
->>>>>>> 31851e97
                 <div className="flex flex-col">
                     <div className="flex justify-center items-center mb-6">
                         <img
