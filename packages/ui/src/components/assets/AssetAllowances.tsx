import { useOnMountHistory } from "../../context/hooks/useOnMount"
import AllowanceItem from "../allowances/AllowanceItem"
import useAccountAllowances from "../../context/hooks/useAccountAllowances"
import { AllowancesFilters } from "../allowances/AllowancesFilterButton"
import { ActionButton } from "../button/ActionButton"
import GearIcon from "../../components/icons/GearIcon"
import { isNativeTokenAddress } from "../../util/tokenUtils"

const AssetAllowances = () => {
    const history = useOnMountHistory()
    const tokenAddress: string = history.location.state.address

    const tokenAllowances = useAccountAllowances(
        AllowancesFilters.TOKEN,
        tokenAddress
    )[0]

    const emptyMessage = isNativeTokenAddress(tokenAddress)
        ? "Native tokens do not require allowances. You can access all your allowances via the button below."
        : "You have no allowances for this token."

    return (
        <>
            {tokenAllowances?.allowances?.length > 0 ? (
                tokenAllowances.allowances.map((allowance, index) => (
                    <div
                        key={
                            allowance.allowance.txHash ||
                            allowance.displayData.address
                        }
                    >
                        {index > 0 && (
                            <div className="px-6">
                                <hr />
                            </div>
                        )}
                        <AllowanceItem
                            allowance={allowance.allowance}
                            token={tokenAllowances?.groupBy}
                            spender={allowance.displayData}
                            showToken={false}
                            fromAssetDetails={true}
                            className="px-12"
                        />
                    </div>
                ))
            ) : (
<<<<<<< HEAD
                <span className="text-sm text-gray-500 pt-4 pt-2 mx-auto px-6">
=======
                <span className="text-sm text-primary-grey-dark pt-4 mx-auto">
>>>>>>> e3141de0
                    {emptyMessage}
                </span>
            )}
            <div className="flex flex-col w-full px-6 py-2">
                <ActionButton
                    icon={<GearIcon />}
                    label="Manage Allowances"
                    to="/accounts/menu/allowances"
                />
            </div>
        </>
    )
}

export default AssetAllowances<|MERGE_RESOLUTION|>--- conflicted
+++ resolved
@@ -45,11 +45,7 @@
                     </div>
                 ))
             ) : (
-<<<<<<< HEAD
-                <span className="text-sm text-gray-500 pt-4 pt-2 mx-auto px-6">
-=======
                 <span className="text-sm text-primary-grey-dark pt-4 mx-auto">
->>>>>>> e3141de0
                     {emptyMessage}
                 </span>
             )}
