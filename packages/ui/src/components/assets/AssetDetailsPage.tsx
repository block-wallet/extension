import { formatUnits } from "@ethersproject/units"
import { useState } from "react"
import { Link } from "react-router-dom"
import { deleteCustomToken } from "../../context/commActions"
import { useOnMountHistory } from "../../context/hooks/useOnMount"
import { useSelectedAccount } from "../../context/hooks/useSelectedAccount"
import { useSelectedNetwork } from "../../context/hooks/useSelectedNetwork"
import { Classes, classnames } from "../../styles"
import { formatRounded } from "../../util/formatRounded"
import useCurrencyFromatter from "../../util/hooks/useCurrencyFormatter"
import useGetAssetByTokenAddress from "../../util/hooks/useGetAssetByTokenAddress"
import { useBlankState } from "../../context/background/backgroundHooks"
import { generateExplorerLink, getExplorerTitle } from "../../util/getExplorer"
import RoundedIconButton from "../button/RoundedIconButton"
import AnimatedIcon, { AnimatedIconName } from "../../components/AnimatedIcon"
import ArrowHoverAnimation from "../icons/ArrowHoverAnimation"
import openExternal from "../../assets/images/icons/open_external.svg"
import PopupHeader from "../popup/PopupHeader"
import PopupLayout from "../popup/PopupLayout"
import TokenSummary from "../token/TokenSummary"
<<<<<<< HEAD
import TransactionsList from "../transactions/TransactionsList"
=======

>>>>>>> 6a5eec90
import log from "loglevel"
import ConfirmDialog from "../dialog/ConfirmDialog"
import { isNativeTokenAddress } from "../../util/tokenUtils"
import SuccessDialog from "../dialog/SuccessDialog"
import { formatName } from "../../util/formatAccount"
import Icon, { IconName } from "../ui/Icon"
import DoubleArrowHoverAnimation from "../icons/DoubleArrowHoverAnimation"
<<<<<<< HEAD
import TokenLogo from "../token/TokenLogo"
import { useExchangeRatesState } from "../../context/background/useExchangeRatesState"
=======
import ActivityAllowancesView from "./ActivityAllowancesView"
>>>>>>> 6a5eec90

const AssetDetailsPage = () => {
    const state = useBlankState()!
    const history: any = useOnMountHistory()
    const address = history.location.state.address
    const {
        state: { isRatesChangingAfterNetworkChange },
    } = useExchangeRatesState()
    const { availableNetworks, selectedNetwork } = useBlankState()!

    const account = useSelectedAccount()
    const currencyFormatter = useCurrencyFromatter()
    const { isSendEnabled, isSwapEnabled, isBridgeEnabled } =
        useSelectedNetwork()
    const asset = useGetAssetByTokenAddress(address)
    const isNative = isNativeTokenAddress(address)

    const [confirmOpen, setConfirmOpen] = useState(false)
    const [isRemoving, setIsRemoving] = useState(false)
    const [successOpen, setSuccessOpen] = useState(false)

    if (!asset) {
        return null
    }

    const { token, balance } = asset
    if (!token) {
        return <p>Token not found</p>
    }

    const formattedTokenBalance = formatUnits(balance || "0", token.decimals)

    const roundedTokenBalance = formatRounded(formattedTokenBalance, 5)

    const explorerName = getExplorerTitle(availableNetworks, selectedNetwork)

    const optionsWidth = (explorerName?.length ?? 0) > 10 ? "w-44" : "w-40"

    const removeToken = async () => {
        try {
            setIsRemoving(true)
            await deleteCustomToken(token.address)
            setIsRemoving(false)

            history.push({ pathname: "/home" })
        } catch (error) {
            log.error("Eror deleting token from list")
        }
    }

    const disabledActions = !isSendEnabled || !state.isUserNetworkOnline

    return (
        <PopupLayout
            header={
                <PopupHeader
                    onBack={() => history.push("/home")}
                    title={`${formatName(account.name, 14)} - ${formatName(
                        token.symbol,
                        12
                    )}`}
                    close={false}
                    disabled={isRemoving}
                    actions={
                        !isNative
                            ? [
                                  <a
                                      href={generateExplorerLink(
                                          availableNetworks,
                                          selectedNetwork,
                                          token.address,
                                          "address"
                                      )}
                                      target="_blank"
                                      rel="noopener noreferrer"
                                      key={1}
                                  >
                                      <div
                                          className={classnames(
                                              "text-grey-900 cursor-pointer flex flex-row items-center p-2 hover:bg-gray-100 rounded-t-md",
                                              optionsWidth
                                          )}
                                      >
                                          <div className="pl-1 pr-1 w-8">
                                              <img
                                                  width={"16"}
                                                  height={"16"}
                                                  src={openExternal}
                                                  alt={`View on ${explorerName}`}
                                              />
                                          </div>
                                          <span>View on {explorerName}</span>
                                      </div>
                                  </a>,
                                  <div
                                      key={2}
                                      onClick={() => {
                                          setConfirmOpen(true)
                                      }}
                                      className={classnames(
                                          "text-red-500 cursor-pointer flex flex-row items-center p-2 hover:bg-gray-100 rounded-b-md w-40",
                                          optionsWidth
                                      )}
                                  >
                                      <div className="pl-1 pr-1 w-8">
                                          <Icon
                                              name={IconName.TRASH_BIN}
                                              profile="danger"
                                          />
                                      </div>
                                      <span>Remove Token</span>
                                  </div>,
                              ]
                            : undefined
                    }
                />
            }
        >
            <ConfirmDialog
                title="Remove Token"
                message={`Are you sure you want to remove ${token.symbol} token from the list?`}
                open={confirmOpen}
                onClose={() => setConfirmOpen(false)}
                onConfirm={() => {
                    setSuccessOpen(true)
                    setConfirmOpen(false)
                }}
            />
            <SuccessDialog
                open={successOpen}
                title={"Token Removed"}
                message={`${token.symbol} token was successfully removed.`}
                onDone={() => {
                    setSuccessOpen(false)
                    removeToken()
                }}
                timeout={1000}
            />
            <div className="flex flex-col items-start flex-1 w-full h-0 max-h-screen pt-3 space-y-6 overflow-auto hide-scroll">
                <div className="px-3 w-full">
                    <TokenSummary minHeight="13rem" className="mt-2">
                        <TokenSummary.Balances className="mt-2">
                            <TokenLogo
                                name={token.symbol}
                                logo={token.logo}
                                className={Classes.roundedFilledIcon}
                            />
                            <TokenSummary.TokenName>
                                {token.name}
                            </TokenSummary.TokenName>
                            <TokenSummary.TokenBalance
                                className="flex flex-row space-x-1"
                                title={`${formattedTokenBalance} ${token.symbol}`}
                                isLoading={state.isNetworkChanging}
                            >
                                <span
                                    className="truncate w-full max-w-xs"
                                    style={{ maxWidth: "18rem" }}
                                >
                                    {`${roundedTokenBalance} ${token.symbol}`}
                                </span>
                            </TokenSummary.TokenBalance>
                            <TokenSummary.ExchangeRateBalance
                                isLoading={isRatesChangingAfterNetworkChange}
                            >
                                {currencyFormatter.format(
                                    balance,
                                    token.symbol,
                                    token.decimals,
                                    isNative
                                )}
                            </TokenSummary.ExchangeRateBalance>
                        </TokenSummary.Balances>
                        <TokenSummary.Actions className="mb-4">
                            <Link
                                to={{
                                    pathname: "/send",
                                    state: {
                                        asset,
                                        transitionDirection: "left",
                                    },
                                }}
                                draggable={false}
                                className={classnames(
                                    "flex flex-col items-center space-y-2 group",
<<<<<<< HEAD
                                    !isSendEnabled && "pointer-events-none"
=======
                                    disabledActions && "pointer-events-none"
>>>>>>> 6a5eec90
                                )}
                            >
                                <RoundedIconButton
                                    Icon={ArrowHoverAnimation}
                                    disabled={!isSendEnabled}
                                >
                                    Send
                                </RoundedIconButton>
                            </Link>
                            {isSwapEnabled && (
                                <Link
                                    to={{
                                        pathname: "/swap",
                                        state: {
                                            fromToken: asset.token,
                                            fromTokenBalance: asset.balance,
                                            fromAssetPage: true,
                                            transitionDirection: "left",
                                        },
                                    }}
                                    draggable={false}
                                    className={classnames(
<<<<<<< HEAD
                                        "flex flex-col items-center space-y-2 group",
                                        (!isSendEnabled ||
                                            !state.isUserNetworkOnline) &&
                                            "pointer-events-none"
=======
                                        "w-8 h-8 overflow-hidden transition duration-300 rounded-full group-hover:opacity-75",
                                        disabledActions
                                            ? "bg-gray-300"
                                            : "bg-primary-300"
>>>>>>> 6a5eec90
                                    )}
                                >
<<<<<<< HEAD
                                    <div
                                        className={classnames(
                                            "w-8 h-8 overflow-hidden transition duration-300 rounded-full group-hover:opacity-75",
                                            !isSendEnabled ||
                                                !state.isUserNetworkOnline
                                                ? "bg-gray-300"
                                                : "bg-primary-300"
                                        )}
                                        style={{ transform: "scaleY(-1)" }}
                                    >
                                        <DoubleArrowHoverAnimation />
                                    </div>
                                    <span className="text-xs font-medium">
                                        Swap
                                    </span>
                                </Link>
                            )}
                            {isBridgeEnabled && (
                                <Link
                                    to={{
                                        pathname: "/bridge",
                                        state: {
                                            token: asset.token,
                                            fromAssetPage: true,
                                            transitionDirection: "left",
                                        },
                                    }}
                                    draggable={false}
                                    className={classnames(
                                        "flex flex-col items-center space-y-2 group",
                                        (!isSendEnabled ||
                                            !state.isUserNetworkOnline) &&
                                            "pointer-events-none"
=======
                                    <DoubleArrowHoverAnimation />
                                </div>
                                <span className="text-xs font-medium">
                                    Swap
                                </span>
                            </Link>
                        )}
                        {isBridgeEnabled && (
                            <Link
                                to={{
                                    pathname: "/bridge",
                                    state: {
                                        token: asset.token,
                                        fromAssetPage: true,
                                        transitionDirection: "left",
                                    },
                                }}
                                draggable={false}
                                className={classnames(
                                    "flex flex-col items-center space-y-2 group",
                                    disabledActions && "pointer-events-none"
                                )}
                            >
                                <div
                                    className={classnames(
                                        "w-8 h-8 overflow-hidden transition duration-300 rounded-full group-hover:opacity-75",
                                        disabledActions
                                            ? "bg-gray-300"
                                            : "bg-primary-300"
>>>>>>> 6a5eec90
                                    )}
                                >
<<<<<<< HEAD
                                    <div
                                        className={classnames(
                                            "w-8 h-8 overflow-hidden transition duration-300 rounded-full group-hover:opacity-75",
                                            !isSendEnabled ||
                                                !state.isUserNetworkOnline
                                                ? "bg-gray-300"
                                                : "bg-primary-300"
                                        )}
                                        style={{ transform: "scaleY(-1)" }}
                                    >
=======
                                    {disabledActions ? (
                                        <Icon
                                            name={IconName.DISABLED_BRIDGE}
                                            size="xl"
                                        />
                                    ) : (
>>>>>>> 6a5eec90
                                        <AnimatedIcon
                                            icon={AnimatedIconName.Bridge}
                                            className="cursor-pointer"
                                        />
<<<<<<< HEAD
                                    </div>
                                    <span className="text-xs font-medium">
                                        Bridge
                                    </span>
                                </Link>
                            )}
                        </TokenSummary.Actions>
                    </TokenSummary>
                </div>
                <div className="flex flex-col flex-1 w-full h-full space-y-0 border-t border-gray-200">
                    {tokenTransactions.length > 0 ? (
                        <TransactionsList transactions={tokenTransactions} />
                    ) : (
                        <span className="text-sm text-gray-500 pt-4 mx-auto">
                            You have no transactions.
                        </span>
                    )}
                </div>
=======
                                    )}
                                </div>
                                <span className="text-xs font-medium">
                                    Bridge
                                </span>
                            </Link>
                        )}
                    </TokenSummary.Actions>
                </TokenSummary>
                <ActivityAllowancesView />
>>>>>>> 6a5eec90
            </div>
        </PopupLayout>
    )
}

export default AssetDetailsPage<|MERGE_RESOLUTION|>--- conflicted
+++ resolved
@@ -18,11 +18,7 @@
 import PopupHeader from "../popup/PopupHeader"
 import PopupLayout from "../popup/PopupLayout"
 import TokenSummary from "../token/TokenSummary"
-<<<<<<< HEAD
 import TransactionsList from "../transactions/TransactionsList"
-=======
-
->>>>>>> 6a5eec90
 import log from "loglevel"
 import ConfirmDialog from "../dialog/ConfirmDialog"
 import { isNativeTokenAddress } from "../../util/tokenUtils"
@@ -30,12 +26,9 @@
 import { formatName } from "../../util/formatAccount"
 import Icon, { IconName } from "../ui/Icon"
 import DoubleArrowHoverAnimation from "../icons/DoubleArrowHoverAnimation"
-<<<<<<< HEAD
 import TokenLogo from "../token/TokenLogo"
 import { useExchangeRatesState } from "../../context/background/useExchangeRatesState"
-=======
 import ActivityAllowancesView from "./ActivityAllowancesView"
->>>>>>> 6a5eec90
 
 const AssetDetailsPage = () => {
     const state = useBlankState()!
@@ -221,16 +214,12 @@
                                 draggable={false}
                                 className={classnames(
                                     "flex flex-col items-center space-y-2 group",
-<<<<<<< HEAD
-                                    !isSendEnabled && "pointer-events-none"
-=======
                                     disabledActions && "pointer-events-none"
->>>>>>> 6a5eec90
                                 )}
                             >
                                 <RoundedIconButton
                                     Icon={ArrowHoverAnimation}
-                                    disabled={!isSendEnabled}
+                                    disabled={disabledActions}
                                 >
                                     Send
                                 </RoundedIconButton>
@@ -248,35 +237,16 @@
                                     }}
                                     draggable={false}
                                     className={classnames(
-<<<<<<< HEAD
                                         "flex flex-col items-center space-y-2 group",
-                                        (!isSendEnabled ||
-                                            !state.isUserNetworkOnline) &&
-                                            "pointer-events-none"
-=======
-                                        "w-8 h-8 overflow-hidden transition duration-300 rounded-full group-hover:opacity-75",
-                                        disabledActions
-                                            ? "bg-gray-300"
-                                            : "bg-primary-300"
->>>>>>> 6a5eec90
+                                        disabledActions && "pointer-events-none"
                                     )}
                                 >
-<<<<<<< HEAD
-                                    <div
-                                        className={classnames(
-                                            "w-8 h-8 overflow-hidden transition duration-300 rounded-full group-hover:opacity-75",
-                                            !isSendEnabled ||
-                                                !state.isUserNetworkOnline
-                                                ? "bg-gray-300"
-                                                : "bg-primary-300"
-                                        )}
-                                        style={{ transform: "scaleY(-1)" }}
+                                    <RoundedIconButton
+                                        Icon={DoubleArrowHoverAnimation}
+                                        disabled={disabledActions}
                                     >
-                                        <DoubleArrowHoverAnimation />
-                                    </div>
-                                    <span className="text-xs font-medium">
                                         Swap
-                                    </span>
+                                    </RoundedIconButton>
                                 </Link>
                             )}
                             {isBridgeEnabled && (
@@ -292,66 +262,28 @@
                                     draggable={false}
                                     className={classnames(
                                         "flex flex-col items-center space-y-2 group",
-                                        (!isSendEnabled ||
-                                            !state.isUserNetworkOnline) &&
-                                            "pointer-events-none"
-=======
-                                    <DoubleArrowHoverAnimation />
-                                </div>
-                                <span className="text-xs font-medium">
-                                    Swap
-                                </span>
-                            </Link>
-                        )}
-                        {isBridgeEnabled && (
-                            <Link
-                                to={{
-                                    pathname: "/bridge",
-                                    state: {
-                                        token: asset.token,
-                                        fromAssetPage: true,
-                                        transitionDirection: "left",
-                                    },
-                                }}
-                                draggable={false}
-                                className={classnames(
-                                    "flex flex-col items-center space-y-2 group",
-                                    disabledActions && "pointer-events-none"
-                                )}
-                            >
-                                <div
-                                    className={classnames(
-                                        "w-8 h-8 overflow-hidden transition duration-300 rounded-full group-hover:opacity-75",
-                                        disabledActions
-                                            ? "bg-gray-300"
-                                            : "bg-primary-300"
->>>>>>> 6a5eec90
+                                        disabledActions && "pointer-events-none"
                                     )}
                                 >
-<<<<<<< HEAD
                                     <div
                                         className={classnames(
                                             "w-8 h-8 overflow-hidden transition duration-300 rounded-full group-hover:opacity-75",
-                                            !isSendEnabled ||
-                                                !state.isUserNetworkOnline
+                                            disabledActions
                                                 ? "bg-gray-300"
                                                 : "bg-primary-300"
                                         )}
-                                        style={{ transform: "scaleY(-1)" }}
                                     >
-=======
-                                    {disabledActions ? (
-                                        <Icon
-                                            name={IconName.DISABLED_BRIDGE}
-                                            size="xl"
-                                        />
-                                    ) : (
->>>>>>> 6a5eec90
-                                        <AnimatedIcon
-                                            icon={AnimatedIconName.Bridge}
-                                            className="cursor-pointer"
-                                        />
-<<<<<<< HEAD
+                                        {disabledActions ? (
+                                            <Icon
+                                                name={IconName.DISABLED_BRIDGE}
+                                                size="xl"
+                                            />
+                                        ) : (
+                                            <AnimatedIcon
+                                                icon={AnimatedIconName.Bridge}
+                                                className="cursor-pointer"
+                                            />
+                                        )}
                                     </div>
                                     <span className="text-xs font-medium">
                                         Bridge
@@ -360,28 +292,10 @@
                             )}
                         </TokenSummary.Actions>
                     </TokenSummary>
+                    <ActivityAllowancesView
+                        tokenAddress={asset.token.address}
+                    />
                 </div>
-                <div className="flex flex-col flex-1 w-full h-full space-y-0 border-t border-gray-200">
-                    {tokenTransactions.length > 0 ? (
-                        <TransactionsList transactions={tokenTransactions} />
-                    ) : (
-                        <span className="text-sm text-gray-500 pt-4 mx-auto">
-                            You have no transactions.
-                        </span>
-                    )}
-                </div>
-=======
-                                    )}
-                                </div>
-                                <span className="text-xs font-medium">
-                                    Bridge
-                                </span>
-                            </Link>
-                        )}
-                    </TokenSummary.Actions>
-                </TokenSummary>
-                <ActivityAllowancesView />
->>>>>>> 6a5eec90
             </div>
         </PopupLayout>
     )
