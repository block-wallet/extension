--- conflicted
+++ resolved
@@ -60,16 +60,6 @@
                         </div>
                     )}
                 </div>
-<<<<<<< HEAD
-                <span className="absolute top-0 right-0 p-4">
-                    <div
-                        onClick={() => onClose()}
-                        className=" cursor-pointer p-2 ml-auto -mr-2 text-gray-900 transition duration-300 rounded-full hover:bg-primary-grey-default hover:text-primary-blue-default"
-                    >
-                        <CloseIcon size="10" />
-                    </div>
-                </span>
-=======
                 {showXButton && (
                     <span className="absolute top-0 right-0 p-4">
                         <div
@@ -80,7 +70,6 @@
                         </div>
                     </span>
                 )}
->>>>>>> 9c31e4fc
                 <div className="">
                     <hr className="absolute left-0 border-0.5 border-primary-grey-hover w-full" />
                     <div className="flex flex-row w-full items-center pt-5 justify-between space-x-4 mt-auto">
