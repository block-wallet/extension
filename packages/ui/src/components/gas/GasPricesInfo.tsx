--- conflicted
+++ resolved
@@ -120,11 +120,8 @@
         localeInfo,
         networkNativeCurrency,
         isNetworkChanging,
-<<<<<<< HEAD
         isRatesChangingAfterNetworkChange,
         hotkeysEnabled,
-=======
->>>>>>> ee3456a1
     } = useBlankState()!
 
     const {
