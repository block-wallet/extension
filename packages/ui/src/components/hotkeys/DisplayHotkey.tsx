import classnames from "classnames"
import React from "react"
import { FC } from "react"
import { getCurrentOS } from "../../context/util/platform"
import { useHotkeysByPath } from "../../util/hotkeys"
import Divider from "../Divider"

interface DisplayHotkeyProps {
    description: string
    alt?: boolean
    ctrl?: boolean
    hotkey: string
    className?: string
    currentOS: "win" | "mac" | "UNIX" | "Linux" | undefined
}

interface DisplayHotkeysByPathProp {
    pathName: string
    permissions?: { [action: string]: boolean }
    includeDivider?: boolean
}

export const DisplayHotkey: FC<DisplayHotkeyProps> = ({
    description,
    alt = false,
    ctrl = false,
    hotkey,
    className = "",
    currentOS,
}) => {
    return (
        <div
            className={classnames(
                "flex items-center justify-between w-full",
                className
            )}
        >
            <div className="font-semibold text-sm">{description}</div>
            <div className="flex">
                {ctrl && (
                    <>
                        <div
                            className="border border-gray-300 rounded-sm font-medium text-sm w-10 h-8 text-center grid content-center"
                            style={{
                                boxShadow:
                                    "0px 2px 0px 0px rgba(240, 240, 240, 1)",
                            }}
                        >
                            Ctrl
                        </div>
                        <div className="p-1 font-medium text-sm">+</div>
                    </>
                )}
                {alt && (
                    <>
                        <div
                            className="border border-gray-300 rounded-sm font-medium text-sm w-8 h-8 text-center grid content-center"
                            style={{
                                boxShadow:
                                    "0px 2px 0px 0px rgba(240, 240, 240, 1)",
                            }}
                        >
                            {currentOS === "mac" ? "⌥" : "Alt"}
                        </div>
                        <div className="p-1 font-medium text-sm">+</div>
                    </>
                )}
                <div
                    className="border border-gray-300 rounded-sm font-medium text-sm w-8 h-8 text-center grid content-center"
                    style={{
                        boxShadow: "0px 2px 0px 0px rgba(240, 240, 240, 1)",
                    }}
                >
                    {hotkey}
                </div>
            </div>
        </div>
    )
}

export const DisplayHotkeysByPath: FC<DisplayHotkeysByPathProp> = ({
    pathName,
    permissions,
    includeDivider,
}) => {
    const hotkeys = useHotkeysByPath(pathName)
    const currentOS = getCurrentOS()

    let hotkeysElement: JSX.Element[]
    let showDivider = false
    if (hotkeys !== "") {
        hotkeysElement = hotkeys["ALT"].map((hotkey, index) => {
            //If we have permissions array, check if that hotkey is there. If it is check if enabled, if it is not we allow it.
            const enabledHotkey = permissions
                ? permissions[
                      pathName + "/alt/" + hotkey.hotkey.toLowerCase()
                  ] === undefined ||
                  permissions[pathName + "/alt/" + hotkey.hotkey.toLowerCase()]
                : true

            if (enabledHotkey) {
                if (index > 0 && !showDivider) showDivider = true
                return (
                    <React.Fragment key={index + hotkey.hotkey}>
                        {includeDivider && showDivider && (
                            <Divider className="my-4 border-gray-300" />
                        )}
                        <DisplayHotkey
                            alt
                            description={hotkey.description}
                            hotkey={hotkey.hotkey}
                            currentOS={currentOS}
                        />
                    </React.Fragment>
                )
            } else {
                return <React.Fragment key={index}></React.Fragment>
            }
        })

        hotkeys["CTRLALT"].map((hotkey, index) => {
            if (index > 0 && !showDivider) showDivider = true
            return hotkeysElement.push(
                <React.Fragment key={index}>
                    {includeDivider && showDivider && (
                        <Divider className="my-4 border-gray-300" />
                    )}
                    <DisplayHotkey
                        ctrl
                        alt
                        description={hotkey.description}
                        hotkey={hotkey.hotkey}
                        currentOS={currentOS}
                    />
                </React.Fragment>
            )

            return true
        })

        hotkeys["CTRL"].map((hotkey, index) => {
            if (index > 0 && !showDivider) showDivider = true
            return hotkeysElement.push(
                <React.Fragment key={index}>
                    {includeDivider && showDivider && (
                        <Divider className="my-4 border-gray-300" />
                    )}
                    <DisplayHotkey
                        ctrl
                        description={hotkey.description}
                        hotkey={hotkey.hotkey}
                        currentOS={currentOS}
                    />
                </React.Fragment>
            )

            return true
        })

        return <>{hotkeysElement}</>
    }

    return <></>
}

<<<<<<< HEAD
// eslint-disable-next-line import/no-anonymous-default-export
export default { DisplayHotkey, DisplayHotkeysByPath }
=======
const DisplayHotkeys = { DisplayHotkey, DisplayHotkeysByPath }

export default DisplayHotkeys
>>>>>>> 09014a06
<|MERGE_RESOLUTION|>--- conflicted
+++ resolved
@@ -163,11 +163,6 @@
     return <></>
 }
 
-<<<<<<< HEAD
-// eslint-disable-next-line import/no-anonymous-default-export
-export default { DisplayHotkey, DisplayHotkeysByPath }
-=======
 const DisplayHotkeys = { DisplayHotkey, DisplayHotkeysByPath }
 
-export default DisplayHotkeys
->>>>>>> 09014a06
+export default DisplayHotkeys