--- conflicted
+++ resolved
@@ -11,43 +11,25 @@
             <path
                 d="M1.99998 6.66663C2.36817 6.66663 2.66665 6.36815 2.66665 5.99996C2.66665 5.63177 2.36817 5.33329 1.99998 5.33329C1.63179 5.33329 1.33331 5.63177 1.33331 5.99996C1.33331 6.36815 1.63179 6.66663 1.99998 6.66663Z"
                 stroke="currentColor"
-<<<<<<< HEAD
-                stroke-width="1.33333"
-                stroke-linecap="round"
-                stroke-linejoin="round"
-=======
                 strokeWidth="1.33333"
                 strokeLinecap="round"
                 strokeLinejoin="round"
->>>>>>> fb411268
                 fill="currentColor"
             />
             <path
                 d="M1.99998 1.99996C2.36817 1.99996 2.66665 1.70148 2.66665 1.33329C2.66665 0.965103 2.36817 0.666626 1.99998 0.666626C1.63179 0.666626 1.33331 0.965103 1.33331 1.33329C1.33331 1.70148 1.63179 1.99996 1.99998 1.99996Z"
                 stroke="currentColor"
-<<<<<<< HEAD
-                stroke-width="1.33333"
-                stroke-linecap="round"
-                stroke-linejoin="round"
-=======
                 strokeWidth="1.33333"
                 strokeLinecap="round"
                 strokeLinejoin="round"
->>>>>>> fb411268
                 fill="currentColor"
             />
             <path
                 d="M1.99998 11.3333C2.36817 11.3333 2.66665 11.0348 2.66665 10.6666C2.66665 10.2984 2.36817 9.99996 1.99998 9.99996C1.63179 9.99996 1.33331 10.2984 1.33331 10.6666C1.33331 11.0348 1.63179 11.3333 1.99998 11.3333Z"
                 stroke="currentColor"
-<<<<<<< HEAD
-                stroke-width="1.33333"
-                stroke-linecap="round"
-                stroke-linejoin="round"
-=======
                 strokeWidth="1.33333"
                 strokeLinecap="round"
                 strokeLinejoin="round"
->>>>>>> fb411268
                 fill="currentColor"
             />
         </svg>
