<<<<<<< HEAD
const UsbIcon: React.FC<{ className?: string }> = ({ className }) => {
=======
const UsbIcon = () => {
>>>>>>> 09014a06
    return (
        <svg
            width="16"
            height="20"
            viewBox="0 0 16 20"
            fill="none"
            xmlns="http://www.w3.org/2000/svg"
        >
            <path
                d="M7.99951 19.166V1.66602"
                stroke="#08090A"
                stroke-width="1.5"
                stroke-miterlimit="10"
            />
            <path
                d="M5.49951 4.16602L7.99951 1.66602L10.4995 4.16602"
                stroke="#08090A"
                stroke-width="1.5"
                stroke-miterlimit="10"
                stroke-linecap="square"
            />
            <path
                d="M12.9995 11.666V14.166L7.99951 17.4993"
                stroke="#08090A"
                stroke-width="1.5"
                stroke-miterlimit="10"
            />
            <path
                d="M3 10V13.3333L8 16.6667"
                stroke="#08090A"
                stroke-width="1.5"
                stroke-miterlimit="10"
            />
            <path
                d="M14.6663 8.33203H11.333V11.6654H14.6663V8.33203Z"
                stroke="#08090A"
                stroke-width="1.5"
                stroke-miterlimit="10"
                stroke-linecap="square"
            />
            <path
                d="M2.99967 9.99935C3.92015 9.99935 4.66634 9.25316 4.66634 8.33268C4.66634 7.41221 3.92015 6.66602 2.99967 6.66602C2.0792 6.66602 1.33301 7.41221 1.33301 8.33268C1.33301 9.25316 2.0792 9.99935 2.99967 9.99935Z"
                stroke="#08090A"
                stroke-width="1.5"
                stroke-miterlimit="10"
                stroke-linecap="square"
            />
        </svg>
    )
}

export default UsbIcon<|MERGE_RESOLUTION|>--- conflicted
+++ resolved
@@ -1,8 +1,4 @@
-<<<<<<< HEAD
-const UsbIcon: React.FC<{ className?: string }> = ({ className }) => {
-=======
 const UsbIcon = () => {
->>>>>>> 09014a06
     return (
         <svg
             width="16"
