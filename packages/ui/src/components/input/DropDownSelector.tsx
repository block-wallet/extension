--- conflicted
+++ resolved
@@ -105,11 +105,7 @@
             <div
                 className={classNames(
                     Classes.greySection,
-<<<<<<< HEAD
-                    "h-[4rem]",
-=======
                     customHeight ?? "h-[4rem]",
->>>>>>> fb411268
                     "space-x-1",
                     active && Classes.blueSectionActive,
                     disabled && Classes.greySelectionDisabled,
