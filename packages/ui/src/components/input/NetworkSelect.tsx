import { FunctionComponent, useRef, useState } from "react"
import { RiArrowDownSLine, RiArrowUpSLine } from "react-icons/ri"
import { BsCheck } from "react-icons/bs"
import { useHistory } from "react-router-dom"

import ClickableText from "../button/ClickableText"
import { useBlankState } from "../../context/background/backgroundHooks"
import classnames from "classnames"
import { useOnClickOutside } from "../../util/useOnClickOutside"
import { changeNetwork, setShowTestNetworks } from "../../context/commActions"
import { Network } from "@block-wallet/background/utils/constants/networks"
import classNames from "classnames"
import { sortNetworksByOrder } from "../../util/networkUtils"
import { getNetworkColor } from "../../util/getNetworkColor"

const NetworkOption: FunctionComponent<{
    option: Network
    selectedNetwork: string
    handleNetworkChange: (network: string) => void
    disabled?: boolean
}> = ({ option, selectedNetwork, handleNetworkChange, disabled = false }) => {
    const networkColor = getNetworkColor(option)
    return (
        <li
            title={option.desc}
            className={classnames(
                "cursor-pointer flex flex-row pl-2 pr-2 pt-1 pb-1 items-center hover:bg-gray-100",
                !option.enable && "bg-gray-200 pointer-events-none",
                disabled && "opacity-50 pointer-events-none",
                option.name === selectedNetwork && "pointer-events-none"
            )}
            onClick={async () => await handleNetworkChange(option.name)}
        >
            <span
                className={"h-2 w-2 rounded-xl mr-2"}
                style={{ backgroundColor: networkColor }}
            />
            <span
                className={classnames(
                    "leading-loose text-ellipsis overflow-hidden whitespace-nowrap",
                    selectedNetwork === option.name && "font-bold"
                )}
            >
                {option.desc}
            </span>
            {selectedNetwork === option.name && <BsCheck size={16} />}
        </li>
    )
}

const NetworkSelect: FunctionComponent<{
    className?: string
    optionsContainerClassName?: string
}> = ({ className, optionsContainerClassName }) => {
    const history = useHistory()!
    const [networkList, setNetworkList] = useState(false)
    const {
        selectedNetwork,
        availableNetworks,
        showTestNetworks,
<<<<<<< HEAD
        isNetworkChanging,
=======
>>>>>>> be45372a
        isImportingDeposits,
        isUserNetworkOnline,
    } = useBlankState()!
    const ref = useRef(null)
    useOnClickOutside(ref, () => setNetworkList(false))

    const handleNetworkChange = (network: string) => {
        setNetworkList(false)
        changeNetwork(network)
    }

    const getNetworkData = (): { color: string; desc: string } => {
        const network = availableNetworks[selectedNetwork.toUpperCase()]
        const color = getNetworkColor(network)
        return { color: color, desc: network.desc }
    }

    return (
        <div
            className={`relative ${className}`}
            ref={ref}
            role="menu"
            data-testid="network-selector"
        >
<<<<<<< HEAD
            {isNetworkChanging && <TransparentOverlay />}
=======
>>>>>>> be45372a
            <div
                onClick={() => {
                    if (!isImportingDeposits) {
                        setNetworkList(!networkList)
                    }
                }}
                className={classNames(
                    "relative flex flex-row items-center justify-start p-1 text-gray-600 border rounded-md group border-primary-200 w-44 text-xs hover:border-primary-300",
                    !isImportingDeposits
                        ? "cursor-pointer select-none"
                        : "disabled:pointer-events-none opacity-50",
                    networkList && "border-primary-300"
                )}
            >
                <span
                    className={"justify-start h-2 rounded-xl ml-1 mr-2"}
                    style={{
                        backgroundColor: getNetworkData().color,
                        width: "8px",
                    }}
                />
                <span
                    data-testid="selected-network"
                    className="justify-start select-none w-36 text-ellipsis overflow-hidden whitespace-nowrap"
                >
                    {getNetworkData().desc}
                </span>
                {networkList ? (
                    <RiArrowUpSLine size={16} />
                ) : (
                    <RiArrowDownSLine size={16} />
                )}
            </div>

            <div
                hidden={!networkList}
                className={`absolute shadow-md rounded-md w-48 max-h-96 overflow-y-auto mt-2 bg-white z-50 select-none ${optionsContainerClassName}`}
            >
                <ul className="text-xs">
                    {Object.values(availableNetworks)
                        .filter((n) => n.enable && !n.test)
                        .sort(sortNetworksByOrder)
                        .map((option) => (
                            <NetworkOption
                                key={option.chainId}
                                option={option}
                                selectedNetwork={selectedNetwork}
                                handleNetworkChange={handleNetworkChange}
                                disabled={!isUserNetworkOnline}
                            />
                        ))}
                    <li
                        key="test"
                        className="cursor-pointer flex flex-row justify-between pl-2 pr-2 pt-1 pb-1 items-center border-t border-t-gray-200 border-b border-b-gray-200 hover:bg-gray-100"
                        onClick={() => setShowTestNetworks(!showTestNetworks)}
                    >
                        <label
                            className="leading-loose text-gray-500 cursor-pointer"
                            htmlFor="showTestNetworks"
                        >
                            Show Test Networks
                        </label>
                        <input
                            id="showTestNetworks"
                            type="checkbox"
                            className="border-2 border-gray-200 rounded-md focus:ring-0 cursor-pointer"
                            checked={showTestNetworks}
                            onChange={() => {}}
                        />
                    </li>
                    {showTestNetworks &&
                        Object.values(availableNetworks)
                            .filter((n) => n.enable && n.test)
                            .sort(sortNetworksByOrder)
                            .map((option) => (
                                <NetworkOption
                                    key={option.chainId}
                                    option={option}
                                    selectedNetwork={selectedNetwork}
                                    handleNetworkChange={handleNetworkChange}
                                    disabled={
                                        !isUserNetworkOnline &&
                                        !option.name
                                            .toLowerCase()
                                            .includes("localhost")
                                    }
                                />
                            ))}
                    <li
                        className={`${
                            showTestNetworks
                                ? "border-t border-t-gray-200 border-b border-b-gray-200"
                                : ""
                        } hover:bg-gray-100`}
                    >
                        <ClickableText
                            className={`cursor-pointer flex flex-row justify-between pl-2 pr-2 pt-1 pb-1 leading-loose items-center w-full rounded-none`}
                            onClick={() =>
                                history.push({
                                    pathname: "/settings/networks",
                                    state: { isFromHomePage: true },
                                })
                            }
                        >
                            Edit Networks
                        </ClickableText>
                    </li>
                </ul>
            </div>
        </div>
    )
}

export default NetworkSelect<|MERGE_RESOLUTION|>--- conflicted
+++ resolved
@@ -58,10 +58,6 @@
         selectedNetwork,
         availableNetworks,
         showTestNetworks,
-<<<<<<< HEAD
-        isNetworkChanging,
-=======
->>>>>>> be45372a
         isImportingDeposits,
         isUserNetworkOnline,
     } = useBlankState()!
@@ -86,10 +82,6 @@
             role="menu"
             data-testid="network-selector"
         >
-<<<<<<< HEAD
-            {isNetworkChanging && <TransparentOverlay />}
-=======
->>>>>>> be45372a
             <div
                 onClick={() => {
                     if (!isImportingDeposits) {
