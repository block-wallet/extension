--- conflicted
+++ resolved
@@ -14,12 +14,9 @@
 import ArrowIcon from "../icons/ArrowIcon"
 import Dropdown from "../ui/Dropdown/Dropdown"
 import { DropdownMenuItem } from "../ui/Dropdown/DropdownMenu"
-<<<<<<< HEAD
 import useHotKey, { UseHotKeyProps } from "../../util/hooks/useHotKey"
-=======
 import { AiFillInfoCircle } from "react-icons/ai"
 import Tooltip from "../label/Tooltip"
->>>>>>> 6a5eec90
 
 export interface PopupHeaderProps {
     title: string
