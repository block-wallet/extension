import classnames from "classnames"
<<<<<<< HEAD
import React, { FunctionComponent, useEffect, useState } from "react"
=======
import { FunctionComponent, useEffect, useState } from "react"

import {
    useOnMountHistory,
    useOnMountLastLocation,
} from "../../context/hooks/useOnMount"
import { useSelectedNetwork } from "../../context/hooks/useSelectedNetwork"
import NetworkDisplayBadge from "../chain/NetworkDisplayBadge"

>>>>>>> f397ce70
import AppIcon from "../icons/AppIcon"

import CloseIcon from "../icons/CloseIcon"
import ArrowIcon from "../icons/ArrowIcon"
import Dropdown from "../ui/Dropdown/Dropdown"
import { DropdownMenuItem } from "../ui/Dropdown/DropdownMenu"
import useHotKey, { UseHotKeyProps } from "../../util/hooks/useHotKey"
import {
    useOnMountHistory,
    useOnMountLastLocation,
} from "../../context/hooks/useOnMount"

export interface PopupHeaderProps {
    title: string
    backButton?: boolean
    keepState?: boolean // if true, keeps the previous state while going back using the back button
    networkIndicator?: boolean
    close?: string | boolean
    icon?: string | null
    disabled?: boolean // used to disable back or close buttons
    onClose?: (event: React.MouseEvent<HTMLButtonElement, MouseEvent>) => void
    onBack?: (event: React.MouseEvent<HTMLButtonElement, MouseEvent>) => void // in case we want to replace default back behavior
    actions?: React.ReactNode[]
    className?: string
    children?: React.ReactNode | undefined
}

const PopupHeader: FunctionComponent<PopupHeaderProps> = ({
    title,
    backButton = true,
    keepState = false,
    networkIndicator = false,
    close = "/home",
    icon,
    children,
    disabled = false,
    onClose,
    onBack,
    actions,
    className,
}) => {
    const [mounted, setMounted] = useState(false)

    const history = useOnMountHistory()
    const lastLocation = useOnMountLastLocation()
<<<<<<< HEAD
=======
    const network = useSelectedNetwork()

    const [fromAction, setFromAction] = useState(false)
>>>>>>> f397ce70

    const [fromAction, setFromAction] = useState(false)

    useEffect(() => {
        setFromAction(history.location.state?.fromAction)

        // eslint-disable-next-line react-hooks/exhaustive-deps
    }, [])

    const onBackAction = (e: any) => {
        if (onBack) return onBack(e)

        //means there is no stack at all and we don't were to go
        //as the history hasn't been restored.
        //Also, we don't have the lastLocation as the extension may have been closed
        //and restored using the localStorage (useLocationRecovery).
        //Therefore, we return to home.
        if (history.length <= 1) {
            return history.replace("/")
        }

        if (keepState)
            return history.replace({
                pathname: lastLocation?.pathname,
                state:
                    lastLocation?.state &&
                    (lastLocation?.state as any & {
                        keepState: true
                    }),
            })

        fromAction ? history.go(-3) : history.goBack()
    }

    const onCloseAction = (e: any) => {
        if (onClose) return onClose(e as any)

        history.push(typeof close === "string" ? close : "/home")
    }

    useHotKey({
        onClose: onCloseAction,
        onBack: onBackAction,
    } as UseHotKeyProps)

    useEffect(() => {
        setMounted(true)

        return () => setMounted(false)
        // eslint-disable-next-line react-hooks/exhaustive-deps
    }, [])

    return (
        <div
            className={classnames(
                "z-10 flex flex-row items-center p-6 bg-white bg-opacity-75 max-w-full",
                className
            )}
            style={{ backdropFilter: "blur(4px)", minHeight: "76px" }}
        >
            {backButton && (
                <button
                    type="button"
                    onClick={onBackAction}
                    disabled={disabled || !mounted}
                    className={classnames(
                        "p-2 -ml-2 mr-1 cursor-pointer transition duration-300 rounded-full hover:bg-primary-100 hover:text-primary-300",
                        disabled && "pointer-events-none text-gray-300"
                    )}
                >
                    <ArrowIcon />
                </button>
            )}
            {icon && (
                <div className="pr-3">
                    <AppIcon iconURL={icon} size={10} />
                </div>
            )}
            <span
                title={title}
                className={classnames("text-base font-bold", icon && "w-56")}
            >
                {title}
            </span>
            {actions && (
                <div className="ml-auto">
                    <Dropdown>
                        <Dropdown.Menu id="popup-actions">
                            {actions.map((action, idx) => {
                                return (
                                    <DropdownMenuItem key={idx}>
                                        {action}
                                    </DropdownMenuItem>
                                )
                            })}
                        </Dropdown.Menu>
                    </Dropdown>
                </div>
            )}
            {children}
            {close && (
                <button
                    onClick={onCloseAction}
                    disabled={disabled}
                    className={classnames(
                        "p-2 ml-auto -mr-2 transition duration-300 rounded-full hover:bg-primary-100 hover:text-primary-300",
                        disabled && "pointer-events-none text-gray-300"
                    )}
                    type="button"
                >
                    <CloseIcon />
                </button>
            )}
        </div>
    )
}

export default PopupHeader<|MERGE_RESOLUTION|>--- conflicted
+++ resolved
@@ -1,17 +1,12 @@
 import classnames from "classnames"
-<<<<<<< HEAD
-import React, { FunctionComponent, useEffect, useState } from "react"
-=======
 import { FunctionComponent, useEffect, useState } from "react"
 
 import {
     useOnMountHistory,
     useOnMountLastLocation,
 } from "../../context/hooks/useOnMount"
-import { useSelectedNetwork } from "../../context/hooks/useSelectedNetwork"
 import NetworkDisplayBadge from "../chain/NetworkDisplayBadge"
 
->>>>>>> f397ce70
 import AppIcon from "../icons/AppIcon"
 
 import CloseIcon from "../icons/CloseIcon"
@@ -57,13 +52,6 @@
 
     const history = useOnMountHistory()
     const lastLocation = useOnMountLastLocation()
-<<<<<<< HEAD
-=======
-    const network = useSelectedNetwork()
-
-    const [fromAction, setFromAction] = useState(false)
->>>>>>> f397ce70
-
     const [fromAction, setFromAction] = useState(false)
 
     useEffect(() => {
