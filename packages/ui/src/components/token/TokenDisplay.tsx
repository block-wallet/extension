import TokenLogo from "./TokenLogo"
import checkmarkMiniIcon from "../../assets/images/icons/checkmark_mini.svg"
import classnames from "classnames"
import { TokenResponse } from "../../routes/settings/AddTokensPage"
import { useState, FunctionComponent } from "react"
import { formatName } from "../../util/formatAccount"
import { BigNumber } from "@ethersproject/bignumber"
import { formatRounded } from "../../util/formatRounded"
import { formatUnits } from "@ethersproject/units"
import { capitalize } from "../../util/capitalize"

type TokenDisplayType = {
    data: TokenResponse
    clickable?: boolean
    active?: boolean | false
    hoverable?: boolean | false
    textSize?: "base" | "sm"
    isSmall?: boolean | false
    balance?: BigNumber | undefined
}

/**
 * TokenDisplay:
 * Creates a display element to show token information.
 * Can or cannot be clicked to show a selected style.
 * Can show a selected style.
 *
 * @param data - Object containing token to display's informations.
 * @param clickable - Determines if you can click element to show selected style.
 * @param active - Determines if the element is already showing selected style.
 * @param hoverable - Determines if the element shows a hover style.
 * @param isSmall - small font size, to fit into popup for example
 * @param balance - Contains the asset balance in case it exists. e.g. if it is a New Asset there is no balance
 */
const TokenDisplay: FunctionComponent<TokenDisplayType> = ({
    data,
    clickable,
    active,
    hoverable,
    textSize = "base",
    isSmall,
    balance,
}) => {
    const [selected, setSelected] = useState<boolean>(active ? active : false)

    // Render
    return (
        <div
            className={classnames(
                "relative flex items-center p-3 my-0.5 rounded-md transition-all duration-300 active:scale-95",
                clickable && "cursor-pointer",
                selected && "bg-primary-grey-hover",
                hoverable && "hover:bg-primary-grey-default"
            )}
            onClick={() => (clickable ? setSelected(!selected) : null)}
        >
            <TokenLogo
                logo={data.logo}
                name={data.name}
                filled={false}
                logoSize="small"
            />
            <div className="flex flex-col ml-4 truncate">
                <span
                    className={
                        "text-sm text-primary-black-default font-semibold"
                    }
                >
<<<<<<< HEAD
                    {formatName(capitalize(data.name), 22)}
=======
                    {formatName(data.name, 22)}
>>>>>>> 9c31e4fc
                </span>
                {balance && (
                    <span
                        className={"text-xs text-primary-grey-dark"}
                        title={formatUnits(balance, data.decimals)}
                    >
                        {formatRounded(formatUnits(balance, data.decimals), 6)}
                    </span>
                )}
            </div>
            <p className={"text-sm text-gray-400 ml-auto pl-1 pr-6"}>
                {data.symbol.toUpperCase()}
            </p>
            <img
                src={checkmarkMiniIcon}
                alt="checkmark"
                className={classnames(
                    "absolute right-3",
                    selected ? "visible" : "hidden"
                )}
            />
        </div>
    )
}

export default TokenDisplay<|MERGE_RESOLUTION|>--- conflicted
+++ resolved
@@ -66,11 +66,7 @@
                         "text-sm text-primary-black-default font-semibold"
                     }
                 >
-<<<<<<< HEAD
-                    {formatName(capitalize(data.name), 22)}
-=======
                     {formatName(data.name, 22)}
->>>>>>> 9c31e4fc
                 </span>
                 {balance && (
                     <span
