import TokenLogo from "./TokenLogo"
import checkmarkMiniIcon from "../../assets/images/icons/checkmark_mini.svg"
import classnames from "classnames"
import { TokenResponse } from "../../routes/settings/AddTokensPage"
<<<<<<< HEAD
import { useState, FunctionComponent } from "react"
=======
import TokenLogo from "./TokenLogo"
import { formatName } from "../../util/formatAccount"
import { BigNumber } from "ethers"
import { formatRounded } from "../../util/formatRounded"
import { formatUnits } from "ethers/lib/utils"
>>>>>>> 405c7bfd

type TokenDisplayType = {
    data: TokenResponse
    clickable?: boolean
    active?: boolean | false
    hoverable?: boolean | false
<<<<<<< HEAD
=======
    textSize?: "base" | "sm"
    isSmall?: boolean | false
    balance?: BigNumber | undefined
>>>>>>> 405c7bfd
}

/**
 * TokenDisplay:
 * Creates a display element to show token information.
 * Can or cannot be clicked to show a selected style.
 * Can show a selected style.
 *
 * @param data - Object containing token to display's informations.
 * @param clickable - Determines if you can click element to show selected style.
 * @param active - Determines if the element is already showing selected style.
<<<<<<< HEAD
 * @param hoverable - Determines if the element shows a hover style.
=======
 * @param hoverable - Determines if the element shows an hover style.
 * @param isSmall - small font size, to fit into popup for example
 * @param balance - Contains the asset balance in case it exists. e.g. if it is a New Asset there is no balance
>>>>>>> 405c7bfd
 */
const TokenDisplay: FunctionComponent<TokenDisplayType> = ({
    data,
    clickable,
    active,
    hoverable,
<<<<<<< HEAD
=======
    textSize = "base",
    isSmall,
    balance,
>>>>>>> 405c7bfd
}) => {
    const [selected, setSelected] = useState<boolean>(active ? active : false)

<<<<<<< HEAD
=======
    // Render
>>>>>>> 405c7bfd
    return (
        <div
            className={classnames(
                "relative flex items-center p-3 my-0.5 rounded-md transition-all duration-300 active:scale-95",
                clickable && "cursor-pointer",
                selected && "bg-primary-200",
                hoverable && "hover:bg-primary-100"
            )}
            onClick={() => (clickable ? setSelected(!selected) : null)}
        >
<<<<<<< HEAD
            <TokenLogo bigLogo logo={data.logo} name={data.name} />
            <p className={"text-sm text-black font-semibold ml-4 truncate"}>
                {data.name}
            </p>
=======
            <TokenLogo logo={data.logo} name={data.name} />
            <div className="flex flex-col ml-4 truncate">
                <span className={"text-sm text-black font-semibold"}>
                    {formatName(data.name, 22)}
                </span>
                {balance && (
                    <span
                        className={"text-xs text-gray-600 mt-1"}
                        title={formatUnits(balance, data.decimals)}
                    >
                        {formatRounded(formatUnits(balance, data.decimals), 6)}
                    </span>
                )}
            </div>
>>>>>>> 405c7bfd
            <p className={"text-sm text-gray-400 ml-auto pl-1 pr-6"}>
                {data.symbol}
            </p>
            <img
                src={checkmarkMiniIcon}
                alt="checkmark"
                className={classnames(
                    "absolute right-3",
                    selected ? "visible" : "hidden"
                )}
            />
        </div>
    )
}

export default TokenDisplay<|MERGE_RESOLUTION|>--- conflicted
+++ resolved
@@ -2,27 +2,20 @@
 import checkmarkMiniIcon from "../../assets/images/icons/checkmark_mini.svg"
 import classnames from "classnames"
 import { TokenResponse } from "../../routes/settings/AddTokensPage"
-<<<<<<< HEAD
 import { useState, FunctionComponent } from "react"
-=======
-import TokenLogo from "./TokenLogo"
 import { formatName } from "../../util/formatAccount"
 import { BigNumber } from "ethers"
 import { formatRounded } from "../../util/formatRounded"
 import { formatUnits } from "ethers/lib/utils"
->>>>>>> 405c7bfd
 
 type TokenDisplayType = {
     data: TokenResponse
     clickable?: boolean
     active?: boolean | false
     hoverable?: boolean | false
-<<<<<<< HEAD
-=======
     textSize?: "base" | "sm"
     isSmall?: boolean | false
     balance?: BigNumber | undefined
->>>>>>> 405c7bfd
 }
 
 /**
@@ -34,32 +27,22 @@
  * @param data - Object containing token to display's informations.
  * @param clickable - Determines if you can click element to show selected style.
  * @param active - Determines if the element is already showing selected style.
-<<<<<<< HEAD
  * @param hoverable - Determines if the element shows a hover style.
-=======
- * @param hoverable - Determines if the element shows an hover style.
  * @param isSmall - small font size, to fit into popup for example
  * @param balance - Contains the asset balance in case it exists. e.g. if it is a New Asset there is no balance
->>>>>>> 405c7bfd
  */
 const TokenDisplay: FunctionComponent<TokenDisplayType> = ({
     data,
     clickable,
     active,
     hoverable,
-<<<<<<< HEAD
-=======
     textSize = "base",
     isSmall,
     balance,
->>>>>>> 405c7bfd
 }) => {
     const [selected, setSelected] = useState<boolean>(active ? active : false)
 
-<<<<<<< HEAD
-=======
     // Render
->>>>>>> 405c7bfd
     return (
         <div
             className={classnames(
@@ -70,12 +53,10 @@
             )}
             onClick={() => (clickable ? setSelected(!selected) : null)}
         >
-<<<<<<< HEAD
             <TokenLogo bigLogo logo={data.logo} name={data.name} />
             <p className={"text-sm text-black font-semibold ml-4 truncate"}>
                 {data.name}
             </p>
-=======
             <TokenLogo logo={data.logo} name={data.name} />
             <div className="flex flex-col ml-4 truncate">
                 <span className={"text-sm text-black font-semibold"}>
@@ -90,7 +71,6 @@
                     </span>
                 )}
             </div>
->>>>>>> 405c7bfd
             <p className={"text-sm text-gray-400 ml-auto pl-1 pr-6"}>
                 {data.symbol}
             </p>
