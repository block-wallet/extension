import { useState, useEffect, useRef } from "react"
import { ImCheckmark } from "react-icons/im"
import { BigNumber } from "@ethersproject/bignumber"
import classnames from "classnames"
import { parseUnits } from "@ethersproject/units"
import { formatUnits } from "@ethersproject/units"
import { GasPriceLevels } from "@block-wallet/background/controllers/GasPricesController"
import * as yup from "yup"
import { InferType } from "yup"
import { yupResolver } from "@hookform/resolvers/yup"
import { useForm } from "react-hook-form"
import { AiFillInfoCircle } from "react-icons/ai"
import { TransactionFeeData } from "@block-wallet/background/controllers/erc-20/transactions/SignedTransaction"

// Components
import HorizontalSelect from "../input/HorizontalSelect"
import Tooltip from "../../components/label/Tooltip"
import Spinner from "../spinner/Spinner"
import Dialog from "../dialog/Dialog"
import { ArrowUpDown } from "../icons/ArrowUpDown"
import EndLabel from "../input/EndLabel"
import WarningDialog from "../dialog/WarningDialog"

// Assets
import { Classes } from "../../styles/classes"
import CloseIcon from "../icons/CloseIcon"

// Utils
import { capitalize } from "../../util/capitalize"
import { formatCurrency, toCurrencyAmount } from "../../util/formatCurrency"
import {
    makeStringNumberFormField,
    handleKeyDown,
    handleChangeAmountGwei,
    handleChangeAmountWei,
} from "../../util/form"
import { useOnClickOutside } from "../../util/useOnClickOutside"
import { formatRounded } from "../../util/formatRounded"

// Context
import { useBlankState } from "../../context/background/backgroundHooks"
import { useSelectedNetwork } from "../../context/hooks/useSelectedNetwork"
import { useGasPriceData } from "../../context/hooks/useGasPriceData"
<<<<<<< HEAD
import { useExchangeRatesState } from "../../context/background/useExchangeRatesState"
=======
import { updateGasPrices } from "../../context/commActions"

import { GAS_PRICE_UPDATE_INTERVAL } from "../../util/constants"
>>>>>>> fb411268

export type TransactionSpeed = {
    [key: string]: BigNumber
}

export type TransactionSpeedOption = {
    label: string
    ethTotalCost: string
    gasPrice: BigNumber
    gasLimit: BigNumber
    nativeCurrencyAmount: string
}

interface GasPriceSelectorProps {
    defaultGasLimit: BigNumber
    defaultGasPrice: BigNumber
    defaultLevel: "low" | "medium" | "high"
    setGasPriceAndLimit: (gasPrice: BigNumber, gasLimit: BigNumber) => void
    disabled?: boolean
    isParentLoading?: boolean
    showEstimationError?: boolean
}

interface GasTabProps {
    nativeCurrencyLogo: string
    symbol: string
    options: TransactionSpeedOption[]
    selectedGasPrice: TransactionSpeedOption
    defaultGasLimit: BigNumber
    defaultGasPrice: BigNumber
    minGasLimit?: number
    setUserChanged: (userChanged: boolean) => void
    handlePriceSelection: (price: TransactionSpeedOption) => void
    getSpeedOption: (
        label: string,
        price: BigNumber,
        limit: BigNumber
    ) => TransactionSpeedOption
}

// Schema
const schema = yup.object({
    gasLimit: makeStringNumberFormField("Gas limit is required", false),
    gasPrice: makeStringNumberFormField("Gas price is required", true),
})
type GasAdvancedForm = InferType<typeof schema>

const GasSelectorAdvanced = (props: GasTabProps) => {
    const {
        selectedGasPrice,
        defaultGasLimit,
        defaultGasPrice,
        setUserChanged,
        getSpeedOption,
        handlePriceSelection,
    } = props

    const { gasLowerCap } = useSelectedNetwork()

    // State
    const [isCustom, setIsCustom] = useState<boolean>(
        selectedGasPrice.label === "Custom"
    )

    const {
        register,
        handleSubmit,
        setValue,
        getValues,

        formState: { errors },
    } = useForm<GasAdvancedForm>({
        defaultValues: {
            gasLimit: formatUnits(
                isCustom ? selectedGasPrice.gasLimit! : defaultGasLimit,
                "wei"
            ),
            gasPrice: formatUnits(
                isCustom ? selectedGasPrice.gasPrice! : defaultGasPrice,
                "gwei"
            ),
        },
        resolver: yupResolver(schema),
    })

    const validateFees = (fees: TransactionFeeData) => {
        // Clean warnings
        setGasLimitWarning("")
        setGasPriceWarning("")

        // Validations
        if (fees.gasLimit?.lt(defaultGasLimit)) {
            setGasLimitWarning("Gas limit lower than suggested")
        }

        if (
            gasLowerCap &&
            gasLowerCap.gasPrice &&
            fees.gasPrice?.lt(gasLowerCap.gasPrice)
        ) {
            setGasPriceWarning("Max fee lower than network limit")
        }
    }

    const handleBlur = () => {
        const values = getValues()

        const fees: TransactionFeeData = {
            gasLimit: BigNumber.from(
                values.gasLimit === "" ? "0" : values.gasLimit
            ),
            gasPrice: parseUnits(
                values.gasPrice === "" ? "0" : values.gasPrice,
                "gwei"
            ),
        }

        validateFees(fees)
    }

    const handleSave = handleSubmit(async (values: GasAdvancedForm) => {
        const fees: TransactionFeeData = {
            gasLimit: BigNumber.from(values.gasLimit),
            gasPrice: parseUnits(values.gasPrice, "gwei"),
        }

        handlePriceSelection(
            getSpeedOption("Custom", fees.gasPrice!, fees.gasLimit!)
        )
    })

    const [gasPriceWarning, setGasPriceWarning] = useState("")
    const [gasLimitWarning, setGasLimitWarning] = useState("")

    const handleCustomChange = () => {
        setIsCustom(true)
        setValue("gasLimit", formatUnits(defaultGasLimit, "wei"))
        setValue("gasPrice", formatUnits(defaultGasPrice, "gwei"))
    }

    return (
        <>
            {/* ADVANCED */}
            <div className="flex flex-col w-full">
                <div className="flex flex-col w-full space-y-3 px-3 pb-3">
                    <div className="flex flex-col">
                        <label
                            className={classnames(
                                "leading-loose text-xs font-medium text-primary-grey-dark mb-1",
                                !isCustom && "text-gray-400"
                            )}
                        >
                            Gas Price
                        </label>
                        <EndLabel label="GWEI">
                            <input
                                {...register("gasPrice")}
                                autoComplete="off"
                                className={classnames(
                                    Classes.inputBordered,
                                    "w-full",
                                    !isCustom && "text-gray-400",
                                    errors.gasPrice
                                        ? "border-red-400 focus:border-red-600"
                                        : gasPriceWarning
                                        ? "border-yellow-400 focus:border-yellow-600"
                                        : ""
                                )}
                                type="text"
                                onKeyDown={handleKeyDown}
                                placeholder={formatUnits(
                                    isCustom
                                        ? selectedGasPrice.gasPrice
                                        : defaultGasPrice,
                                    "gwei"
                                )}
                                onInput={handleChangeAmountGwei((value) => {
                                    setValue("gasPrice", value, {
                                        shouldValidate: true,
                                    })
                                    setUserChanged(true)
                                })}
                                onFocus={() => {
                                    !isCustom && handleCustomChange()
                                }}
                                onBlur={() => {
                                    handleBlur()
                                }}
                            />
                        </EndLabel>
                        {/* ERROR */}
                        <span
                            className={classnames(
                                "text-xs",
                                errors.gasPrice
                                    ? "text-red-500"
                                    : gasPriceWarning
                                    ? "text-yellow-500"
                                    : "m-0 h-0"
                            )}
                        >
                            {errors.gasPrice?.message || gasPriceWarning || ""}
                        </span>
                    </div>

                    <div className="flex flex-col">
                        <label
                            className={classnames(
                                "leading-loose text-xs font-medium  mb-1",
                                !isCustom && "text-gray-400"
                            )}
                        >
                            Gas limit
                        </label>
                        <EndLabel label="WEI">
                            <input
                                autoComplete="off"
                                {...register("gasLimit")}
                                className={classnames(
                                    Classes.inputBordered,
                                    "w-full",
                                    !isCustom && "text-gray-400",
                                    errors.gasLimit
                                        ? "border-red-400 focus:border-red-600"
                                        : gasLimitWarning
                                        ? "border-yellow-400 focus:border-yellow-600"
                                        : ""
                                )}
                                type="text"
                                onKeyDown={handleKeyDown}
                                placeholder={formatUnits(
                                    isCustom
                                        ? selectedGasPrice.gasLimit
                                        : defaultGasLimit,
                                    "wei"
                                )}
                                onInput={handleChangeAmountWei((value) => {
                                    setValue("gasLimit", value, {
                                        shouldValidate: true,
                                    })
                                    setUserChanged(true)
                                }, defaultGasLimit.toString())}
                                onFocus={() => {
                                    !isCustom && handleCustomChange()
                                }}
                                onBlur={() => {
                                    handleBlur()
                                }}
                            />
                        </EndLabel>
                        {/* ERROR */}
                        <span
                            className={classnames(
                                "text-xs",
                                errors.gasLimit
                                    ? "text-red-500"
                                    : gasLimitWarning
                                    ? "text-yellow-500"
                                    : "m-0 h-0"
                            )}
                        >
                            {errors.gasLimit?.message || gasLimitWarning || ""}
                        </span>
                    </div>
                </div>
                <div>
                    <hr className="absolute left-0 border-0.5 border-primary-grey-hover w-full" />
                    <div className="flex flex-row w-full items-center pt-5 justify-between space-x-4 mt-auto px-4">
                        <button
                            type="button"
                            className={classnames(Classes.button)}
                            onClick={handleSave}
                        >
                            Save
                        </button>
                    </div>
                </div>
            </div>
        </>
    )
}

const GasSelectorBasic = (props: GasTabProps) => {
    const {
        options,
        selectedGasPrice,
        handlePriceSelection,
        nativeCurrencyLogo,
        symbol,
    } = props
    return (
        <>
            {/* REGULAR */}
            {options.map((price: TransactionSpeedOption, i) => {
                return (
                    <div
                        className="w-full flex flex-row items-center justify-content-between cursor-pointer rounded-md hover:bg-gray-100 px-2"
                        key={i}
                        onClick={() => {
                            handlePriceSelection(price)
                        }}
                    >
                        <div className="flex flex-col flex-grow items-start px-2 py-1 w-11/12">
                            <label
                                className={classnames(
                                    "text-base font-semibold mb-2 cursor-pointer capitalize",
                                    selectedGasPrice.label === price.label &&
                                        "text-primary-blue-default"
                                )}
                            >
                                {price.label}
                            </label>
                            <div className="flex flex-row w-full items-center justify-start">
                                <div className="w-36">
                                    <span
                                        className={classnames(
                                            "text-sm",
                                            selectedGasPrice.label ===
                                                price.label &&
                                                "text-primary-blue-default"
                                        )}
                                    >
                                        {price.nativeCurrencyAmount}
                                    </span>
                                </div>
                                <div className="flex flex-row space-x-2 items-center justify-start w-44">
                                    <div className="justify-self-start">
                                        <img
                                            src={nativeCurrencyLogo}
                                            alt={symbol}
                                            width="20px"
                                            draggable={false}
                                        />
                                    </div>
                                    <div className="w-full">
                                        <span
                                            className={classnames(
                                                "text-sm",
                                                selectedGasPrice.label ===
                                                    price.label &&
                                                    "text-primary-blue-default"
                                            )}
                                        >
                                            {price.ethTotalCost}
                                        </span>
                                    </div>
                                </div>
                            </div>
                        </div>
                        <div className="flex w-1/12">
                            <ImCheckmark
                                className={classnames(
                                    "text-sm",
                                    selectedGasPrice.label === price.label
                                        ? "text-primary-blue-default"
                                        : "hidden"
                                )}
                            />
                        </div>
                    </div>
                )
            })}
        </>
    )
}

const tabs = [
    {
        label: "Basic",
        component: GasSelectorBasic,
    },
    {
        label: "Advanced",
        component: GasSelectorAdvanced,
    },
]

const getTransactionSpeeds = (gasPrices: GasPriceLevels) => {
    return {
        low: BigNumber.from(gasPrices.slow.gasPrice!),
        medium: BigNumber.from(gasPrices.average.gasPrice!),
        high: BigNumber.from(gasPrices.fast.gasPrice!),
    }
}

export const GasPriceSelector = (props: GasPriceSelectorProps) => {
    // Popup variables
    const ref = useRef(null)
    const [active, setActive] = useState(false)
    useOnClickOutside(ref, () => setActive(false))
    const [isLoaded, setIsLoaded] = useState<boolean>(false)

    const {
        defaultGasLimit,
        defaultGasPrice,
        defaultLevel,
        setGasPriceAndLimit,
        disabled,
        isParentLoading = props.isParentLoading ?? false,
    } = props

    const [showEstimationWarning, setShowEstimationWarning] = useState(
        props.showEstimationError ?? false
    )

    // State variables
    const { nativeCurrency, localeInfo } = useBlankState()!

    const {
        state: { exchangeRates, networkNativeCurrency },
    } = useExchangeRatesState()

    const { gasPricesLevels } = useGasPriceData()

    // force gas updates
    useEffect(() => {
        const interval = setInterval(() => {
            updateGasPrices()
        }, GAS_PRICE_UPDATE_INTERVAL)
        return () => {
            clearInterval(interval)
        }
    }, [])

    const {
        showGasLevels,
        defaultNetworkLogo,
        nativeCurrency: {
            decimals: nativeCurrencyDecimals,
            logo: nativeCurrencyLogo,
        },
    } = useSelectedNetwork()

    const [transactionSpeeds, setTransactionSpeeds] =
        useState<TransactionSpeed>(getTransactionSpeeds(gasPricesLevels))

    const [speeds, setTransactionSpeedOptions] = useState<
        TransactionSpeedOption[]
    >([])

    const getSpeedOption = (
        label: string,
        price: BigNumber,
        limit: BigNumber
    ): TransactionSpeedOption => {
        return {
            label,
            gasPrice: BigNumber.from(price),
            gasLimit: BigNumber.from(limit),
            ethTotalCost: formatRounded(
                formatUnits(BigNumber.from(price).mul(BigNumber.from(limit))),
                10
            ),
            nativeCurrencyAmount: formatCurrency(
                toCurrencyAmount(
                    BigNumber.from(price).mul(BigNumber.from(limit)),
                    exchangeRates[networkNativeCurrency.symbol],
                    nativeCurrencyDecimals
                ),
                {
                    currency: nativeCurrency,
                    locale_info: localeInfo,
                    showSymbol: false,
                }
            ),
        }
    }

    const [selectedGasPrice, setSelectedGasPrice] =
        useState<TransactionSpeedOption>()

    const [userChanged, setUserChanged] = useState<boolean>(false)

    // Tabs variables
    // if network is configured to noxt show gas levels or received gas does not match with average, default is advanced tab.
    const [tab, setTab] = useState(
        tabs[!showGasLevels || !defaultLevel ? 1 : 0]
    )
    const TabComponent = tab.component
    //Recalculate options on gas change
    useEffect(() => {
        // Waits till parent component finishes loading (estimation and transaction values)
        if (isParentLoading) {
            // This means there was a change on parent component that is updating values so we should reload all values.
            if (isLoaded) setIsLoaded(false)

            // keeps waiting for parent to finish
            return
        }

        setTransactionSpeeds(getTransactionSpeeds(gasPricesLevels))

        let speedOptions: TransactionSpeedOption[] = []
        for (let speed in transactionSpeeds) {
            speedOptions.push(
                getSpeedOption(speed, transactionSpeeds[speed], defaultGasLimit)
            )
        }

        setTransactionSpeedOptions(speedOptions)

        //Default selected checks if received default price is equals average to select it, otherwise sets custom value.
        if (!isLoaded) {
            if (showGasLevels && defaultLevel) {
                const defaultOption = speedOptions.find(
                    (o) => o.label === defaultLevel
                )!
                setSelectedGasPrice(defaultOption)
                setGasPriceAndLimit(
                    defaultOption.gasPrice,
                    defaultOption.gasLimit
                )
                setTab(tabs[0])
            } else {
                setSelectedGasPrice(
                    getSpeedOption("Custom", defaultGasPrice, defaultGasLimit)
                )
                setGasPriceAndLimit(defaultGasPrice, defaultGasLimit)
                setTab(tabs[1])
            }
            setIsLoaded(true)
        } else {
            if (
                Object.keys(transactionSpeeds).includes(selectedGasPrice!.label)
            ) {
                const selected = speeds.find(
                    (s) => s.label === selectedGasPrice!.label
                )
                selected && handlePriceSelection(selected)
            }

            if (!showGasLevels && !userChanged) {
                setSelectedGasPrice(
                    getSpeedOption("Custom", defaultGasPrice, defaultGasLimit)
                )
                setGasPriceAndLimit(defaultGasPrice, defaultGasLimit)
            }
        }
        // eslint-disable-next-line react-hooks/exhaustive-deps
    }, [gasPricesLevels, defaultGasPrice, defaultGasLimit, isParentLoading])

    // Handlers
    const handlePriceSelection = (price: TransactionSpeedOption) => {
        setSelectedGasPrice(price)
        setGasPriceAndLimit(price.gasPrice, price.gasLimit)
    }

    // Effect to check if estimation failed when switching to a new tx
    useEffect(() => {
        if (props.showEstimationError && !showEstimationWarning) {
            setShowEstimationWarning(true)
        }
        // eslint-disable-next-line react-hooks/exhaustive-deps
    }, [props.showEstimationError])

    return (
        <>
            <div
                className={classnames(
                    Classes.greySection,
                    active && Classes.blueSectionActive,
                    disabled && "pointer-events-none"
                )}
                onClick={() =>
                    !disabled &&
                    !isParentLoading &&
                    isLoaded &&
                    setActive(!active)
                }
            >
                <div className="flex justify-start w-full space-x-2">
                    <div className={"text-xs font-semibold"}>
                        {isParentLoading || !isLoaded
                            ? "Loading prices..."
                            : capitalize(selectedGasPrice!.label)}
                    </div>
                    <div className="flex flex-row w-full items-center justify-start space-x-3 text-xs">
                        <span className="text-xs text-primary-grey-dark">
                            {!isParentLoading && isLoaded
                                ? selectedGasPrice!.nativeCurrencyAmount
                                : ""}
                        </span>
                        <div className="flex flex-row space-x-1 items-center justify-self-end">
                            {!isParentLoading && isLoaded && (
                                <>
                                    <div className="justify-self-start">
                                        <img
                                            src={
                                                nativeCurrencyLogo ??
                                                defaultNetworkLogo
                                            }
                                            alt={networkNativeCurrency.symbol}
                                            width="20px"
                                            draggable={false}
                                        />
                                    </div>
                                    <div className="w-full">
                                        <span className="text-xs">
                                            {selectedGasPrice!.ethTotalCost}
                                        </span>
                                    </div>
                                </>
                            )}
                        </div>
                    </div>
                </div>
                <div className="flex justify-end items-center w-4 h-full">
                    {isParentLoading || !isLoaded ? (
                        <Spinner />
                    ) : (
                        <ArrowUpDown active={active} />
                    )}
                </div>
            </div>
            <WarningDialog
                open={showEstimationWarning}
                onDone={() => setShowEstimationWarning(false)}
                title="Gas estimation failed"
                message="The provided gas estimation could be incorrect. Please review gas settings before submitting."
            />
            <Dialog open={active} onClickOutside={() => setActive(false)}>
                <span className="absolute top-0 right-0 p-4 z-50">
                    <div
                        onClick={() => setActive(false)}
                        className=" cursor-pointer p-2 ml-auto -mr-2 text-gray-900 transition duration-300 rounded-full hover:bg-primary-grey-default hover:text-primary-blue-default"
                    >
                        <CloseIcon size="10" />
                    </div>
                </span>
                <div>
                    <div className="flex flex-col w-full space-y-2">
                        <div className="z-10 flex flex-row items-center p-2 bg-white bg-opacity-75">
                            <h2 className="pl-0.5 pr-0 text-lg font-semibold">
                                Gas Price
                            </h2>
                            <div className="group relative">
                                <a
                                    href="https://ethereum.org/en/developers/docs/gas/"
                                    target="_blank"
                                    rel="noreferrer"
                                >
                                    <AiFillInfoCircle
                                        size={26}
                                        className="pl-2 text-primary-grey-dark cursor-pointer hover:text-primary-blue-default"
                                    />
                                </a>
                                <Tooltip
                                    content={
                                        <div className="flex flex-col font-normal items-start text-xs text-white-500">
                                            <div className="flex flex-row items-end space-x-7">
                                                <span>
                                                    Gas is used to operate on
                                                    the network.
                                                </span>{" "}
                                            </div>
                                            <div className="flex flex-row items-end space-x-4">
                                                <span>
                                                    Click on this icon to learn
                                                    more.
                                                </span>{" "}
                                            </div>
                                        </div>
                                    }
                                />
                            </div>
                        </div>

                        {showGasLevels && (
                            <HorizontalSelect
                                options={tabs}
                                value={tab}
                                onChange={setTab}
                                display={(t) => t.label}
                                disableStyles
                                optionClassName={(value) =>
                                    `flex-1 flex flex-row items-center justify-center p-3 text-sm
                                            ${
                                                tab === value
                                                    ? "border-primary-blue-default border-b-2 text-primary-blue-default font-semibold"
                                                    : "border-primary-grey-hover text-primary-grey-dark border-b"
                                            }`
                                }
                                containerClassName="flex flex-row -ml-3"
                                containerStyle={{
                                    width: "calc(100% + 1.5rem)",
                                }}
                            />
                        )}

                        <TabComponent
                            nativeCurrencyLogo={
                                nativeCurrencyLogo ?? defaultNetworkLogo
                            }
                            symbol={networkNativeCurrency.symbol}
                            options={speeds}
                            selectedGasPrice={selectedGasPrice!}
                            getSpeedOption={getSpeedOption}
                            defaultGasLimit={defaultGasLimit}
                            defaultGasPrice={defaultGasPrice}
                            setUserChanged={setUserChanged}
                            handlePriceSelection={(
                                option: TransactionSpeedOption
                            ) => {
                                handlePriceSelection(option)
                                setActive(false)
                                setShowEstimationWarning(false)
                            }}
                        />
                    </div>
                </div>
            </Dialog>
        </>
    )
}<|MERGE_RESOLUTION|>--- conflicted
+++ resolved
@@ -41,13 +41,10 @@
 import { useBlankState } from "../../context/background/backgroundHooks"
 import { useSelectedNetwork } from "../../context/hooks/useSelectedNetwork"
 import { useGasPriceData } from "../../context/hooks/useGasPriceData"
-<<<<<<< HEAD
 import { useExchangeRatesState } from "../../context/background/useExchangeRatesState"
-=======
 import { updateGasPrices } from "../../context/commActions"
 
 import { GAS_PRICE_UPDATE_INTERVAL } from "../../util/constants"
->>>>>>> fb411268
 
 export type TransactionSpeed = {
     [key: string]: BigNumber
