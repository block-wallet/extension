import { BigNumber } from "ethers"
import { formatUnits } from "ethers/lib/utils"
<<<<<<< HEAD
import { FunctionComponent, useMemo } from "react"
import { formatNumberLength } from "../../util/formatNumberLength"
=======
import { FunctionComponent, useMemo, useState } from "react"
>>>>>>> 31fa9a03
import { useSelectedNetwork } from "../../context/hooks/useSelectedNetwork"
import { getAccountColor } from "../../util/getAccountColor"
import Divider from "../Divider"
import AccountIcon from "../icons/AccountIcon"
import { TransactionDetailsTabProps } from "./TransactionDetails"
import arrowRight from "../../assets/images/icons/arrow_right_black.svg"
import CopyTooltip from "../label/СopyToClipboardTooltip"
import { formatHash, formatName } from "../../util/formatAccount"
import { useSortedAccounts } from "../../context/hooks/useSortedAccounts"
import { useAddressBook } from "../../context/hooks/useAddressBook"
import { generateExplorerLink, getExplorerTitle } from "../../util/getExplorer"
import { useBlankState } from "../../context/background/backgroundHooks"
import openIcon from "../../assets/images/icons/open_external.svg"
import {
    TransactionCategories,
    TransactionStatus,
} from "../../context/commTypes"
import { calcExchangeRate } from "../../util/exchangeUtils"
import isNil from "../../util/isNil"
import TransactionDetailsList from "./TransactionDetailsList"
import { bnOr0 } from "../../util/numberUtils"
import { TransactionMeta } from "@block-wallet/background/controllers/transactions/utils/types"
import { resolveTransactionTo } from "../../util/transactionUtils"
import { useMultipleCopyToClipboard } from "../../util/hooks/useCopyToClipboard"
<<<<<<< HEAD
import { isNativeTokenAddress } from "../../util/tokenUtils"
=======
>>>>>>> 31fa9a03

export const TransactionDetailsBasic: FunctionComponent<
    TransactionDetailsTabProps & { nonce?: number }
> = ({ transaction: _transaction, nonce: _nonce }) => {
    const state = useBlankState()!
    const { nativeCurrency } = useSelectedNetwork()
    const accounts = useSortedAccounts()
    const addressBook = useAddressBook()
    const transaction = _transaction as TransactionMeta
    const { onCopy, copied } = useMultipleCopyToClipboard()

    const details = useMemo(() => {
        const isConfirmed = transaction.status === TransactionStatus.CONFIRMED
        const nonce = transaction.transactionParams.nonce || _nonce
        const value = bnOr0(transaction.transactionParams.value)
        const gasPrice = bnOr0(
            transaction.transactionReceipt?.effectiveGasPrice ||
                transaction.transactionParams.gasPrice
        )
        const gasLimit = bnOr0(
            transaction.transactionReceipt?.gasUsed ||
                transaction.transactionParams.gasLimit
        )
        const maxFeePerGas = bnOr0(
            transaction.transactionReceipt?.effectiveGasPrice ||
                transaction.transactionParams.maxFeePerGas
        )
        const maxPriorityFeePerGas = bnOr0(
            transaction.transactionParams.maxPriorityFeePerGas
        )

        const details: (
            | {
                  label: string
                  value: string
                  noSpace?: boolean
                  expandable?: boolean
                  decimals?: number
                  unitName?: string
              }
            | undefined
        )[] = []

        // Swap details
        if (
            transaction.transactionCategory ===
                TransactionCategories.EXCHANGE &&
            transaction.exchangeParams !== undefined
        ) {
            if (transaction.transactionParams.hash !== undefined) {
                if (!isNil(nonce)) {
                    details.push({
                        label: "Nonce",
                        value: nonce!.toString(),
                        noSpace: false,
                    })
                }

                if (gasLimit.gt(0)) {
                    let txFee = BigNumber.from(0)

                    if (maxPriorityFeePerGas.gt(0) && maxFeePerGas.gt(0)) {
                        txFee = maxFeePerGas.mul(gasLimit)
                    } else if (gasPrice.gt(0)) {
                        txFee = gasPrice.mul(gasLimit)
                    }

                    if (txFee.gt(0)) {
                        details.push({
                            label: "Transaction fee",
                            value: formatUnits(txFee, nativeCurrency.decimals),
                            decimals: 10,
                            unitName: nativeCurrency.symbol,
                        })
                    }
                }
            }

            details.push({
                label: "Swap fee",
                value: formatUnits(
                    bnOr0(transaction.exchangeParams.blockWalletFee),
                    transaction.exchangeParams.fromToken.decimals
                ),
                decimals: 10,
                unitName: transaction.exchangeParams.fromToken.symbol,
            })

            details.push({
                label: isConfirmed ? "Spent" : "Spending",
                value: formatUnits(
                    bnOr0(transaction.exchangeParams.fromTokenAmount),
                    transaction.exchangeParams.fromToken.decimals
                ),
                decimals: 10,
                unitName: transaction.exchangeParams.fromToken.symbol,
            })

            details.push({
                label: isConfirmed ? "Received" : "Receiving",
                value: formatUnits(
                    bnOr0(transaction.exchangeParams.toTokenAmount),
                    transaction.exchangeParams.toToken.decimals
                ),
                decimals: 10,
                unitName: transaction.exchangeParams.toToken.symbol,
            })

            const rate = calcExchangeRate(
                bnOr0(transaction.exchangeParams.fromTokenAmount),
                transaction.exchangeParams.fromToken.decimals,
                bnOr0(transaction.exchangeParams.toTokenAmount),
                transaction.exchangeParams.toToken.decimals
            )

            details.push({
                label: "Rate",
                value: rate.toString(),
                decimals: 5,
                unitName: `${transaction.exchangeParams.toToken.symbol}/${transaction.exchangeParams.fromToken.symbol}`,
            })

            return details
        }

        if (nonce) {
            details.push({
                label: "Nonce",
                value: nonce.toString(),
                noSpace: false,
            })
        }

        // Check if it's a transfer and display amount as transferred amount
        if (
            transaction.transferType?.decimals &&
            transaction.transferType?.currency &&
            transaction.transferType?.amount
        ) {
            details.push({
                label: "Amount",
                value: formatUnits(
                    bnOr0(transaction.transferType.amount),
                    transaction.transferType.decimals
                ),
                decimals: 10,
                unitName: transaction.transferType.currency,
            })

            // Check if it's a withdraw
            if (
                transaction.transactionCategory ===
                    TransactionCategories.BLANK_WITHDRAWAL &&
                transaction.advancedData?.withdrawFee
            ) {
                details.push({
                    label: "Withdraw Fee",
                    value: formatUnits(
                        bnOr0(transaction.advancedData?.withdrawFee),
                        transaction.transferType.decimals
                    ),
                    decimals: 10,
                    unitName: transaction.transferType.currency,
                })
            }
        } else {
            // Or else display transaction value
            details.push({
                label: "Value",
                value: formatUnits(value, nativeCurrency.decimals),
                decimals: 10,
                unitName: nativeCurrency.symbol,
            })
        }

        // Gas and total calculation
        if (gasLimit.gt(0)) {
            details.push({
                label: "Gas limit",
                value: gasLimit.toString(),
            })

            let txFee = BigNumber.from(0)

            if (maxPriorityFeePerGas.gt(0) && maxFeePerGas.gt(0)) {
                details.push({
                    label: "Max priority fee",
                    value: formatUnits(maxPriorityFeePerGas, "gwei"),
                    unitName: "GWEI",
                })

                details.push({
                    label: "Max fee",
                    value: formatUnits(maxFeePerGas, "gwei"),
                    unitName: "GWEI",
                })

                txFee = maxFeePerGas.mul(gasLimit)
            } else if (gasPrice.gt(0)) {
                details.push({
                    label: "Gas price",
                    value: formatUnits(gasPrice, "gwei"),
                    unitName: "GWEI",
                    decimals: 10,
                })

                txFee = gasPrice.mul(gasLimit)
            }

            if (txFee.gt(0)) {
                details.push({
                    label: "Transaction fee",
                    value: formatUnits(txFee, nativeCurrency.decimals),
                    decimals: 10,
                    unitName: nativeCurrency.symbol,
                })

                if (value.gt(0)) {
                    details.push(undefined)

                    details.push({
                        label: "Total",
                        value: formatUnits(
                            txFee.add(value),
                            nativeCurrency.decimals
                        ),
                        noSpace: true,
                        decimals: 10,
                        unitName: nativeCurrency.symbol,
                    })
                }
            }
        }

        return details

        // eslint-disable-next-line
    }, [transaction, _nonce])

    const { from } = transaction.transactionParams
    const transactionTo = resolveTransactionTo(transaction)

    let fromName
    if (from) {
        fromName = accounts.find(
            (account) => account.address.toLowerCase() === from.toLowerCase()
        )?.name

        //If from was not found in accounts, then we look into the address book.
        if (!fromName) {
            fromName = Object.values(addressBook).find(
                (address) => address.address.toLowerCase() === from
            )?.name
        }
    }

    let toName
    if (transactionTo) {
        if (isNativeTokenAddress(transactionTo)) {
            toName = "Null Address"
        } else {
            toName = accounts.find(
                (account) =>
                    account.address.toLowerCase() ===
                    transactionTo.toLowerCase()
            )?.name

            //If to was not found in accounts, then we look into the address book.
            if (!toName) {
                toName = Object.values(addressBook).find(
                    (address) => address.address.toLowerCase() === transactionTo
                )?.name
            }
        }
    }

    const explorerName = getExplorerTitle(
        state.availableNetworks,
        state.selectedNetwork
    )

    return (
        <div className="-mt-8 pt-4 flex-1 flex flex-col">
            <div className="flex flex-row items-center justify-between w-full py-4 relative">
                <div
                    className="flex flex-row items-center w-1/2 justify-start group relative cursor-pointer"
                    onClick={() => onCopy(from ?? "", 0)}
                >
                    <div>
                        <AccountIcon
                            className="h-6 w-6"
                            fill={getAccountColor(from!)}
                        />
                    </div>
                    <span
                        title={from}
                        className="pl-2 font-bold text-sm truncate"
                    >
                        {fromName
                            ? formatName(fromName, 12)
                            : formatHash(from!, 2)}
                    </span>
                    <CopyTooltip copied={copied === 0} text="Copy address" />
                </div>
                <div className="w-8 border rounded-full bg-white z-10 absolute left-1/2 top-1/2 -translate-y-1/2 -translate-x-1/2">
                    <img
                        src={arrowRight}
                        className="p-2"
                        alt=""
                        draggable={false}
                    />
                </div>
                <div
                    className="absolute border-t transform rotate-90 z-0 left-1/2 -translate-x-1/2"
                    style={{ width: "58px" }}
                ></div>
                <div
                    className="relative flex flex-row items-center cursor-pointer group w-1/2 pl-6"
                    onClick={() => onCopy(transactionTo, 1)}
                >
                    <div>
                        <AccountIcon
                            className="h-6 w-6"
                            fill={getAccountColor(transactionTo!)}
                        />
                    </div>
                    <span
                        title={transactionTo}
                        className="pl-2 font-bold text-sm truncate"
                    >
                        {toName
                            ? formatName(toName, 12)
                            : formatHash(transactionTo!, 2)}
                    </span>
                    <CopyTooltip copied={copied === 1} text="Copy address" />
                </div>
            </div>
            <div
                style={{
                    width: "calc(100% + 1.5rem)",
                    marginLeft: "-0.75rem",
                }}
            >
                <Divider />
            </div>
            <main>
                <TransactionDetailsList details={details} />
            </main>
            {!!transaction.transactionParams.hash && (
                <div className="flex flex-col">
                    <div className="flex w-full items-center justify-start mt-3">
                        <a
                            href={generateExplorerLink(
                                state.availableNetworks,
                                state.selectedNetwork,
                                transaction.transactionParams.hash,
                                "tx"
                            )}
                            target="_blank"
                            rel="noopener noreferrer"
                            className="flex flex-row items-center space-x-2 text-sm font-bold text-primary-300"
                        >
                            <span>View on {explorerName}</span>
                            <img
                                src={openIcon}
                                alt="Open icon"
                                className="w-3 h-3"
                            />
                        </a>
                    </div>
                </div>
            )}
        </div>
    )
}

export default TransactionDetailsBasic<|MERGE_RESOLUTION|>--- conflicted
+++ resolved
@@ -1,11 +1,8 @@
 import { BigNumber } from "ethers"
 import { formatUnits } from "ethers/lib/utils"
-<<<<<<< HEAD
 import { FunctionComponent, useMemo } from "react"
 import { formatNumberLength } from "../../util/formatNumberLength"
-=======
 import { FunctionComponent, useMemo, useState } from "react"
->>>>>>> 31fa9a03
 import { useSelectedNetwork } from "../../context/hooks/useSelectedNetwork"
 import { getAccountColor } from "../../util/getAccountColor"
 import Divider from "../Divider"
@@ -30,10 +27,7 @@
 import { TransactionMeta } from "@block-wallet/background/controllers/transactions/utils/types"
 import { resolveTransactionTo } from "../../util/transactionUtils"
 import { useMultipleCopyToClipboard } from "../../util/hooks/useCopyToClipboard"
-<<<<<<< HEAD
 import { isNativeTokenAddress } from "../../util/tokenUtils"
-=======
->>>>>>> 31fa9a03
 
 export const TransactionDetailsBasic: FunctionComponent<
     TransactionDetailsTabProps & { nonce?: number }
