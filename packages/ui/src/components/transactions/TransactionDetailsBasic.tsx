--- conflicted
+++ resolved
@@ -20,16 +20,11 @@
 } from "../../context/commTypes"
 import { calcExchangeRate } from "../../util/exchangeUtils"
 import isNil from "../../util/isNil"
-<<<<<<< HEAD
 import TransactionDetailsList from "./TransactionDetailsList"
 import { bnOr0 } from "../../util/numberUtils"
 import { TransactionMeta } from "@block-wallet/background/controllers/transactions/utils/types"
-=======
 import { resolveTransactionTo } from "../../util/transactionUtils"
-import useCopyToClipboard, {
-    useMultipleCopyToClipboard,
-} from "../../util/hooks/useCopyToClipboard"
->>>>>>> 405c7bfd
+import { useMultipleCopyToClipboard } from "../../util/hooks/useCopyToClipboard"
 
 export const TransactionDetailsBasic: FunctionComponent<
     TransactionDetailsTabProps & { nonce?: number }
@@ -38,11 +33,8 @@
     const { nativeCurrency } = useSelectedNetwork()
     const accounts = useSortedAccounts()
     const addressBook = useAddressBook()
-<<<<<<< HEAD
     const transaction = _transaction as TransactionMeta
-=======
     const { onCopy, copied } = useMultipleCopyToClipboard()
->>>>>>> 405c7bfd
 
     const details = useMemo(() => {
         const isConfirmed = transaction.status === TransactionStatus.CONFIRMED
@@ -374,66 +366,7 @@
                 <Divider />
             </div>
             <main>
-<<<<<<< HEAD
                 <TransactionDetailsList details={details} />
-=======
-                {details.map((detail, i) =>
-                    detail ? (
-                        <div
-                            key={i.toString()}
-                            className={classnames(
-                                "w-full",
-                                detail.noSpace ? "" : "mt-3",
-                                detail.expandable
-                                    ? ""
-                                    : "flex justify-between items-center"
-                            )}
-                        >
-                            <p className="text-sm font-semibold">
-                                {capitalize(detail.label)}
-                            </p>
-                            {detail.expandable ? (
-                                <ExpandableText className="text-gray-600 mt-1 w-fulltext-sm allow-select">
-                                    {detail.value ?? "N/A"}
-                                </ExpandableText>
-                            ) : (
-                                <span
-                                    className={classnames(
-                                        "text-gray-600 text-sm allow-select max-w-[160px] truncate",
-                                        detail.expandable ? "w-11/12 mt-1" : ""
-                                    )}
-                                    title={`${detail.value ?? "N/A"} ${
-                                        detail.unitName ?? ""
-                                    }`}
-                                >
-                                    {detail.value
-                                        ? detail.decimals
-                                            ? `${formatNumberLength(
-                                                  detail.value,
-                                                  detail.decimals,
-                                                  false
-                                              )} ${detail.unitName ?? ""}`
-                                            : `${detail.value} ${
-                                                  detail.unitName ?? ""
-                                              }`
-                                        : "N/A"}
-                                </span>
-                            )}
-                        </div>
-                    ) : (
-                        <div
-                            className="py-3"
-                            style={{
-                                width: "calc(100% + 1.5rem)",
-                                marginLeft: "-0.75rem",
-                            }}
-                            key={i.toString()}
-                        >
-                            <Divider />
-                        </div>
-                    )
-                )}
->>>>>>> 405c7bfd
             </main>
             {!!transaction.transactionParams.hash && (
                 <div className="flex flex-col">
