import { CSSProperties, useRef } from "react"
import { FaExchangeAlt } from "react-icons/fa"
import { FiUpload } from "react-icons/fi"
import { RiCopperCoinFill } from "react-icons/ri"
import { AiFillInfoCircle } from "react-icons/ai"
import { GiSuspensionBridge } from "react-icons/gi"
import { ImSpinner } from "react-icons/im"
import { BigNumber } from "ethers"
import classNames from "classnames"
import { Classes, classnames } from "../../styles"
<<<<<<< HEAD

// Components
import ComplianceMenu from "../privacy/ComplianceMenu"
=======
import { AssetIcon } from "./../AssetsList"
>>>>>>> aa0125ff
import Tooltip from "../../components/label/Tooltip"
import eth from "../../assets/images/icons/ETH.svg"
import blankLogo from "../../assets/images/logo.svg"
import flashbotsLogo from "../../assets/images/flashbots.png"
import {
    BridgeSubstatus,
    MetaType,
    TransactionCategories,
    TransactionStatus,
} from "../../context/commTypes"
import { useOnMountHistory } from "../../context/hooks/useOnMount"
import {
    BridgeTransactionParams,
    TransactionMeta,
    TransferType,
} from "@block-wallet/background/controllers/transactions/utils/types"
import { capitalize } from "../../util/capitalize"
import { getDisplayTime } from "../../util/getDisplayTime"
import formatTransactionValue from "../../util/formatTransactionValue"
import { useSelectedNetwork } from "../../context/hooks/useSelectedNetwork"
import AppIcon from "./../icons/AppIcon"
import { formatName } from "../../util/formatAccount"
import { RichedTransactionMeta } from "../../util/transactionUtils"
import Dots from "../loading/LoadingDots"
import useCurrencyFromatter from "../../util/hooks/useCurrencyFormatter"
import useGetBridgeTransactionsData from "../../util/hooks/useGetBridgeTransactionsData"
import {
    BRIDGE_PENDING_STATUS,
    getBridgePendingMessage,
} from "../../util/bridgeUtils"
<<<<<<< HEAD
import { useExchangeRatesState } from "../../context/background/useExchangeRatesState"
import AnimatedIcon, { AnimatedIconName } from "../AnimatedIcon"
import TokenLogo from "../token/TokenLogo"
=======
import TransactionDetails from "./TransactionDetails"
>>>>>>> aa0125ff

const transactionMessages = {
    [TransactionCategories.BLANK_DEPOSIT]: "Privacy Pool Deposit",
    [TransactionCategories.BLANK_WITHDRAWAL]: "Privacy Pool Withdraw",
    [TransactionCategories.INCOMING]: "Received Ether",
    [TransactionCategories.SENT_ETHER]: "Sent Ether",
    [TransactionCategories.CONTRACT_DEPLOYMENT]: "Deploy Contract",
    [TransactionCategories.CONTRACT_INTERACTION]: "Contract Interaction",
    [TransactionCategories.TOKEN_METHOD_APPROVE]: "Token Approval",
    [TransactionCategories.TOKEN_METHOD_TRANSFER]: "Token Transfer",
    [TransactionCategories.TOKEN_METHOD_INCOMING_TRANSFER]: "Received Token",
    [TransactionCategories.TOKEN_METHOD_TRANSFER_FROM]: "Token Transfer From",
    [TransactionCategories.EXCHANGE]: "BlockWallet Swap",
    [TransactionCategories.BRIDGE]: "BlockWallet Bridge",
    [TransactionCategories.INCOMING_BRIDGE]: "Incoming Bridge",
    [TransactionCategories.INCOMING_BRIDGE_REFUND]: "Bridge Refund",
    [TransactionCategories.INCOMING_BRIDGE_PLACEHOLDER]: "Incoming Bridge",
}

const pendingTransactionMessages: { [x: string]: string } = {
    [TransactionCategories.CONTRACT_DEPLOYMENT]: "Deploying Contract",
    [TransactionCategories.TOKEN_METHOD_APPROVE]: "Approving Tokens",
    [TransactionCategories.TOKEN_METHOD_TRANSFER]: "Transfering Tokens",
}

const getTransactionMessage = (
    category: TransactionCategories,
    symbol: string
) => {
    const message = (() => {
        switch (category) {
            case TransactionCategories.SENT_ETHER:
                return `Sent ${symbol}`
            case TransactionCategories.INCOMING:
                return `Received ${symbol}`
            default:
                return transactionMessages[category]
        }
    })()

    return message
}

const getPendingTransactionMessage = (
    category: TransactionCategories,
    metaType: MetaType,
    symbol: string
) => {
    const message = (() => {
        switch (category) {
            case TransactionCategories.SENT_ETHER:
                return `Sending ${symbol}`
            default:
                return pendingTransactionMessages[category]
        }
    })()

    if (metaType === MetaType.CANCEL || metaType === MetaType.SPEED_UP)
        return `${
            metaType === MetaType.CANCEL ? "Cancelation" : "Speeding up"
        } of ${message[0].toLowerCase()}${message.substring(1)}`

    return message
}

const getTransactionItemStyles = (
    label: string = "Transaction",
    txValue: string
) => {
    let formattedLabel = label

    // We're letting both containers to grow based on content but with a limit to keep them inside the container
    let typeCss: CSSProperties = { maxWidth: "170px" }
    let amountCss: CSSProperties = { maxWidth: "118px" }

    // If label and value are both long, we crop the label prioritizing the value.
    //Example: Privacy Pool Witdraw X.XXXXX
    if (label.length > 18 && txValue?.length > 7) {
        formattedLabel = formatName(label, 20)
    }

    // If label is not that long, we give value more space.
    if (label.length < 16) {
        amountCss.maxWidth = "140px"
    }

    return { formattedLabel, typeCss, amountCss }
}

const transactionIcons: Record<TransactionCategories, any> = {
    [TransactionCategories.BLANK_DEPOSIT]: <img src={blankLogo} alt="blank" />,
    [TransactionCategories.BLANK_WITHDRAWAL]: (
        <img src={blankLogo} alt="BlockWallet" />
    ),
    [TransactionCategories.INCOMING]: <img src={eth} alt="ETH" />,
    [TransactionCategories.SENT_ETHER]: <img src={eth} alt="ETH" />,
    [TransactionCategories.CONTRACT_DEPLOYMENT]: <FiUpload />,
    [TransactionCategories.CONTRACT_INTERACTION]: <FaExchangeAlt />,
    [TransactionCategories.TOKEN_METHOD_APPROVE]: (
        <RiCopperCoinFill size="1.5rem" />
    ),
    [TransactionCategories.TOKEN_METHOD_TRANSFER]: (
        <RiCopperCoinFill size="1.5rem" />
    ),
    [TransactionCategories.TOKEN_METHOD_INCOMING_TRANSFER]: (
        <RiCopperCoinFill size="1.5rem" />
    ),
    [TransactionCategories.TOKEN_METHOD_TRANSFER_FROM]: (
        <RiCopperCoinFill size="1.5rem" />
    ),
    [TransactionCategories.EXCHANGE]: <RiCopperCoinFill size="1.5rem" />,
    [TransactionCategories.BRIDGE]: <GiSuspensionBridge size="1.5rem" />,
    [TransactionCategories.INCOMING_BRIDGE]: (
        <GiSuspensionBridge size="1.5rem" />
    ),
    [TransactionCategories.INCOMING_BRIDGE_REFUND]: (
        <GiSuspensionBridge size="1.5rem" />
    ),
    [TransactionCategories.INCOMING_BRIDGE_PLACEHOLDER]: (
        <GiSuspensionBridge size="1.5rem" />
    ),
}

const failedStatuses = [
    TransactionStatus.FAILED,
    TransactionStatus.CANCELLED,
    TransactionStatus.DROPPED,
    TransactionStatus.REJECTED,
]

const PendingSpinner: React.FC<{
    size?: string
}> = ({ size = "1rem" }) => (
    <ImSpinner size={size} className="animate-spin text-black opacity-50" />
)

const TransactionIcon: React.FC<{
    transaction: {
        transactionCategory: TransactionCategories | undefined
        transactionStatus: TransactionStatus
    }
    transactionIcon?: string
}> = ({
    transaction: { transactionCategory: category, transactionStatus },
    transactionIcon,
}) => (
    <div className="align-start">
        {transactionStatus !== TransactionStatus.SUBMITTED ? (
            transactionIcon ? (
                <TokenLogo
                    name=""
                    logo={transactionIcon}
                    className={Classes.roundedIcon}
                />
            ) : category ? (
                <div className={Classes.roundedIcon}>
                    {transactionIcons[category]}
                </div>
            ) : null
        ) : (
            <div className={Classes.roundedIcon}>
                <PendingSpinner />
            </div>
        )}
    </div>
)

const getTransactionTime = (
    status: TransactionStatus,
    metaType: MetaType,
    time: number,
    isQueued: boolean
) => {
    const [{ color, label }, extraInfo] = (() => {
        const displayTime = {
            color: "text-gray-600",
            label: getDisplayTime(new Date(time)),
        }
        // If the transaction that we wanted to cancel is sent
        // It means that cancelation failed
        if (
            status === TransactionStatus.CONFIRMED &&
            metaType === MetaType.REGULAR_CANCELLING
        )
            return [
                displayTime,
                {
                    color: "text-red-600",
                    label: "Failed to cancel",
                },
            ]
        else if (
            status === TransactionStatus.CONFIRMED &&
            metaType === MetaType.SPEED_UP
        )
            return [
                displayTime,
                {
                    color: "text-blue-600",
                    label: "Sped up",
                },
            ]
        // If the transaction that was supposed to be sped up worked
        // It's a good as we pay less fee
        else if (
            status === TransactionStatus.CONFIRMED &&
            metaType === MetaType.REGULAR_SPEEDING_UP
        )
            return [displayTime]
        // If the transaction we wanted to cancel is either dropped or cancelled
        // It worked
        else if (
            failedStatuses.includes(status) &&
            metaType === MetaType.REGULAR_CANCELLING
        )
            return [{ color: "text-blue-600", label: "Cancelled" }]
        // /!\ Really specific case /!\
        // the DROPPED + SPEEDING_UP is supposed to mean that the speed up work
        // However, the transaction is supposed to be filtered an not shown.
        // The only case where this will show is if both the SPEEDING_UP and SPEED_UP tx failed
        // and they were replaced by another tx with the same nonce manually
        else if (
            (status === TransactionStatus.DROPPED ||
                status === TransactionStatus.CANCELLED) &&
            metaType === MetaType.REGULAR_SPEEDING_UP
        )
            return [
                {
                    color: "text-red-600",
                    label: capitalize(status.toLowerCase()),
                },
            ]
        // If the cancelling/speeding up transaction is either dropped or cancelled
        // It failed
        else if (
            (status === TransactionStatus.DROPPED ||
                status === TransactionStatus.CANCELLED) &&
            (metaType === MetaType.CANCEL || metaType === MetaType.SPEED_UP)
        )
            return [{ color: "text-red-600", label: "Cancelled" }]
        // If we're here, we're waiting to see if the transaction will be cancelled
        else if (metaType === MetaType.REGULAR_CANCELLING)
            return [{ color: "text-gray-600", label: "Cancelling..." }]
        // If we're here, we're waiting to see if the transaction will be sped up
        else if (metaType === MetaType.REGULAR_SPEEDING_UP)
            return [{ color: "text-gray-600", label: "Speeding up..." }]
        else if (status === TransactionStatus.SUBMITTED)
            return !isQueued
                ? [{ color: "text-gray-600", label: "Pending..." }]
                : [{ color: "text-yellow-600", label: "Queued" }]
        else return [displayTime]
    })()

    return (
        <>
            <span className={`text-xs ${color}`}>{label}</span>
            {extraInfo && (
                <span className={`text-xs ${extraInfo.color} mt-0.5`}>
                    {extraInfo.label}
                </span>
            )}
        </>
    )
}

const getTransactionLabel = (
    status: TransactionStatus,
    metaType: MetaType,
    pendingIndex: number | undefined,
    transactionCategory: TransactionCategories | undefined,
    methodSignature: TransactionMeta["methodSignature"],
    networkNativeCurrency: { symbol: string }
): string => {
    const getCategoryMessage = () => {
        const isPending =
            status === TransactionStatus.SUBMITTED && pendingIndex === 0

        if (!transactionCategory) {
            return "Transaction"
        }

        return isPending
            ? getPendingTransactionMessage(
                  transactionCategory,
                  metaType,
                  networkNativeCurrency.symbol
              ) ||
                  getTransactionMessage(
                      transactionCategory,
                      networkNativeCurrency.symbol
                  )
            : getTransactionMessage(
                  transactionCategory,
                  networkNativeCurrency.symbol
              )
    }

    const defaultCategory = getCategoryMessage()

    if (transactionCategory === TransactionCategories.CONTRACT_INTERACTION) {
        return methodSignature ? methodSignature.name : defaultCategory
    }

    return defaultCategory
}

const getTransactionTimeOrStatus = (
    status: TransactionStatus,
    metaType: MetaType,
    confirmationTime: number | undefined,
    submittedTime: number | undefined,
    time: number,
    isQueued: boolean,
    forceDrop: boolean,
    bridgeParams?: BridgeTransactionParams
) => {
    if (forceDrop) {
        return (
            <span className="text-xs text-red-600">
                {capitalize(TransactionStatus.DROPPED.toLowerCase())}
            </span>
        )
    }

    if (failedStatuses.includes(status) && metaType === MetaType.REGULAR) {
        return (
            <span className="text-xs text-red-600">
                {capitalize(
                    status === TransactionStatus.CANCELLED
                        ? "failed"
                        : status.toLowerCase()
                )}
            </span>
        )
    }

    if (
        bridgeParams?.substatus === BridgeSubstatus.REFUNDED &&
        bridgeParams.role !== "RECEIVING"
    ) {
        return (
            <span className="text-xs text-red-600">
                Failed bridge: Refunded
            </span>
        )
    }

    return getTransactionTime(
        status,
        metaType,
        confirmationTime || submittedTime || time,
        isQueued
    )
}

const TransactionItem: React.FC<{
    transaction: RichedTransactionMeta
    index: number
    itemHeight: number
    onClick: () => void
}> = ({ index, transaction, onClick, itemHeight }) => {
    const {
        transactionParams: { value, hash },
        transactionCategory,
        methodSignature,
        status,
        time,
        confirmationTime,
        submittedTime,
        transferType,
        metaType,
        id,
        flashbots,
        isQueued,
        forceDrop,
        bridgeParams,
    } = transaction
    const bridgeTransactionsData = useGetBridgeTransactionsData(transaction)

    const history: any = useOnMountHistory()
    const formatter = useCurrencyFromatter()
    const {
        state: { isRatesChangingAfterNetworkChange },
    } = useExchangeRatesState()

    const { nativeCurrency: networkNativeCurrency, defaultNetworkLogo } =
        useSelectedNetwork()

    const txHash = hash
    const transfer = transferType ?? {
        amount: value ? value : BigNumber.from("0"),
        currency: networkNativeCurrency.symbol,
        decimals: networkNativeCurrency.decimals,
        logo: defaultNetworkLogo,
    }

    const isBlankWithdraw: boolean =
        transactionCategory === "blankWithdrawal" ? true : false

    const label = getTransactionLabel(
        status,
        metaType,
        index,
        transactionCategory,
        methodSignature,
        networkNativeCurrency
    )

    const txValueSign = (() => {
        switch (transactionCategory) {
            case TransactionCategories.INCOMING:
            case TransactionCategories.TOKEN_METHOD_INCOMING_TRANSFER:
            case TransactionCategories.BLANK_WITHDRAWAL:
            case TransactionCategories.INCOMING_BRIDGE:
            case TransactionCategories.INCOMING_BRIDGE_PLACEHOLDER:
            case TransactionCategories.INCOMING_BRIDGE_REFUND:
                return "+"

            default:
                return BigNumber.from(transfer.amount).eq(0) ? "" : "-"
        }
    })()

    const txValue = transfer.amount
        ? formatTransactionValue(transfer as TransferType, true, 5)[0]
        : ""

    const valueLabel = `${txValueSign}${txValue}`

    const { formattedLabel, typeCss, amountCss } = getTransactionItemStyles(
        label,
        valueLabel
    )

    const tokenSymbol = transfer.currency
        ? transfer.currency.toUpperCase()
        : networkNativeCurrency.symbol.toUpperCase()

    const transferCurrencyAmount = formatter.format(
        transfer.amount,
        tokenSymbol,
        transfer.decimals,
        transfer.currency === networkNativeCurrency.symbol.toUpperCase()
    )

    const canSpeedUpOrCancel =
        status === TransactionStatus.SUBMITTED &&
        metaType === MetaType.REGULAR &&
        transactionCategory !==
            TransactionCategories.INCOMING_BRIDGE_PLACEHOLDER &&
        !isBlankWithdraw
    return (
        <>
            <div
                className={`flex flex-col pl-12 pr-12 py-5 -ml-6 transition duration-300 hover:bg-primary-100 hover:bg-opacity-50 active:bg-primary-200 active:bg-opacity-50 ${
                    !(txHash && transaction.transactionParams.from) &&
                    "cursor-default"
                }`}
                style={{ width: "calc(100% + 3rem)", height: itemHeight }}
                role="button"
                data-txid={txHash}
                onClick={() => {
                    if (txHash && transaction.transactionParams.from) {
                        onClick()
                    }
                }}
            >
                <div className="flex flex-row items-center w-full justify-between">
                    <TransactionIcon
                        transaction={{
                            transactionCategory,
                            transactionStatus: status,
                        }}
                        transactionIcon={transfer.logo}
                    />
                    <div
                        className="flex flex-col ml-2"
                        style={{ width: "calc(100% - 1rem)" }}
                    >
                        <div
                            className="flex flex-row w-full items-center space-x-1"
                            style={typeCss}
                        >
                            <span
                                className="text-sm font-bold truncate"
                                title={label}
                            >
                                {formattedLabel}
                            </span>
                            {flashbots && (
                                <AppIcon
                                    iconURL={flashbotsLogo}
                                    size={6}
                                    iconSize={5}
                                    title="Flashbots"
                                />
                            )}
                            {status === TransactionStatus.DROPPED &&
                                metaType === MetaType.REGULAR && (
                                    <div className="group relative self-start">
                                        <a
                                            href="https://help.blockwallet.io/hc/en-us/articles/4410031249553"
                                            target="_blank"
                                            rel="noreferrer"
                                        >
                                            <AiFillInfoCircle
                                                size={24}
                                                className="pl-2 pb-1 text-primary-200 cursor-pointer hover:text-primary-300"
                                            />
                                        </a>
                                        <Tooltip
                                            content={
                                                <div className="flex flex-col font-normal items-start text-xs text-white-500">
                                                    <div className="flex flex-row items-end space-x-7">
                                                        <span>
                                                            This transaction was
                                                            never mined.
                                                        </span>{" "}
                                                    </div>
                                                    <div className="flex flex-row items-end space-x-4">
                                                        <span>
                                                            Click on this icon
                                                            to learn more.
                                                        </span>{" "}
                                                    </div>
                                                </div>
                                            }
                                        />
                                    </div>
                                )}
                        </div>
                        {getTransactionTimeOrStatus(
                            status,
                            metaType,
                            confirmationTime,
                            submittedTime,
                            time,
                            isQueued || false,
                            forceDrop || false,
                            bridgeParams
                        )}

                        {canSpeedUpOrCancel && (
                            <div className="mt-2">
                                <button
                                    type="button"
                                    className={classnames(
                                        "rounded-md cursor-pointer text-blue-500 border-current border p-1 font-bold hover:bg-blue-500 hover:text-white transition-colors",
                                        isQueued
                                            ? "opacity-50 pointer-events-none"
                                            : ""
                                    )}
                                    disabled={isQueued}
                                    onClick={(e) => {
                                        e.stopPropagation()
                                        history.push({
                                            pathname: "/transaction/speedUp",
                                            state: {
                                                txId: id,
                                            },
                                        })
                                    }}
                                >
                                    Speed up
                                </button>
                                <button
                                    type="button"
                                    className="ml-1.5 border p-1 rounded-md cursor-pointer text-gray-500 border-current font-bold hover:bg-gray-500 hover:text-white transition-colors"
                                    onClick={(e) => {
                                        e.stopPropagation()
                                        history.push({
                                            pathname: "/transaction/cancel",
                                            state: {
                                                txId: id,
                                            },
                                        })
                                    }}
                                >
                                    Cancel
                                </button>
                            </div>
                        )}
                    </div>

                    {/* Amount */}
                    {transfer.amount && (
                        <div
                            className={classNames("flex flex-col items-end")}
                            style={amountCss}
                        >
                            <div
                                className="w-full flex justify-end"
                                title={formatTransactionValue(
                                    transfer as TransferType
                                ).reduce((acc, curr) => `${acc} ${curr}`, "")}
                            >
                                <span
                                    className={classNames(
                                        "text-sm font-bold text-right mr-1 truncate max-w-[130px]"
                                    )}
                                >
                                    {`${valueLabel} ${transfer.currency.toUpperCase()}`}
                                </span>
                            </div>
                            <div className="w-full flex justify-end">
                                {isRatesChangingAfterNetworkChange ? (
                                    <AnimatedIcon
                                        icon={
                                            AnimatedIconName.BlueLineLoadingSkeleton
                                        }
                                        className="w-8 h-4 pointer-events-none rotate-180"
                                        svgClassName="rounded-md"
                                    />
                                ) : (
                                    <span
                                        className="text-xs text-gray-600 truncate"
                                        title={transferCurrencyAmount}
                                    >
                                        {transferCurrencyAmount}
                                    </span>
                                )}
                            </div>
                        </div>
                    )}
                </div>
                {status === TransactionStatus.CONFIRMED &&
                transactionCategory === TransactionCategories.BRIDGE &&
                bridgeParams &&
                BRIDGE_PENDING_STATUS.includes(bridgeParams!.status! || "") ? (
                    <div className="ml-11 mt-2">
                        <i className="text-gray-500">
                            <>
                                {
                                    getBridgePendingMessage(
                                        bridgeParams!,
                                        bridgeTransactionsData
                                            ?.receivingTransaction?.networkName
                                    )?.label
                                }
                                <Dots />
                            </>
                        </i>
                    </div>
                ) : null}
            </div>
        </>
    )
}

export default TransactionItem<|MERGE_RESOLUTION|>--- conflicted
+++ resolved
@@ -8,13 +8,6 @@
 import { BigNumber } from "ethers"
 import classNames from "classnames"
 import { Classes, classnames } from "../../styles"
-<<<<<<< HEAD
-
-// Components
-import ComplianceMenu from "../privacy/ComplianceMenu"
-=======
-import { AssetIcon } from "./../AssetsList"
->>>>>>> aa0125ff
 import Tooltip from "../../components/label/Tooltip"
 import eth from "../../assets/images/icons/ETH.svg"
 import blankLogo from "../../assets/images/logo.svg"
@@ -45,13 +38,9 @@
     BRIDGE_PENDING_STATUS,
     getBridgePendingMessage,
 } from "../../util/bridgeUtils"
-<<<<<<< HEAD
 import { useExchangeRatesState } from "../../context/background/useExchangeRatesState"
 import AnimatedIcon, { AnimatedIconName } from "../AnimatedIcon"
 import TokenLogo from "../token/TokenLogo"
-=======
-import TransactionDetails from "./TransactionDetails"
->>>>>>> aa0125ff
 
 const transactionMessages = {
     [TransactionCategories.BLANK_DEPOSIT]: "Privacy Pool Deposit",
