--- conflicted
+++ resolved
@@ -41,13 +41,8 @@
     BRIDGE_PENDING_STATUS,
     getBridgePendingMessage,
 } from "../../util/bridgeUtils"
-<<<<<<< HEAD
 import { useExchangeRatesState } from "../../context/background/useExchangeRatesState"
 import AnimatedIcon, { AnimatedIconName } from "../AnimatedIcon"
-=======
-import TransactionDetails from "./TransactionDetails"
-import { formatUnits } from "ethers/lib/utils"
->>>>>>> fb411268
 import TokenLogo from "../token/TokenLogo"
 
 const TRANSACTION_STATIC_MESSAGES = {
@@ -218,16 +213,10 @@
         {transactionStatus !== TransactionStatus.SUBMITTED ? (
             transactionIcon ? (
                 <TokenLogo
-<<<<<<< HEAD
-                    name=""
-                    logo={transactionIcon}
-                    className={Classes.roundedIcon}
-=======
                     name={""}
                     logo={transactionIcon}
                     filled={true}
                     logoSize="big"
->>>>>>> fb411268
                 />
             ) : category ? (
                 <div className={Classes.roundedIcon}>
@@ -316,17 +305,10 @@
         )
             return [{ color: "text-red-600", label: "Cancelled" }]
         // If we're here, we're waiting to see if the transaction will be cancelled
-<<<<<<< HEAD
         else if (metaType === MetaType.REGULAR_CANCELLING && !isQueued)
             return [{ color: "text-primary-grey-dark", label: "Cancelling..." }]
         // If we're here, we're waiting to see if the transaction will be sped up
         else if (metaType === MetaType.REGULAR_SPEEDING_UP && !isQueued)
-=======
-        else if (metaType === MetaType.REGULAR_CANCELLING)
-            return [{ color: "text-primary-grey-dark", label: "Cancelling..." }]
-        // If we're here, we're waiting to see if the transaction will be sped up
-        else if (metaType === MetaType.REGULAR_SPEEDING_UP)
->>>>>>> fb411268
             return [
                 { color: "text-primary-grey-dark", label: "Speeding up..." },
             ]
@@ -563,11 +545,7 @@
     return (
         <>
             <div
-<<<<<<< HEAD
-                className={`flex flex-col px-12 py-4 -ml-6 transition duration-300 hover:bg-primary-grey-default hover:bg-opacity-50 active:bg-primary-grey-hover active:bg-opacity-50 ${
-=======
                 className={`flex flex-col px-6 py-4 -ml-6 transition duration-300 hover:bg-primary-grey-default hover:bg-opacity-50 active:bg-primary-grey-hover active:bg-opacity-50 ${
->>>>>>> fb411268
                     !(txHash && transaction.transactionParams.from) &&
                     "cursor-default"
                 }`}
@@ -768,7 +746,6 @@
                                 </span>
                             </div>
                             <div className="w-full flex justify-end">
-<<<<<<< HEAD
                                 {isRatesChangingAfterNetworkChange ? (
                                     <AnimatedIcon
                                         icon={
@@ -785,14 +762,6 @@
                                         {transferCurrencyAmount}
                                     </span>
                                 )}
-=======
-                                <span
-                                    className="text-[11px] text-primary-grey-dark truncate"
-                                    title={transferCurrencyAmount}
-                                >
-                                    {transferCurrencyAmount}
-                                </span>
->>>>>>> fb411268
                             </div>
                         </div>
                     )}
