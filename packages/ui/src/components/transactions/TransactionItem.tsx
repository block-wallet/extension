import { CSSProperties, useRef, useState } from "react"
import { FaExchangeAlt } from "react-icons/fa"
import { FiUpload } from "react-icons/fi"
import { RiCopperCoinFill } from "react-icons/ri"
import { AiFillInfoCircle } from "react-icons/ai"
import { GiSuspensionBridge } from "react-icons/gi"
import { ImSpinner } from "react-icons/im"
import { BigNumber } from "ethers"
import classNames from "classnames"

// Styles
import { Classes, classnames } from "../../styles"

// Components
import { AssetIcon } from "./../AssetsList"
import Tooltip from "../../components/label/Tooltip"

// Asset
import eth from "../../assets/images/icons/ETH.svg"
import blankLogo from "../../assets/images/logo.svg"
import flashbotsLogo from "../../assets/images/flashbots.png"

import {
    BridgeStatus,
    BridgeSubstatus,
    MetaType,
    TransactionCategories,
    TransactionStatus,
} from "../../context/commTypes"
import { useOnMountHistory } from "../../context/hooks/useOnMount"
import {
    BridgeTransactionParams,
    TransactionMeta,
    TransferType,
} from "@block-wallet/background/controllers/transactions/utils/types"

// Utils
import { capitalize } from "../../util/capitalize"
import { getDisplayTime } from "../../util/getDisplayTime"
import formatTransactionValue from "../../util/formatTransactionValue"
import { useSelectedNetwork } from "../../context/hooks/useSelectedNetwork"
import AppIcon from "./../icons/AppIcon"
import TransactionDetails from "./TransactionDetails"
import { formatName } from "../../util/formatAccount"
import { RichedTransactionMeta } from "../../util/transactionUtils"
import Dots from "../loading/LoadingDots"
<<<<<<< HEAD
import { getValueByKey } from "../../util/objectUtils"

const DEFAULT_TORNADO_CONFIRMATION = 4
=======
import useContextMenu from "../../util/hooks/useContextMenu"
import useCurrencyFromatter from "../../util/hooks/useCurrencyFormatter"
import useGetBridgeTransactionsData from "../../util/hooks/useGetBridgeTransactionsData"
import BridgeDetails from "../bridge/BridgeDetails"
import {
    BRIDGE_PENDING_STATUS,
    getBridgePendingMessage,
} from "../../util/bridgeUtils"
>>>>>>> 697e6a07

const transactionMessages = {
    [TransactionCategories.BLANK_DEPOSIT]: "Privacy Pool Deposit",
    [TransactionCategories.BLANK_WITHDRAWAL]: "Privacy Pool Withdraw",
    [TransactionCategories.INCOMING]: "Received Ether",
    [TransactionCategories.SENT_ETHER]: "Sent Ether",
    [TransactionCategories.CONTRACT_DEPLOYMENT]: "Deploy Contract",
    [TransactionCategories.CONTRACT_INTERACTION]: "Contract Interaction",
    [TransactionCategories.TOKEN_METHOD_APPROVE]: "Token Approval",
    [TransactionCategories.TOKEN_METHOD_TRANSFER]: "Token Transfer",
    [TransactionCategories.TOKEN_METHOD_INCOMING_TRANSFER]: "Received Token",
    [TransactionCategories.TOKEN_METHOD_TRANSFER_FROM]: "Token Transfer From",
    [TransactionCategories.EXCHANGE]: "BlockWallet Swap",
    [TransactionCategories.BRIDGE]: "BlockWallet Bridge",
    [TransactionCategories.INCOMING_BRIDGE]: "Incoming Bridge",
    [TransactionCategories.INCOMING_BRIDGE_REFUND]: "Bridge Refund",
    [TransactionCategories.INCOMING_BRIDGE_PLACEHOLDER]: "Incoming Bridge",
}

const pendingTransactionMessages: { [x: string]: string } = {
    [TransactionCategories.CONTRACT_DEPLOYMENT]: "Deploying Contract",
    [TransactionCategories.TOKEN_METHOD_APPROVE]: "Approving Tokens",
    [TransactionCategories.TOKEN_METHOD_TRANSFER]: "Transfering Tokens",
}

const getTransactionMessage = (
    category: TransactionCategories,
    symbol: string
) => {
    const message = (() => {
        switch (category) {
            case TransactionCategories.SENT_ETHER:
                return `Sent ${symbol}`
            case TransactionCategories.INCOMING:
                return `Received ${symbol}`
            default:
                return transactionMessages[category]
        }
    })()

    return message
}

const getPendingTransactionMessage = (
    category: TransactionCategories,
    metaType: MetaType,
    symbol: string
) => {
    const message = (() => {
        switch (category) {
            case TransactionCategories.SENT_ETHER:
                return `Sending ${symbol}`
            default:
                return pendingTransactionMessages[category]
        }
    })()

    if (metaType === MetaType.CANCEL || metaType === MetaType.SPEED_UP)
        return `${
            metaType === MetaType.CANCEL ? "Cancelation" : "Speeding up"
        } of ${message[0].toLowerCase()}${message.substring(1)}`

    return message
}

const getTransactionItemStyles = (
    label: string = "Transaction",
    txValue: string
) => {
    let formattedLabel = label

    // We're letting both containers to grow based on content but with a limit to keep them inside the container
    let typeCss: CSSProperties = { maxWidth: "170px" }
    let amountCss: CSSProperties = { maxWidth: "118px" }

    // If label and value are both long, we crop the label prioritizing the value.
    //Example: Privacy Pool Witdraw X.XXXXX
    if (label.length > 18 && txValue?.length > 7) {
        formattedLabel = formatName(label, 20)
    }

    // If label is not that long, we give value more space.
    if (label.length < 16) {
        amountCss.maxWidth = "140px"
    }

    return { formattedLabel, typeCss, amountCss }
}

const transactionIcons = {
    [TransactionCategories.BLANK_DEPOSIT]: <img src={blankLogo} alt="blank" />,
    [TransactionCategories.BLANK_WITHDRAWAL]: (
        <img src={blankLogo} alt="BlockWallet" />
    ),
    [TransactionCategories.INCOMING]: <img src={eth} alt="ETH" />,
    [TransactionCategories.SENT_ETHER]: <img src={eth} alt="ETH" />,
    [TransactionCategories.CONTRACT_DEPLOYMENT]: <FiUpload />,
    [TransactionCategories.CONTRACT_INTERACTION]: <FaExchangeAlt />,
    [TransactionCategories.TOKEN_METHOD_APPROVE]: (
        <RiCopperCoinFill size="1.5rem" />
    ),
    [TransactionCategories.TOKEN_METHOD_TRANSFER]: (
        <RiCopperCoinFill size="1.5rem" />
    ),
    [TransactionCategories.TOKEN_METHOD_INCOMING_TRANSFER]: (
        <RiCopperCoinFill size="1.5rem" />
    ),
    [TransactionCategories.TOKEN_METHOD_TRANSFER_FROM]: (
        <RiCopperCoinFill size="1.5rem" />
    ),
    [TransactionCategories.EXCHANGE]: <RiCopperCoinFill size="1.5rem" />,
    [TransactionCategories.BRIDGE]: <GiSuspensionBridge size="1.5rem" />,
    [TransactionCategories.INCOMING_BRIDGE]: (
        <GiSuspensionBridge size="1.5rem" />
    ),
    [TransactionCategories.INCOMING_BRIDGE_REFUND]: (
        <GiSuspensionBridge size="1.5rem" />
    ),
    [TransactionCategories.INCOMING_BRIDGE_PLACEHOLDER]: (
        <GiSuspensionBridge size="1.5rem" />
    ),
}

const failedStatuses = [
    TransactionStatus.FAILED,
    TransactionStatus.CANCELLED,
    TransactionStatus.DROPPED,
    TransactionStatus.REJECTED,
]

const PendingSpinner: React.FC<{
    size?: string
}> = ({ size = "1rem" }) => (
    <ImSpinner size={size} className="animate-spin text-black opacity-50" />
)

const TransactionIcon: React.FC<{
    transaction: {
        transactionCategory: TransactionCategories | undefined
        transactionStatus: TransactionStatus
    }
    transactionIcon?: string
}> = ({
    transaction: { transactionCategory: category, transactionStatus },
    transactionIcon,
}) => (
    <div className="align-start">
        {transactionStatus !== TransactionStatus.SUBMITTED ? (
            transactionIcon ? (
                <AssetIcon
                    asset={{
                        logo: transactionIcon,
                        symbol: "",
                    }}
                />
            ) : category ? (
                <div className={Classes.roundedIcon}>
                    {transactionIcons[category]}
                </div>
            ) : null
        ) : (
            <div className={Classes.roundedIcon}>
                <PendingSpinner />
            </div>
        )}
    </div>
)

const getTransactionTime = (
    status: TransactionStatus,
    metaType: MetaType,
    time: number,
    isQueued: boolean
) => {
    const [{ color, label }, extraInfo] = (() => {
        const displayTime = {
            color: "text-gray-600",
            label: getDisplayTime(new Date(time)),
        }
        // If the transaction that we wanted to cancel is sent
        // It means that cancelation failed
        if (
            status === TransactionStatus.CONFIRMED &&
            metaType === MetaType.REGULAR_CANCELLING
        )
            return [
                displayTime,
                {
                    color: "text-red-600",
                    label: "Failed to cancel",
                },
            ]
        else if (
            status === TransactionStatus.CONFIRMED &&
            metaType === MetaType.SPEED_UP
        )
            return [
                displayTime,
                {
                    color: "text-blue-600",
                    label: "Sped up",
                },
            ]
        // If the transaction that was supposed to be sped up worked
        // It's a good as we pay less fee
        else if (
            status === TransactionStatus.CONFIRMED &&
            metaType === MetaType.REGULAR_SPEEDING_UP
        )
            return [displayTime]
        // If the transaction we wanted to cancel is either dropped or cancelled
        // It worked
        else if (
            failedStatuses.includes(status) &&
            metaType === MetaType.REGULAR_CANCELLING
        )
            return [{ color: "text-blue-600", label: "Cancelled" }]
        // /!\ Really specific case /!\
        // the DROPPED + SPEEDING_UP is supposed to mean that the speed up work
        // However, the transaction is supposed to be filtered an not shown.
        // The only case where this will show is if both the SPEEDING_UP and SPEED_UP tx failed
        // and they were replaced by another tx with the same nonce manually
        else if (
            (status === TransactionStatus.DROPPED ||
                status === TransactionStatus.CANCELLED) &&
            metaType === MetaType.REGULAR_SPEEDING_UP
        )
            return [
                {
                    color: "text-red-600",
                    label: capitalize(status.toLowerCase()),
                },
            ]
        // If the cancelling/speeding up transaction is either dropped or cancelled
        // It failed
        else if (
            (status === TransactionStatus.DROPPED ||
                status === TransactionStatus.CANCELLED) &&
            (metaType === MetaType.CANCEL || metaType === MetaType.SPEED_UP)
        )
            return [{ color: "text-red-600", label: "Cancelled" }]
        // If we're here, we're waiting to see if the transaction will be cancelled
        else if (metaType === MetaType.REGULAR_CANCELLING)
            return [{ color: "text-gray-600", label: "Cancelling..." }]
        // If we're here, we're waiting to see if the transaction will be sped up
        else if (metaType === MetaType.REGULAR_SPEEDING_UP)
            return [{ color: "text-gray-600", label: "Speeding up..." }]
        else if (status === TransactionStatus.SUBMITTED)
            return !isQueued
                ? [{ color: "text-gray-600", label: "Pending..." }]
                : [{ color: "text-yellow-600", label: "Queued" }]
        else return [displayTime]
    })()

    return (
        <>
            <span className={`text-xs ${color}`}>{label}</span>
            {extraInfo && (
                <span className={`text-xs ${extraInfo.color} mt-0.5`}>
                    {extraInfo.label}
                </span>
            )}
        </>
    )
}

const getTransactionLabel = (
    status: TransactionStatus,
    metaType: MetaType,
    pendingIndex: number | undefined,
    transactionCategory: TransactionCategories | undefined,
    methodSignature: TransactionMeta["methodSignature"],
    networkNativeCurrency: { symbol: string }
): string => {
    const getCategoryMessage = () => {
        const isPending =
            status === TransactionStatus.SUBMITTED && pendingIndex === 0

        if (!transactionCategory) {
            return "Transaction"
        }

        return isPending
            ? getPendingTransactionMessage(
                  transactionCategory,
                  metaType,
                  networkNativeCurrency.symbol
              ) ||
                  getTransactionMessage(
                      transactionCategory,
                      networkNativeCurrency.symbol
                  )
            : getTransactionMessage(
                  transactionCategory,
                  networkNativeCurrency.symbol
              )
    }

    const defaultCategory = getCategoryMessage()

    if (transactionCategory === TransactionCategories.CONTRACT_INTERACTION) {
        return methodSignature ? methodSignature.name : defaultCategory
    }

    return defaultCategory
}

const getTransactionTimeOrStatus = (
    status: TransactionStatus,
    metaType: MetaType,
    confirmationTime: number | undefined,
    submittedTime: number | undefined,
    time: number,
    isQueued: boolean,
    forceDrop: boolean,
    bridgeParams?: BridgeTransactionParams
) => {
    if (forceDrop) {
        return (
            <span className="text-xs text-red-600">
                {capitalize(TransactionStatus.DROPPED.toLowerCase())}
            </span>
        )
    }

    if (failedStatuses.includes(status) && metaType === MetaType.REGULAR) {
        return (
            <span className="text-xs text-red-600">
                {capitalize(
                    status === TransactionStatus.CANCELLED
                        ? "failed"
                        : status.toLowerCase()
                )}
            </span>
        )
    }

    if (
        bridgeParams?.substatus === BridgeSubstatus.REFUNDED &&
        bridgeParams.role !== "RECEIVING"
    ) {
        return (
            <span className="text-xs text-red-600">
                Failed bridge: Refunded
            </span>
        )
    }

    return getTransactionTime(
        status,
        metaType,
        confirmationTime || submittedTime || time,
        isQueued
    )
}

const TransactionItem: React.FC<{
    transaction: RichedTransactionMeta
    index: number
}> = ({ index, transaction }) => {
    const {
        transactionParams: { value, hash },
        transactionCategory,
        methodSignature,
        status,
        time,
        confirmationTime,
        submittedTime,
        transferType,
        metaType,
        id,
        flashbots,
        isQueued,
        forceDrop,
        bridgeParams,
    } = transaction
    const bridgeTransactionsData = useGetBridgeTransactionsData(transaction)

    const history: any = useOnMountHistory()
    const formatter = useCurrencyFromatter()

    const { nativeCurrency: networkNativeCurrency, defaultNetworkLogo } =
        useSelectedNetwork()

    const [hasDetails, setHasDetails] = useState(false)

    const txHash = hash
    const transfer = transferType ?? {
        amount: value ? value : BigNumber.from("0"),
        currency: networkNativeCurrency.symbol,
        decimals: networkNativeCurrency.decimals,
        logo: defaultNetworkLogo,
    }

    const isBlankWithdraw: boolean =
        transactionCategory === "blankWithdrawal" ? true : false

    const label = getTransactionLabel(
        status,
        metaType,
        index,
        transactionCategory,
        methodSignature,
        networkNativeCurrency
    )

    const txValueSign = (() => {
        switch (transactionCategory) {
            case TransactionCategories.INCOMING:
            case TransactionCategories.TOKEN_METHOD_INCOMING_TRANSFER:
            case TransactionCategories.BLANK_WITHDRAWAL:
            case TransactionCategories.INCOMING_BRIDGE:
            case TransactionCategories.INCOMING_BRIDGE_PLACEHOLDER:
            case TransactionCategories.INCOMING_BRIDGE_REFUND:
                return "+"

            default:
                return BigNumber.from(transfer.amount).eq(0) ? "" : "-"
        }
    })()

    const txValue = transfer.amount
        ? formatTransactionValue(transfer as TransferType, true, 5)[0]
        : ""

    const valueLabel = `${txValueSign}${txValue}`

    const { formattedLabel, typeCss, amountCss } = getTransactionItemStyles(
        label,
        valueLabel
    )

    const contextMenuRef = useRef(null)

<<<<<<< HEAD
=======
    const { anchorPoint, show: showContextMenu } =
        useContextMenu(contextMenuRef)

    const tokenSymbol = transfer.currency
        ? transfer.currency.toUpperCase()
        : networkNativeCurrency.symbol.toUpperCase()

    const transferCurrencyAmount = formatter.format(
        transfer.amount,
        tokenSymbol,
        transfer.decimals,
        transfer.currency === networkNativeCurrency.symbol.toUpperCase()
    )

    const canSpeedUpOrCancel =
        status === TransactionStatus.SUBMITTED &&
        metaType === MetaType.REGULAR &&
        transactionCategory !==
            TransactionCategories.INCOMING_BRIDGE_PLACEHOLDER &&
        !isBlankWithdraw

    const OperationDetails =
        transactionCategory &&
        [
            TransactionCategories.BRIDGE,
            TransactionCategories.INCOMING_BRIDGE_REFUND,
            TransactionCategories.INCOMING_BRIDGE,
        ].includes(transactionCategory)
            ? BridgeDetails
            : TransactionDetails

>>>>>>> 697e6a07
    return (
        <>
            <OperationDetails
                transaction={transaction}
                open={hasDetails}
                onClose={() => setHasDetails(false)}
            />

            <div
                className={`flex flex-col px-6 py-5 -ml-6 transition duration-300 hover:bg-primary-100 hover:bg-opacity-50 active:bg-primary-200 active:bg-opacity-50 ${
                    !(txHash && transaction.transactionParams.from) &&
                    "cursor-default"
                }`}
                style={{ width: "calc(100% + 3rem)" }}
                role="button"
                data-txid={txHash}
                onClick={() => {
                    if (txHash && transaction.transactionParams.from) {
                        setHasDetails(true)
                    }
                }}
                ref={contextMenuRef}
            >
                {/* Type */}
                <div className="flex flex-row items-center w-full justify-between">
                    <TransactionIcon
                        transaction={{
                            transactionCategory,
                            transactionStatus: status,
                        }}
                        transactionIcon={transfer.logo}
                    />
                    <div
                        className="flex flex-col ml-2"
                        style={{ width: "calc(100% - 1rem)" }}
                    >
                        <div
                            className="flex flex-row w-full items-center space-x-1"
                            style={typeCss}
                        >
                            <span
                                className="text-sm font-bold truncate"
                                title={label}
                            >
                                {formattedLabel}
                            </span>
                            {flashbots && (
                                <AppIcon
                                    iconURL={flashbotsLogo}
                                    size={6}
                                    iconSize={5}
                                    title="Flashbots"
                                />
                            )}
                            {status === TransactionStatus.DROPPED &&
                                metaType === MetaType.REGULAR && (
                                    <div className="group relative self-start">
                                        <a
                                            href="https://help.blockwallet.io/hc/en-us/articles/4410031249553"
                                            target="_blank"
                                            rel="noreferrer"
                                        >
                                            <AiFillInfoCircle
                                                size={24}
                                                className="pl-2 pb-1 text-primary-200 cursor-pointer hover:text-primary-300"
                                            />
                                        </a>
                                        <Tooltip
                                            content={
                                                <div className="flex flex-col font-normal items-start text-xs text-white-500">
                                                    <div className="flex flex-row items-end space-x-7">
                                                        <span>
                                                            This transaction was
                                                            never mined.
                                                        </span>{" "}
                                                    </div>
                                                    <div className="flex flex-row items-end space-x-4">
                                                        <span>
                                                            Click on this icon
                                                            to learn more.
                                                        </span>{" "}
                                                    </div>
                                                </div>
                                            }
                                        />
                                    </div>
                                )}
                        </div>
                        {getTransactionTimeOrStatus(
                            status,
                            metaType,
                            confirmationTime,
                            submittedTime,
                            time,
                            isQueued || false,
                            forceDrop || false,
                            bridgeParams
                        )}

                        {canSpeedUpOrCancel && (
                            <div className="mt-2">
                                <button
                                    type="button"
                                    className={classnames(
                                        "rounded-md cursor-pointer text-blue-500 border-current border p-1 font-bold hover:bg-blue-500 hover:text-white transition-colors",
                                        isQueued
                                            ? "opacity-50 pointer-events-none"
                                            : ""
                                    )}
                                    disabled={isQueued}
                                    onClick={(e) => {
                                        e.stopPropagation()
                                        history.push({
                                            pathname: "/transaction/speedUp",
                                            state: {
                                                txId: id,
                                            },
                                        })
                                    }}
                                >
                                    Speed up
                                </button>
                                <button
                                    type="button"
                                    className="ml-1.5 border p-1 rounded-md cursor-pointer text-gray-500 border-current font-bold hover:bg-gray-500 hover:text-white transition-colors"
                                    onClick={(e) => {
                                        e.stopPropagation()
                                        history.push({
                                            pathname: "/transaction/cancel",
                                            state: {
                                                txId: id,
                                            },
                                        })
                                    }}
                                >
                                    Cancel
                                </button>
                            </div>
                        )}
                    </div>

                    {/* Amount */}
                    {transfer.amount && (
                        <div
                            className={classNames("flex flex-col items-end")}
                            style={amountCss}
                        >
                            <div
                                className="w-full flex justify-end"
                                title={formatTransactionValue(
                                    transfer as TransferType
                                ).reduce((acc, curr) => `${acc} ${curr}`, "")}
                            >
                                <span
                                    className={classNames(
                                        "text-sm font-bold text-right mr-1 truncate max-w-[130px]"
                                    )}
                                >
                                    {`${valueLabel} ${transfer.currency.toUpperCase()}`}
                                </span>
                            </div>
                            <div className="w-full flex justify-end">
                                <span
                                    className="text-xs text-gray-600 truncate"
                                    title={transferCurrencyAmount}
                                >
                                    {transferCurrencyAmount}
                                </span>
                            </div>
                        </div>
                    )}
                </div>
                {status === TransactionStatus.CONFIRMED &&
                transactionCategory === TransactionCategories.BRIDGE &&
                bridgeParams &&
                BRIDGE_PENDING_STATUS.includes(bridgeParams!.status! || "") ? (
                    <div className="ml-11 mt-2">
                        <i className="text-gray-500">
                            <>
                                {
                                    getBridgePendingMessage(
                                        bridgeParams!,
                                        bridgeTransactionsData
                                            ?.receivingTransaction?.networkName
                                    )?.label
                                }
                                <Dots />
                            </>
                        </i>
                    </div>
                ) : null}
            </div>
<<<<<<< HEAD
=======

            {/* Compliance Menu */}
            {isBlankWithdraw &&
            status !== TransactionStatus.SUBMITTED &&
            showContextMenu ? (
                <div
                    className="absolute"
                    style={{ top: anchorPoint.y, left: anchorPoint.x }}
                >
                    <ComplianceMenu
                        withdrawId={blankWithdrawId}
                        active={true}
                    />
                </div>
            ) : null}
>>>>>>> 697e6a07
        </>
    )
}

export default TransactionItem<|MERGE_RESOLUTION|>--- conflicted
+++ resolved
@@ -7,21 +7,13 @@
 import { ImSpinner } from "react-icons/im"
 import { BigNumber } from "ethers"
 import classNames from "classnames"
-
-// Styles
 import { Classes, classnames } from "../../styles"
-
-// Components
 import { AssetIcon } from "./../AssetsList"
 import Tooltip from "../../components/label/Tooltip"
-
-// Asset
 import eth from "../../assets/images/icons/ETH.svg"
 import blankLogo from "../../assets/images/logo.svg"
 import flashbotsLogo from "../../assets/images/flashbots.png"
-
 import {
-    BridgeStatus,
     BridgeSubstatus,
     MetaType,
     TransactionCategories,
@@ -33,23 +25,14 @@
     TransactionMeta,
     TransferType,
 } from "@block-wallet/background/controllers/transactions/utils/types"
-
-// Utils
 import { capitalize } from "../../util/capitalize"
 import { getDisplayTime } from "../../util/getDisplayTime"
 import formatTransactionValue from "../../util/formatTransactionValue"
 import { useSelectedNetwork } from "../../context/hooks/useSelectedNetwork"
 import AppIcon from "./../icons/AppIcon"
-import TransactionDetails from "./TransactionDetails"
 import { formatName } from "../../util/formatAccount"
 import { RichedTransactionMeta } from "../../util/transactionUtils"
 import Dots from "../loading/LoadingDots"
-<<<<<<< HEAD
-import { getValueByKey } from "../../util/objectUtils"
-
-const DEFAULT_TORNADO_CONFIRMATION = 4
-=======
-import useContextMenu from "../../util/hooks/useContextMenu"
 import useCurrencyFromatter from "../../util/hooks/useCurrencyFormatter"
 import useGetBridgeTransactionsData from "../../util/hooks/useGetBridgeTransactionsData"
 import BridgeDetails from "../bridge/BridgeDetails"
@@ -57,7 +40,7 @@
     BRIDGE_PENDING_STATUS,
     getBridgePendingMessage,
 } from "../../util/bridgeUtils"
->>>>>>> 697e6a07
+import TransactionDetails from "./TransactionDetails"
 
 const transactionMessages = {
     [TransactionCategories.BLANK_DEPOSIT]: "Privacy Pool Deposit",
@@ -490,13 +473,6 @@
         valueLabel
     )
 
-    const contextMenuRef = useRef(null)
-
-<<<<<<< HEAD
-=======
-    const { anchorPoint, show: showContextMenu } =
-        useContextMenu(contextMenuRef)
-
     const tokenSymbol = transfer.currency
         ? transfer.currency.toUpperCase()
         : networkNativeCurrency.symbol.toUpperCase()
@@ -525,7 +501,6 @@
             ? BridgeDetails
             : TransactionDetails
 
->>>>>>> 697e6a07
     return (
         <>
             <OperationDetails
@@ -547,7 +522,6 @@
                         setHasDetails(true)
                     }
                 }}
-                ref={contextMenuRef}
             >
                 {/* Type */}
                 <div className="flex flex-row items-center w-full justify-between">
@@ -718,24 +692,6 @@
                     </div>
                 ) : null}
             </div>
-<<<<<<< HEAD
-=======
-
-            {/* Compliance Menu */}
-            {isBlankWithdraw &&
-            status !== TransactionStatus.SUBMITTED &&
-            showContextMenu ? (
-                <div
-                    className="absolute"
-                    style={{ top: anchorPoint.y, left: anchorPoint.x }}
-                >
-                    <ComplianceMenu
-                        withdrawId={blankWithdrawId}
-                        active={true}
-                    />
-                </div>
-            ) : null}
->>>>>>> 697e6a07
         </>
     )
 }
