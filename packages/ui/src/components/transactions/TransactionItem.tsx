import { CSSProperties } from "react"
import { FaExchangeAlt } from "react-icons/fa"
import { FiUpload } from "react-icons/fi"
import { RiCopperCoinFill } from "react-icons/ri"
import { AiFillInfoCircle } from "react-icons/ai"
import { GiSuspensionBridge } from "react-icons/gi"
import { ImSpinner } from "react-icons/im"
import { BigNumber } from "@ethersproject/bignumber"
import { formatUnits } from "@ethersproject/units"
import classNames from "classnames"
import { Classes, classnames } from "../../styles"
import Tooltip from "../../components/label/Tooltip"
import eth from "../../assets/images/icons/ETH.svg"
import blankLogo from "../../assets/images/logo.svg"
import unknownTokenIcon from "../../assets/images/unknown_token.svg"

import flashbotsLogo from "../../assets/images/flashbots.png"
import {
    BridgeSubstatus,
    MetaType,
    TransactionCategories,
    TransactionStatus,
} from "../../context/commTypes"
import { useOnMountHistory } from "../../context/hooks/useOnMount"
import {
    BridgeTransactionParams,
    TransactionMeta,
    TransferType,
} from "@block-wallet/background/controllers/transactions/utils/types"
import { capitalize } from "../../util/capitalize"
import { getDisplayTime } from "../../util/getDisplayTime"
import formatTransactionValue from "../../util/formatTransactionValue"
import { useSelectedNetwork } from "../../context/hooks/useSelectedNetwork"
import AppIcon from "./../icons/AppIcon"
import { formatName } from "../../util/formatAccount"
import { RichedTransactionMeta } from "../../util/transactionUtils"
import Dots from "../loading/LoadingDots"
import useCurrencyFromatter from "../../util/hooks/useCurrencyFormatter"
import useGetBridgeTransactionsData from "../../util/hooks/useGetBridgeTransactionsData"
import {
    BRIDGE_PENDING_STATUS,
    getBridgePendingMessage,
} from "../../util/bridgeUtils"
import { useExchangeRatesState } from "../../context/background/useExchangeRatesState"
import AnimatedIcon, { AnimatedIconName } from "../AnimatedIcon"
import TokenLogo from "../token/TokenLogo"

const TRANSACTION_STATIC_MESSAGES = {
    [TransactionCategories.BLANK_DEPOSIT]: "Privacy Pool Deposit",
    [TransactionCategories.BLANK_WITHDRAWAL]: "Privacy Pool Withdraw",
    [TransactionCategories.INCOMING]: "Received Ether",
    [TransactionCategories.SENT_ETHER]: "Sent Ether",
    [TransactionCategories.CONTRACT_DEPLOYMENT]: "Deploy Contract",
    [TransactionCategories.CONTRACT_INTERACTION]: "Contract Interaction",
    [TransactionCategories.TOKEN_METHOD_TRANSFER]: "Token Transfer",
    [TransactionCategories.TOKEN_METHOD_INCOMING_TRANSFER]: "Received Token",
    [TransactionCategories.TOKEN_METHOD_TRANSFER_FROM]: "Token Transfer From",
    [TransactionCategories.EXCHANGE]: "BlockWallet Swap",
    [TransactionCategories.BRIDGE]: "BlockWallet Bridge",
    [TransactionCategories.INCOMING_BRIDGE]: "Incoming Bridge",
    [TransactionCategories.INCOMING_BRIDGE_REFUND]: "Bridge Refund",
    [TransactionCategories.INCOMING_BRIDGE_PLACEHOLDER]: "Incoming Bridge",
}

const PENDING_TRANSACTION_STATIC_MESSAGES: { [x: string]: string } = {
    [TransactionCategories.CONTRACT_DEPLOYMENT]: "Deploying Contract",
    [TransactionCategories.TOKEN_METHOD_TRANSFER]: "Transferring Tokens",
}

const getTransactionMessage = (
    category: TransactionCategories,
    symbol: string,
    advancedData: TransactionMeta["advancedData"]
) => {
    const message = (() => {
        switch (category) {
            case TransactionCategories.SENT_ETHER:
                return `Sent ${symbol}`
            case TransactionCategories.INCOMING:
                return `Received ${symbol}`
            case TransactionCategories.TOKEN_METHOD_APPROVE:
                if (
                    advancedData?.allowance &&
                    BigNumber.from(advancedData.allowance).eq(0)
                ) {
                    return `Allowance Revoke`
                }
                return `Allowance Approval`
            default:
                return TRANSACTION_STATIC_MESSAGES[category]
        }
    })()

    return message
}

const getPendingTransactionMessage = (
    category: TransactionCategories,
    metaType: MetaType,
    symbol: string,
    advancedData: TransactionMeta["advancedData"]
) => {
    const message = (() => {
        switch (category) {
            case TransactionCategories.SENT_ETHER:
                return `Sending ${symbol}`
            case TransactionCategories.TOKEN_METHOD_APPROVE:
                if (
                    advancedData?.allowance &&
                    BigNumber.from(advancedData.allowance).eq(0)
                ) {
                    return `Revoking Allowance`
                }
                return `Approving Allowance`
            default:
                return PENDING_TRANSACTION_STATIC_MESSAGES[category]
        }
    })()

    if (metaType === MetaType.CANCEL || metaType === MetaType.SPEED_UP)
        return `${
            metaType === MetaType.CANCEL ? "Cancelation" : "Speeding up"
        } of ${message[0].toLowerCase()}${message.substring(1)}`

    return message
}

const getTransactionItemStyles = (
    label: string = "Transaction",
    txValue: string
) => {
    let formattedLabel = label

    // We're letting both containers to grow based on content but with a limit to keep them inside the container
    let typeCss: CSSProperties = { maxWidth: "170px" }
    let amountCss: CSSProperties = { maxWidth: "118px" }

    // If label and value are both long, we crop the label prioritizing the value.
    //Example: Privacy Pool Witdraw X.XXXXX
    if (label.length > 18 && txValue?.length > 7) {
        formattedLabel = formatName(label, 20)
    }

    // If label is not that long, we give value more space.
    if (label.length < 16) {
        amountCss.maxWidth = "140px"
    }

    return { formattedLabel, typeCss, amountCss }
}

const transactionIcons: Record<TransactionCategories, any> = {
    [TransactionCategories.BLANK_DEPOSIT]: <img src={blankLogo} alt="blank" />,
    [TransactionCategories.BLANK_WITHDRAWAL]: (
        <img src={blankLogo} alt="BlockWallet" />
    ),
    [TransactionCategories.INCOMING]: <img src={eth} alt="ETH" />,
    [TransactionCategories.SENT_ETHER]: <img src={eth} alt="ETH" />,
    [TransactionCategories.CONTRACT_DEPLOYMENT]: <FiUpload />,
    [TransactionCategories.CONTRACT_INTERACTION]: <FaExchangeAlt />,
    [TransactionCategories.TOKEN_METHOD_APPROVE]: (
        <RiCopperCoinFill size="1.5rem" />
    ),
    [TransactionCategories.TOKEN_METHOD_TRANSFER]: (
        <RiCopperCoinFill size="1.5rem" />
    ),
    [TransactionCategories.TOKEN_METHOD_INCOMING_TRANSFER]: (
        <RiCopperCoinFill size="1.5rem" />
    ),
    [TransactionCategories.TOKEN_METHOD_TRANSFER_FROM]: (
        <RiCopperCoinFill size="1.5rem" />
    ),
    [TransactionCategories.EXCHANGE]: <RiCopperCoinFill size="1.5rem" />,
    [TransactionCategories.BRIDGE]: <GiSuspensionBridge size="1.5rem" />,
    [TransactionCategories.INCOMING_BRIDGE]: (
        <GiSuspensionBridge size="1.5rem" />
    ),
    [TransactionCategories.INCOMING_BRIDGE_REFUND]: (
        <GiSuspensionBridge size="1.5rem" />
    ),
    [TransactionCategories.INCOMING_BRIDGE_PLACEHOLDER]: (
        <GiSuspensionBridge size="1.5rem" />
    ),
}

const failedStatuses = [
    TransactionStatus.FAILED,
    TransactionStatus.CANCELLED,
    TransactionStatus.DROPPED,
    TransactionStatus.REJECTED,
]

const PendingSpinner: React.FC<{
    size?: string
}> = ({ size = "1rem" }) => (
    <ImSpinner
        size={size}
        className="animate-spin text-primary-black-default opacity-50"
    />
)

const TransactionIcon: React.FC<{
    transaction: {
        transactionCategory: TransactionCategories | undefined
        transactionStatus: TransactionStatus
    }
    transactionIcon?: string
}> = ({
    transaction: { transactionCategory: category, transactionStatus },
    transactionIcon,
}) => (
    <div className="align-start">
        {transactionStatus !== TransactionStatus.SUBMITTED ? (
            transactionIcon ? (
                <TokenLogo
                    name=""
                    logo={transactionIcon}
                    className={Classes.roundedIcon}
                />
            ) : category ? (
                <div className={Classes.roundedIcon}>
                    {transactionIcons[category]}
                </div>
            ) : null
        ) : (
            <div className={Classes.roundedIcon}>
                <PendingSpinner />
            </div>
        )}
    </div>
)

const getTransactionTime = (
    status: TransactionStatus,
    metaType: MetaType,
    time: number,
    isQueued: boolean
) => {
    const [{ color, label }, extraInfo] = (() => {
        const displayTime = {
            color: "text-primary-grey-dark",
            label: getDisplayTime(new Date(time)),
        }
        // If the transaction that we wanted to cancel is sent
        // It means that cancelation failed
        if (
            status === TransactionStatus.CONFIRMED &&
            metaType === MetaType.REGULAR_CANCELLING
        )
            return [
                displayTime,
                {
                    color: "text-red-600",
                    label: "Failed to cancel",
                },
            ]
        else if (
            status === TransactionStatus.CONFIRMED &&
            metaType === MetaType.SPEED_UP
        )
            return [
                displayTime,
                {
                    color: "text-primary-blue-default",
                    label: "Sped up",
                },
            ]
        // If the transaction that was supposed to be sped up worked
        // It's a good as we pay less fee
        else if (
            status === TransactionStatus.CONFIRMED &&
            metaType === MetaType.REGULAR_SPEEDING_UP
        )
            return [displayTime]
        // If the transaction we wanted to cancel is either dropped or cancelled
        // It worked
        else if (
            failedStatuses.includes(status) &&
            metaType === MetaType.REGULAR_CANCELLING
        )
            return [{ color: "text-primary-blue-default", label: "Cancelled" }]
        // /!\ Really specific case /!\
        // the DROPPED + SPEEDING_UP is supposed to mean that the speed up work
        // However, the transaction is supposed to be filtered an not shown.
        // The only case where this will show is if both the SPEEDING_UP and SPEED_UP tx failed
        // and they were replaced by another tx with the same nonce manually
        else if (
            (status === TransactionStatus.DROPPED ||
                status === TransactionStatus.CANCELLED) &&
            metaType === MetaType.REGULAR_SPEEDING_UP
        )
            return [
                {
                    color: "text-red-600",
                    label: capitalize(status.toLowerCase()),
                },
            ]
        // If the cancelling/speeding up transaction is either dropped or cancelled
        // It failed
        else if (
            (status === TransactionStatus.DROPPED ||
                status === TransactionStatus.CANCELLED) &&
            (metaType === MetaType.CANCEL || metaType === MetaType.SPEED_UP)
        )
            return [{ color: "text-red-600", label: "Cancelled" }]
        // If we're here, we're waiting to see if the transaction will be cancelled
<<<<<<< HEAD
        else if (metaType === MetaType.REGULAR_CANCELLING && !isQueued)
            return [{ color: "text-gray-600", label: "Cancelling..." }]
        // If we're here, we're waiting to see if the transaction will be sped up
        else if (metaType === MetaType.REGULAR_SPEEDING_UP && !isQueued)
            return [{ color: "text-gray-600", label: "Speeding up..." }]
=======
        else if (metaType === MetaType.REGULAR_CANCELLING)
            return [{ color: "text-primary-grey-dark", label: "Cancelling..." }]
        // If we're here, we're waiting to see if the transaction will be sped up
        else if (metaType === MetaType.REGULAR_SPEEDING_UP)
            return [
                { color: "text-primary-grey-dark", label: "Speeding up..." },
            ]
>>>>>>> e3141de0
        else if (status === TransactionStatus.SUBMITTED)
            return !isQueued
                ? [{ color: "text-primary-grey-dark", label: "Pending..." }]
                : [{ color: "text-yellow-600", label: "Queued" }]
        else return [displayTime]
    })()

    return (
        <>
            <span className={`text-[11px] ${color}`}>{label}</span>
            {extraInfo && (
                <span className={`text-[11px] ${extraInfo.color} mt-0.5`}>
                    {extraInfo.label}
                </span>
            )}
        </>
    )
}

const getTransactionLabel = (
    status: TransactionStatus,
    metaType: MetaType,
    pendingIndex: number | undefined,
    transactionCategory: TransactionCategories | undefined,
    methodSignature: TransactionMeta["methodSignature"],
    networkNativeCurrency: { symbol: string },
    advancedData: TransactionMeta["advancedData"]
): string => {
    const getCategoryMessage = () => {
        const isPending =
            status === TransactionStatus.SUBMITTED && pendingIndex === 0

        if (!transactionCategory) {
            return "Transaction"
        }

        const txMessage = getTransactionMessage(
            transactionCategory,
            networkNativeCurrency.symbol,
            advancedData
        )

        return isPending
            ? getPendingTransactionMessage(
                  transactionCategory,
                  metaType,
                  networkNativeCurrency.symbol,
                  advancedData
              ) || txMessage
            : txMessage
    }

    const defaultCategory = getCategoryMessage()

    if (transactionCategory === TransactionCategories.CONTRACT_INTERACTION) {
        return methodSignature ? methodSignature.name : defaultCategory
    }

    return defaultCategory
}

const getTransactionTimeOrStatus = (
    status: TransactionStatus,
    metaType: MetaType,
    confirmationTime: number | undefined,
    submittedTime: number | undefined,
    time: number,
    isQueued: boolean,
    forceDrop: boolean,
    bridgeParams?: BridgeTransactionParams
) => {
    if (forceDrop) {
        return (
            <span className="text-[11px] text-red-600">
                {capitalize(TransactionStatus.DROPPED.toLowerCase())}
            </span>
        )
    }

    if (failedStatuses.includes(status) && metaType === MetaType.REGULAR) {
        return (
            <span className="text-[11px] text-red-600">
                {capitalize(
                    status === TransactionStatus.CANCELLED
                        ? "failed"
                        : status.toLowerCase()
                )}
            </span>
        )
    }

    if (
        bridgeParams?.substatus === BridgeSubstatus.REFUNDED &&
        bridgeParams.role !== "RECEIVING"
    ) {
        return (
            <span className="text-[11px] text-red-600">
                Failed bridge: Refunded
            </span>
        )
    }

    return getTransactionTime(
        status,
        metaType,
        confirmationTime || submittedTime || time,
        isQueued
    )
}

const TransactionItem: React.FC<{
    transaction: RichedTransactionMeta
    index: number
    itemHeight: number
    onClick: () => void
}> = ({ index, transaction, onClick, itemHeight }) => {
    const {
        transactionParams: { value, hash },
        methodSignature,
        status,
        time,
        confirmationTime,
        submittedTime,
        transferType,
        metaType,
        id,
        flashbots,
        isQueued,
        forceDrop,
        bridgeParams,
        transactionCategory,
        advancedData,
    } = transaction
    const bridgeTransactionsData = useGetBridgeTransactionsData(transaction)

    const history: any = useOnMountHistory()
    const formatter = useCurrencyFromatter()
    const {
        state: { isRatesChangingAfterNetworkChange },
    } = useExchangeRatesState()

    const { nativeCurrency: networkNativeCurrency, defaultNetworkLogo } =
        useSelectedNetwork()

    const txHash = hash
    let transfer = transferType ?? {
        amount: value ? value : BigNumber.from("0"),
        currency: networkNativeCurrency.symbol,
        decimals: networkNativeCurrency.decimals,
        logo: networkNativeCurrency.logo ?? defaultNetworkLogo,
    }

    const isBlankWithdraw: boolean =
        transactionCategory === "blankWithdrawal" ? true : false

    const isAllowanceApproval =
        transactionCategory === TransactionCategories.TOKEN_METHOD_APPROVE

    const approvalToken = isAllowanceApproval
        ? transaction.approveAllowanceParams?.token
        : undefined

    if (isAllowanceApproval) {
        //Change transaction logo to the approval Token Logo if it's an approval transaction
        if (approvalToken) {
            if (approvalToken.logo) {
                transfer.logo = approvalToken.logo
            } else {
                transfer.logo = unknownTokenIcon
            }
        }
        // TODO: Test and Remove if not required
        if (!transfer.amount) {
            transfer.amount = BigNumber.from("0")
        }
    }

    const label = getTransactionLabel(
        status,
        metaType,
        index,
        transactionCategory,
        methodSignature,
        networkNativeCurrency,
        advancedData
    )

    const txValueSign = (() => {
        switch (transactionCategory) {
            case TransactionCategories.INCOMING:
            case TransactionCategories.TOKEN_METHOD_INCOMING_TRANSFER:
            case TransactionCategories.BLANK_WITHDRAWAL:
            case TransactionCategories.INCOMING_BRIDGE:
            case TransactionCategories.INCOMING_BRIDGE_PLACEHOLDER:
            case TransactionCategories.INCOMING_BRIDGE_REFUND:
                return "+"

            default:
                return BigNumber.from(transfer.amount).eq(0) ? "" : "-"
        }
    })()

    const txValue = transfer.amount
        ? formatTransactionValue(transfer as TransferType, true, 5)[0]
        : ""

    const valueLabel = `${txValueSign}${txValue}`

    const { formattedLabel, typeCss, amountCss } = getTransactionItemStyles(
        label,
        valueLabel
    )

    const tokenSymbol = transfer.currency
        ? transfer.currency.toUpperCase()
        : networkNativeCurrency.symbol.toUpperCase()

    const transferCurrencyAmount = formatter.format(
        transfer.amount,
        tokenSymbol,
        transfer.decimals,
        transfer.currency === networkNativeCurrency.symbol.toUpperCase()
    )

    const canSpeedUpOrCancel =
        status === TransactionStatus.SUBMITTED &&
        metaType === MetaType.REGULAR &&
        transactionCategory !==
            TransactionCategories.INCOMING_BRIDGE_PLACEHOLDER &&
        !isBlankWithdraw
    return (
        <>
            <div
<<<<<<< HEAD
                className={`flex flex-col pl-12 pr-12 py-5 -ml-6 transition duration-300 hover:bg-primary-100 hover:bg-opacity-50 active:bg-primary-200 active:bg-opacity-50 ${
=======
                className={`flex flex-col px-6 py-4 -ml-6 transition duration-300 hover:bg-primary-grey-default hover:bg-opacity-50 active:bg-primary-grey-hover active:bg-opacity-50 ${
>>>>>>> e3141de0
                    !(txHash && transaction.transactionParams.from) &&
                    "cursor-default"
                }`}
                style={{ width: "calc(100% + 3rem)", height: itemHeight }}
                role="button"
                data-txid={txHash}
                onClick={() => {
                    if (txHash && transaction.transactionParams.from) {
                        onClick()
                    }
                }}
            >
                <div className="flex flex-row items-center w-full justify-between">
                    <TransactionIcon
                        transaction={{
                            transactionCategory,
                            transactionStatus: status,
                        }}
                        transactionIcon={transfer.logo}
                    />
                    <div
                        className="flex flex-col ml-2"
                        style={{ width: "calc(100% - 1rem)" }}
                    >
                        <div
                            className="flex flex-row w-full items-center space-x-1"
                            style={typeCss}
                        >
                            <span
                                className="text-sm font-semibold truncate"
                                title={label}
                            >
                                {formattedLabel}
                            </span>
                            {flashbots && (
                                <AppIcon
                                    iconURL={flashbotsLogo}
                                    size={6}
                                    iconSize={5}
                                    title="Flashbots"
                                />
                            )}
                            {status === TransactionStatus.DROPPED &&
                                metaType === MetaType.REGULAR && (
                                    <div className="group relative self-start">
                                        <a
                                            href="https://help.blockwallet.io/hc/en-us/articles/4410031249553"
                                            target="_blank"
                                            rel="noreferrer"
                                        >
                                            <AiFillInfoCircle
                                                size={24}
                                                className="pl-2 pb-1 text-primary-grey-dark cursor-pointer hover:text-primary-blue-default"
                                            />
                                        </a>
                                        <Tooltip
                                            content={
                                                <div className="flex flex-col font-normal items-start text-xs text-white-500">
                                                    <div className="flex flex-row items-end space-x-7">
                                                        <span>
                                                            This transaction was
                                                            never mined.
                                                        </span>{" "}
                                                    </div>
                                                    <div className="flex flex-row items-end space-x-4">
                                                        <span>
                                                            Click on this icon
                                                            to learn more.
                                                        </span>{" "}
                                                    </div>
                                                </div>
                                            }
                                        />
                                    </div>
                                )}
                        </div>
                        {getTransactionTimeOrStatus(
                            status,
                            metaType,
                            confirmationTime,
                            submittedTime,
                            time,
                            isQueued || false,
                            forceDrop || false,
                            bridgeParams
                        )}

                        {canSpeedUpOrCancel && (
                            <div className="mt-2">
                                <button
                                    type="button"
                                    className={classnames(
                                        "rounded-md cursor-pointer text-primary-blue-default border-current border p-1 font-semibold hover:bg-primary-blue-default hover:text-white transition-colors",
                                        isQueued
                                            ? "opacity-50 pointer-events-none"
                                            : ""
                                    )}
                                    disabled={isQueued}
                                    onClick={(e) => {
                                        e.stopPropagation()
                                        history.push({
                                            pathname: "/transaction/speedUp",
                                            state: {
                                                txId: id,
                                            },
                                        })
                                    }}
                                >
                                    Speed up
                                </button>
                                <button
                                    type="button"
                                    className="ml-1.5 border p-1 rounded-md cursor-pointer text-primary-grey-dark border-current font-semibold hover:bg-gray-500 hover:text-white transition-colors"
                                    onClick={(e) => {
                                        e.stopPropagation()
                                        history.push({
                                            pathname: "/transaction/cancel",
                                            state: {
                                                txId: id,
                                            },
                                        })
                                    }}
                                >
                                    Cancel
                                </button>
                            </div>
                        )}
                    </div>

                    {/* Allowance */}
                    {isAllowanceApproval &&
                        approvalToken &&
                        transaction.approveAllowanceParams?.allowanceValue && (
                            <div
                                className={classNames(
                                    "flex flex-col items-end self-start"
                                )}
                                style={amountCss}
                            >
                                <div
                                    className={classnames(
                                        "w-full flex justify-end",
                                        transaction.approveAllowanceParams
                                            .isUnlimited
                                            ? "-mt-1"
                                            : null
                                    )}
                                    title={`${Number(
                                        formatUnits(
                                            transaction.approveAllowanceParams
                                                .allowanceValue,
                                            approvalToken.decimals
                                        )
                                    )} ${approvalToken.symbol}`}
                                >
                                    <span
                                        className={classNames(
                                            "text-sm font-semibold text-right truncate max-w-[130px]"
                                        )}
                                    >
                                        {transaction.approveAllowanceParams
                                            .isUnlimited ? (
                                            <span className="text-lg">
                                                &#8734;
                                            </span>
                                        ) : (
                                            `${formatUnits(
                                                transaction
                                                    .approveAllowanceParams
                                                    .allowanceValue,
                                                approvalToken.decimals
                                            )}`
                                        )}{" "}
                                        {approvalToken.symbol}
                                    </span>
                                </div>
                            </div>
                        )}

                    {/* Amount */}
                    {!isAllowanceApproval && transfer.amount && (
                        <div
                            className={classNames("flex flex-col items-end")}
                            style={amountCss}
                        >
                            <div
                                className="w-full flex justify-end"
                                title={formatTransactionValue(
                                    transfer as TransferType
                                ).reduce((acc, curr) => `${acc} ${curr}`, "")}
                            >
                                <span
                                    className={classNames(
                                        "text-sm font-semibold text-right truncate max-w-[130px]"
                                    )}
                                >
                                    {`${valueLabel} ${transfer.currency.toUpperCase()}`}
                                </span>
                            </div>
                            <div className="w-full flex justify-end">
<<<<<<< HEAD
                                {isRatesChangingAfterNetworkChange ? (
                                    <AnimatedIcon
                                        icon={
                                            AnimatedIconName.BlueLineLoadingSkeleton
                                        }
                                        className="w-8 h-4 pointer-events-none rotate-180"
                                        svgClassName="rounded-md"
                                    />
                                ) : (
                                    <span
                                        className="text-xs text-gray-600 truncate"
                                        title={transferCurrencyAmount}
                                    >
                                        {transferCurrencyAmount}
                                    </span>
                                )}
=======
                                <span
                                    className="text-[11px] text-primary-grey-dark truncate"
                                    title={transferCurrencyAmount}
                                >
                                    {transferCurrencyAmount}
                                </span>
>>>>>>> e3141de0
                            </div>
                        </div>
                    )}
                </div>
                {status === TransactionStatus.CONFIRMED &&
                transactionCategory === TransactionCategories.BRIDGE &&
                bridgeParams &&
                BRIDGE_PENDING_STATUS.includes(bridgeParams!.status! || "") ? (
                    <div className="ml-11 mt-2">
                        <i className="text-primary-grey-dark">
                            <>
                                {
                                    getBridgePendingMessage(
                                        bridgeParams!,
                                        bridgeTransactionsData
                                            ?.receivingTransaction?.networkName
                                    )?.label
                                }
                                <Dots />
                            </>
                        </i>
                    </div>
                ) : null}
            </div>
        </>
    )
}

export default TransactionItem<|MERGE_RESOLUTION|>--- conflicted
+++ resolved
@@ -304,21 +304,13 @@
         )
             return [{ color: "text-red-600", label: "Cancelled" }]
         // If we're here, we're waiting to see if the transaction will be cancelled
-<<<<<<< HEAD
         else if (metaType === MetaType.REGULAR_CANCELLING && !isQueued)
-            return [{ color: "text-gray-600", label: "Cancelling..." }]
+            return [{ color: "text-primary-grey-dark", label: "Cancelling..." }]
         // If we're here, we're waiting to see if the transaction will be sped up
         else if (metaType === MetaType.REGULAR_SPEEDING_UP && !isQueued)
-            return [{ color: "text-gray-600", label: "Speeding up..." }]
-=======
-        else if (metaType === MetaType.REGULAR_CANCELLING)
-            return [{ color: "text-primary-grey-dark", label: "Cancelling..." }]
-        // If we're here, we're waiting to see if the transaction will be sped up
-        else if (metaType === MetaType.REGULAR_SPEEDING_UP)
             return [
                 { color: "text-primary-grey-dark", label: "Speeding up..." },
             ]
->>>>>>> e3141de0
         else if (status === TransactionStatus.SUBMITTED)
             return !isQueued
                 ? [{ color: "text-primary-grey-dark", label: "Pending..." }]
@@ -552,11 +544,7 @@
     return (
         <>
             <div
-<<<<<<< HEAD
-                className={`flex flex-col pl-12 pr-12 py-5 -ml-6 transition duration-300 hover:bg-primary-100 hover:bg-opacity-50 active:bg-primary-200 active:bg-opacity-50 ${
-=======
-                className={`flex flex-col px-6 py-4 -ml-6 transition duration-300 hover:bg-primary-grey-default hover:bg-opacity-50 active:bg-primary-grey-hover active:bg-opacity-50 ${
->>>>>>> e3141de0
+                className={`flex flex-col px-12 py-4 -ml-6 transition duration-300 hover:bg-primary-grey-default hover:bg-opacity-50 active:bg-primary-grey-hover active:bg-opacity-50 ${
                     !(txHash && transaction.transactionParams.from) &&
                     "cursor-default"
                 }`}
@@ -757,7 +745,6 @@
                                 </span>
                             </div>
                             <div className="w-full flex justify-end">
-<<<<<<< HEAD
                                 {isRatesChangingAfterNetworkChange ? (
                                     <AnimatedIcon
                                         icon={
@@ -768,20 +755,12 @@
                                     />
                                 ) : (
                                     <span
-                                        className="text-xs text-gray-600 truncate"
+                                        className="text-[11px] text-primary-grey-dark truncate"
                                         title={transferCurrencyAmount}
                                     >
                                         {transferCurrencyAmount}
                                     </span>
                                 )}
-=======
-                                <span
-                                    className="text-[11px] text-primary-grey-dark truncate"
-                                    title={transferCurrencyAmount}
-                                >
-                                    {transferCurrencyAmount}
-                                </span>
->>>>>>> e3141de0
                             </div>
                         </div>
                     )}
