--- conflicted
+++ resolved
@@ -15,12 +15,9 @@
 import ImportIcon from "../icons/ImportIcon"
 import ClockIcon from "../icons/ClockIcon"
 import SwitchIcon from "../icons/SwitchIcon"
-<<<<<<< HEAD
 import RefetchIcon from "../icons/RefetchIcon"
-=======
 import DisabledBridgeIcon from "../icons/DisabledBridgeIcon"
 
->>>>>>> 1f1b547e
 export enum IconName {
     PENCIL = "PENCIL",
     GROUP = "GROUP",
@@ -38,11 +35,8 @@
     IMPORT = "IMPORT",
     CLOCK = "CLOCK",
     SWITCH = "SWITCH",
-<<<<<<< HEAD
     REFETCH = "REFETCH",
-=======
     DISABLED_BRIDGE = "DISABLED_BRIDGE",
->>>>>>> 1f1b547e
 }
 
 type ProfileType = "default" | "selected" | "danger" | "disabled"
@@ -71,11 +65,8 @@
     [IconName.RIGHT_CHEVRON]: RightChevronIcon,
     [IconName.CLOCK]: ClockIcon,
     [IconName.SWITCH]: SwitchIcon,
-<<<<<<< HEAD
     [IconName.REFETCH]: RefetchIcon,
-=======
     [IconName.DISABLED_BRIDGE]: DisabledBridgeIcon,
->>>>>>> 1f1b547e
 }
 
 const STROKED_ICONS = [IconName.RIGHT_CHEVRON]
