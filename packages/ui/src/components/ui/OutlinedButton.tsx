import { FC, PropsWithChildren } from "react"
import classnames from "classnames"
interface OutlinedButtonProps {
    onClick?: (e: any) => void
    className?: string
    disabled?: boolean
    title?: string
}
const OutlinedButton: FC<PropsWithChildren<OutlinedButtonProps>> = ({
    onClick,
    className = "",
    children,
    disabled = false,
    title,
}) => {
    return (
        <button
            className={classnames(
                "flex flex-row items-center bg-white border border-[#D7D9D7] hover:border-primary-black-default justify-between",
<<<<<<< HEAD
                "h-12 space-x-2 p-4 rounded-lg text-sm font-semibold text-black w-full",
=======
                "h-10 rounded-lg text-sm font-semibold text-black w-10 p-2.5",
>>>>>>> fb411268
                onClick && "cursor-pointer",
                className
            )}
            onClick={onClick}
            disabled={disabled}
            {...(title ? { title: title } : {})}
        >
            {children}
        </button>
    )
}
export default OutlinedButton<|MERGE_RESOLUTION|>--- conflicted
+++ resolved
@@ -17,11 +17,7 @@
         <button
             className={classnames(
                 "flex flex-row items-center bg-white border border-[#D7D9D7] hover:border-primary-black-default justify-between",
-<<<<<<< HEAD
-                "h-12 space-x-2 p-4 rounded-lg text-sm font-semibold text-black w-full",
-=======
                 "h-10 rounded-lg text-sm font-semibold text-black w-10 p-2.5",
->>>>>>> fb411268
                 onClick && "cursor-pointer",
                 className
             )}
