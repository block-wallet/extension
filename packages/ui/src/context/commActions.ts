--- conflicted
+++ resolved
@@ -12,7 +12,6 @@
     RequestAddNetwork,
     RequestEditNetwork,
     RequestEditNetworksOrder,
-<<<<<<< HEAD
     ExchangeRatesStateSubscription,
     ResponseGetExchangeRatesState,
     GasPricesStateSubscription,
@@ -21,11 +20,9 @@
     ResponseGetAppState,
     ResponseGetActivityListState,
     ActivityListStateSubscription,
-=======
+    RequestSwitchProvider,
     RequestTokensOrder,
->>>>>>> fb411268
     AddressType,
-    RequestSwitchProvider,
 } from "@block-wallet/background/utils/types/communication"
 import {
     Devices,
@@ -1819,8 +1816,6 @@
  */
 export const setHotkeysEnabled = async (enabled: boolean): Promise<void> => {
     return sendMessage(Messages.WALLET.SET_HOTKEYS_ENABLED, { enabled })
-<<<<<<< HEAD
-=======
 }
 
 /**
@@ -1863,5 +1858,4 @@
     accountsInfo: AccountInfo[]
 ): Promise<void> => {
     return sendMessage(Messages.ACCOUNT.ORDER_ACCOUNTS, { accountsInfo })
->>>>>>> fb411268
 }