import { BigNumber } from "@ethersproject/bignumber"
import {
    AccountInfo,
    DeviceAccountInfo,
} from "@block-wallet/background/controllers/AccountTrackerController"
import {
    MessageTypes,
    RequestTypes,
    ResponseTypes,
    StateSubscription,
    SubscriptionMessageTypes,
    RequestAddNetwork,
    RequestEditNetwork,
    RequestEditNetworksOrder,
    ExchangeRatesStateSubscription,
    ResponseGetExchangeRatesState,
    GasPricesStateSubscription,
    AppStateSubscription,
    ResponseGetGasPricesState,
    ResponseGetAppState,
    ResponseGetActivityListState,
    ActivityListStateSubscription,
} from "@block-wallet/background/utils/types/communication"
<<<<<<< HEAD
import { Devices, ExchangeType, Messages, StateType } from "./commTypes"
=======
import { Devices, ExchangeType, Messages, TransactionStatus } from "./commTypes"
>>>>>>> a53a62a7
import {
    IToken,
    ITokens,
    SearchTokensResponse,
    Token,
} from "@block-wallet/background/controllers/erc-20/Token"
import { SiteMetadata } from "@block-wallet/provider/types"
import {
    TransactionAdvancedData,
    TransactionMeta,
} from "@block-wallet/background/controllers/transactions/utils/types"
import {
    FeeMarketEIP1559Values,
    GasPriceValue,
    TransactionGasEstimation,
} from "@block-wallet/background/controllers/transactions/TransactionController"
import {
    PopupTabs,
    UserSettings,
} from "@block-wallet/background/controllers/PreferencesController"
import {
    DappReq,
    DappRequestConfirmOptions,
} from "@block-wallet/background/utils/types/ethereum"
import { TransactionFeeData } from "@block-wallet/background/controllers/erc-20/transactions/SignedTransaction"
import { handlers, port } from "./setup"
import { Currency } from "@block-wallet/background/utils/currency"
import {
    SwapParameters,
    SwapQuote,
    SwapTransaction,
} from "@block-wallet/background/controllers/SwapController"
import {
    OneInchSwapQuoteParams,
    OneInchSwapRequestParams,
} from "@block-wallet/background/utils/types/1inch"
import { generatePhishingPreventionBase64 } from "../util/phishingPrevention"
import {
    BridgeQuoteRequest,
    BridgeRoutesRequest,
    BridgeTransaction,
    GetBridgeAvailableRoutesResponse,
    GetBridgeQuoteResponse,
    GetBridgeQuoteNotFoundResponse,
} from "@block-wallet/background/controllers/BridgeController"
import { GasPriceData } from "@block-wallet/background/controllers/GasPricesController"

let requestId = 0

/**
 * Send message generic
 *
 */
const sendMessage = <TMessageType extends MessageTypes>(
    message: TMessageType,
    request?: RequestTypes[TMessageType],
    subscriber?: (data: SubscriptionMessageTypes[TMessageType]) => void
): Promise<ResponseTypes[TMessageType]> => {
    return new Promise((resolve, reject): void => {
        const id = `${Date.now()}.${++requestId}`

        handlers[id] = { reject, resolve, subscriber }

        port.postMessage({ id, message, request: request || {} })
    })
}

/**
 * Creates a new account on the current keyring
 */
export const createAccount = async (name: string): Promise<AccountInfo> => {
    return sendMessage(Messages.ACCOUNT.CREATE, { name })
}

/**
 * Returns account json data to export
 * Encrypted with password
 *
 * @param address account address
 * @param password Encrypting password
 * @returns Exported account info on JSON format
 */
export const exportAccountJson = async (
    address: string,
    password: string,
    encryptPassword: string
): Promise<string> => {
    return sendMessage(Messages.ACCOUNT.EXPORT_JSON, {
        address,
        password,
        encryptPassword,
    })
}

/**
 * Returns account private key data to export
 * Encrypted with password
 *
 * @param address account address
 * @param password vault password
 * @returns Exported account info on JSON format
 */
export const exportAccountPrivateKey = async (
    address: string,
    password: string
): Promise<string> => {
    return sendMessage(Messages.ACCOUNT.EXPORT_PRIVATE_KEY, {
        address,
        password,
    })
}

/**
 * Imports an account using a json file
 *
 * @param importArgs Import data
 * @param name Imported account name
 * @returns Imported account info
 */
export const importAccountJson = async (
    importArgs: { input: string; password: string },
    name: string
): Promise<AccountInfo> => {
    return sendMessage(Messages.ACCOUNT.IMPORT_JSON, { importArgs, name })
}

/**
 * Imports an account using the private key
 *
 * @param importArgs Import data
 * @param name Imported account name
 * @returns Imported account info
 */
export const importAccountPrivateKey = async (
    importArgs: { privateKey: string },
    name: string
): Promise<AccountInfo> => {
    return sendMessage(Messages.ACCOUNT.IMPORT_PRIVATE_KEY, {
        importArgs,
        name,
    })
}

/**
 * Hides the given account
 * It must be an internal account, otherwise the operation will not be performed.
 *
 * @param address account to be hidden
 */
export const hideAccount = async (address: string): Promise<boolean> => {
    return sendMessage(Messages.ACCOUNT.HIDE, { address })
}

/**
 * Unhides the given account
 *
 * It must be a hidden account, otherwise the operation will not be
performed.
 *
 * @param address account to be unhidden
 */
export const unhideAccount = async (address: string): Promise<boolean> => {
    return sendMessage(Messages.ACCOUNT.UNHIDE, { address })
}

/**
 * Deletes the selected account
 *
 * It must be the last account on the accountsIndex,
 * otherwise it will break when creating a new account
 *
 * @param address account to be deleted
 */
export const removeAccount = async (address: string): Promise<boolean> => {
    return sendMessage(Messages.ACCOUNT.REMOVE, { address })
}

/**
 * Resets the selected account
 *
 *
 * @param address account to be deleted
 */
export const resetAccount = async (address: string): Promise<void> => {
    return sendMessage(Messages.ACCOUNT.RESET, { address })
}

/**
 * Renames selected account
 *
 * @param address account address
 * @param name new name
 */
export const renameAccount = async (
    address: string,
    name: string
): Promise<boolean> => {
    return sendMessage(Messages.ACCOUNT.RENAME, { address, name })
}

/**
 * Updates selected account
 *
 * @param address address to be selected
 */
export const selectAccount = async (address: string): Promise<boolean> => {
    return sendMessage(Messages.ACCOUNT.SELECT, { address })
}

/**
 * getAccountBalance
 *
 * It gets the specified account balance.
 *
 * @param address The account address
 * @returns The account balance.
 */
export const getAccountBalance = async (
    address: string
): Promise<BigNumber> => {
    return sendMessage(Messages.ACCOUNT.GET_BALANCE, address)
}

/**
 * getAccountNativeTokenBalanceForChain
 *
 * It gets the native token balance for a specified chain using the selected account.
 *
 * @param chainId The chain id
 * @returns The account's native token balance.
 */
export const getAccountNativeTokenBalanceForChain = async (
    chainId: number
): Promise<BigNumber | undefined> => {
    return sendMessage(Messages.ACCOUNT.GET_NATIVE_TOKEN_BALANCE, chainId)
}

/**
 * fetchLatestGasPriceForChain
 *
 * It fetches the latest gas price from the Fee service and/or the network for a specified chain
 *
 * @param chainId The chain id
 * @returns The gas price
 */
export const fetchLatestGasPriceForChain = async (
    chainId: number
): Promise<GasPriceData | undefined> => {
    return sendMessage(Messages.TRANSACTION.FETCH_LATEST_GAS_PRICE, chainId)
}
/**
 * Update last user activity time
 *
 * @param lastUserActivtyTime the new timeout
 */
export const setLastUserActiveTime = async (): Promise<void> => {
    return sendMessage(Messages.APP.SET_LAST_USER_ACTIVE_TIME)
}

/**
 * Set a custom time in minutes for the extension auto block
 *
 * @param idleTimeout the new timeout in minutes, should be greater than zero
 */
export const setIdleTimeout = async (idleTimeout: number): Promise<void> => {
    return sendMessage(Messages.APP.SET_IDLE_TIMEOUT, { idleTimeout })
}

/**
 * Returns the time in minutes for the extension auto block
 *
 */
export const getIdleTimeout = async (): Promise<number> => {
    return sendMessage(Messages.APP.GET_IDLE_TIMEOUT)
}

/**
 * Locks the current vault
 */
export const lockApp = async (): Promise<boolean> => {
    return sendMessage(Messages.APP.LOCK)
}

/**
 * Unlocks the current vault
 *
 * @param password user password
 */
export const unlockApp = async (password: string): Promise<boolean> => {
    return sendMessage(Messages.APP.UNLOCK, { password })
}

/**
 * Creates a new onboarding tab or focuses the current open one
 *
 */
export const returnToOnboarding = async (): Promise<void> => {
    return sendMessage(Messages.APP.RETURN_TO_ONBOARDING)
}

/**
 * Rejects all open and unconfirmed requests
 */
export const rejectUnconfirmedRequests = async (): Promise<void> => {
    return sendMessage(Messages.APP.REJECT_UNCONFIRMED_REQUESTS)
}

/**
 * It request the wallet seed phrase with the user password
 *
 * @returns The wallet seed phrase
 * @throws If the user password is invalid
 */
export const requestSeedPhrase = async (password: string): Promise<string> => {
    return sendMessage(Messages.WALLET.REQUEST_SEED_PHRASE, {
        password,
    })
}

/**
 * Verifies if the user has correctly completed the seed phrase challenge
 *
 * @param seedPhrase
 */
export const verifySeedPhrase = async (
    seedPhrase: string,
    password: string
): Promise<boolean> => {
    return sendMessage(Messages.WALLET.VERIFY_SEED_PHRASE, {
        password,
        seedPhrase,
    })
}

/**
 * Method to mark setup process as complete and to fire a notification.
 *
 */
export const completeSetup = async (
    sendNotification: boolean = true
): Promise<void> => {
    return sendMessage(Messages.WALLET.SETUP_COMPLETE, { sendNotification })
}

/**
 * Opens the tab-view to reset the wallet using a seed phrase
 *
 */
export const openReset = async (): Promise<void> => {
    return sendMessage(Messages.APP.OPEN_RESET)
}

/**
 * Verifies if the user's password is correct
 *
 * @param password user's password
 */
export const verifyPassword = async (password: string): Promise<boolean> => {
    return sendMessage(Messages.PASSWORD.VERIFY, {
        password,
    })
}

/**
 * Gets the current blank app state
 *
 * @returns Background state
 */
export const getAppState = async (): Promise<ResponseGetAppState> => {
    return sendMessage(Messages.STATE.GET, {
        stateType: StateType.APP_STATE,
    }) as Promise<ResponseGetAppState>
}

/**
 * Gets the exchange rates state
 *
 * @returns Exchange rates state
 */
export const getExchangeRatesState =
    async (): Promise<ResponseGetExchangeRatesState> => {
        return sendMessage(Messages.STATE.GET, {
            stateType: StateType.EXCHANGE_RATES,
        }) as Promise<ResponseGetExchangeRatesState>
    }

/**
 * Gets the gas prices state
 *
 * @returns Gas prices state
 */
export const getGasPricesState =
    async (): Promise<ResponseGetGasPricesState> => {
        return sendMessage(Messages.STATE.GET, {
            stateType: StateType.GAS_PRICES,
        }) as Promise<ResponseGetGasPricesState>
    }

/**
 * Gets the activity list state
 *
 * @returns Activity List state
 */
export const getActivityListState =
    async (): Promise<ResponseGetActivityListState> => {
        return sendMessage(Messages.STATE.GET, {
            stateType: StateType.ACTIVITY_LIST,
        }) as Promise<ResponseGetActivityListState>
    }
/**
 * Resolves the address of an ENS name
 *
 * @returns address or null
 */
export const resolveEnsName = async (name: string): Promise<string | null> => {
    return sendMessage(Messages.ENS.RESOLVE_NAME, {
        name,
    })
}

/**
 * Looks up the ENS name of an address
 *
 * @returns ens name or null
 */
export const lookupAddressEns = async (
    address: string
): Promise<string | null> => {
    return sendMessage(Messages.ENS.LOOKUP_ADDRESS, {
        address,
    })
}

/**
 * Resolves the address of an UD name
 *
 * @returns address or null
 */
export const resolveUDName = async (name: string): Promise<string | null> => {
    return sendMessage(Messages.UD.RESOLVE_NAME, {
        name,
    })
}

/**
 * Sends ethereum or the network native currency
 *
 * @param to recipient
 * @param feeData gas fee data
 * @param value amount
 */
export const sendEther = async (
    to: string,
    feeData: TransactionFeeData,
    value: BigNumber,
    advancedData: TransactionAdvancedData
): Promise<string> => {
    return sendMessage(Messages.TRANSACTION.SEND_ETHER, {
        to,
        feeData,
        value,
        advancedData,
    })
}

/**
 * Adds a new unapproved send transaction
 *
 * @param address The token address (0x0 for the Network native currency)
 * @param to recipient
 * @param feeData gas fee data
 * @param value amount
 */
export const addNewSendTransaction = async (
    address: string,
    to: string,
    feeData: TransactionFeeData,
    value: BigNumber
): Promise<TransactionMeta> => {
    return sendMessage(Messages.TRANSACTION.ADD_NEW_SEND_TRANSACTION, {
        address,
        to,
        value,
        feeData,
    })
}

/**
 * Adds a new unapproved Approve transaction
 *
 * @param tokenAddress The token address
 * @param spenderAddress The spender address
 * @param allowance The allowance amount
 * @returns The transaction object created
 */
export const addNewApproveTransaction = async (
    tokenAddress: string,
    spenderAddress: string,
    allowance: BigNumber
): Promise<TransactionMeta> => {
    return sendMessage(Messages.TRANSACTION.ADD_NEW_APPROVE_TRANSACTION, {
        tokenAddress,
        spenderAddress,
        allowance,
    })
}

/**
 * Updates the gas on an existing unapproved Send transaction
 *
 * @param transactionId The transaction id
 * @param feeData gas fee data to update
 */
export const updateSendTransactionGas = async (
    transactionId: string,
    feeData: TransactionFeeData
): Promise<void> => {
    return sendMessage(Messages.TRANSACTION.UPDATE_SEND_TRANSACTION_GAS, {
        transactionId,
        feeData,
    })
}

/**
 * It approves an existing unapproved Send transaction
 *
 * @param transactionId The transaction id
 */
export const approveSendTransaction = async (
    transactionId: string
): Promise<void> => {
    return sendMessage(Messages.TRANSACTION.APPROVE_SEND_TRANSACTION, {
        transactionId,
    })
}

/**
 * It awaits for an already submitted Send transaction result
 *
 * @param transactionId The transaction id
 * @returns The transaction hash
 */
export const getSendTransactionResult = async (
    transactionId: string
): Promise<string> => {
    return sendMessage(Messages.TRANSACTION.GET_SEND_TRANSACTION_RESULT, {
        transactionId,
    })
}

/**
 * It calculates a Send transaction gas limit
 *
 * @param address The token contract address
 * @param to The `to` parameter
 * @param value The value to transfer
 * @returns The send estimated gas limit
 */
export const getSendTransactionGasLimit = async (
    address: string,
    to: string,
    value: BigNumber
): Promise<TransactionGasEstimation> => {
    return sendMessage(
        Messages.TRANSACTION.CALCULATE_SEND_TRANSACTION_GAS_LIMIT,
        {
            address,
            to,
            value,
        }
    )
}

/**
 * It obtains the current network latest gas price
 */
export const getLatestGasPrice = async (): Promise<BigNumber> => {
    return sendMessage(Messages.TRANSACTION.GET_LATEST_GAS_PRICE)
}

/**
 * Get all the erc20 tokens method
 *
 */
export const getTokens = (): Promise<ITokens> => {
    return sendMessage(Messages.TOKEN.GET_TOKENS, {})
}

/**
 * Get all the erc20 tokens that the user added method
 *
 */
export const getUserToken = (): Promise<ITokens> => {
    return sendMessage(Messages.TOKEN.GET_USER_TOKENS, {})
}

/**
 * get erc20 token method
 *
 * @param tokenAddress erc20 token address
 */
export const getToken = (tokenAddress: string): Promise<Token> => {
    return sendMessage(Messages.TOKEN.GET_TOKEN, {
        tokenAddress,
    })
}

/**
 * Get balance for a single token address
 *
 * @returns token balance for that account
 */
export const getTokenBalance = (
    tokenAddress: string,
    account: string
): Promise<BigNumber> => {
    return sendMessage(Messages.TOKEN.GET_BALANCE, {
        tokenAddress,
        account,
    })
}

/**
 * Add custom erc20 token method
 *
 * @param address erc20 token address
 * @param name erc20 token name
 * @param symbol erc20 token symbol
 * @param decimals erc20 token decimals
 */
export const addCustomToken = async (
    address: string,
    name: string,
    symbol: string,
    decimals: number,
    logo: string,
    type: string
): Promise<void | void[]> => {
    return sendMessage(Messages.TOKEN.ADD_CUSTOM_TOKEN, {
        address,
        name,
        symbol,
        decimals,
        logo,
        type,
    })
}

/**
 * Add custom erc20 tokens method
 *
 * @param tokens erc20 tokens array
 */
export const addCustomTokens = async (
    tokens: Token[]
): Promise<void | void[]> => {
    return sendMessage(Messages.TOKEN.ADD_CUSTOM_TOKENS, { tokens })
}

/**
 * Delete a custom erc20 tokens method
 *
 * @param address of the ERC20 token to delete
 */
export const deleteCustomToken = async (address: string): Promise<void> => {
    return sendMessage(Messages.TOKEN.DELETE_CUSTOM_TOKEN, { address })
}

/**
 * Sends erc20 token
 *
 * @param tokenAddress erc20 token address
 * @param to recipient
 * @param feeData gas fee data
 * @param value amount
 */
export const sendToken = async (
    tokenAddress: string,
    to: string,
    feeData: TransactionFeeData,
    value: BigNumber,
    advancedData: TransactionAdvancedData
): Promise<string> => {
    return sendMessage(Messages.TOKEN.SEND_TOKEN, {
        tokenAddress,
        to,
        value,
        feeData,
        advancedData,
    })
}

/**
 * Searches inside the assets list for tokens that matches the criteria
 *
 * @param query The user input query to search for (address, name, symbol)
 */
export const searchTokenInAssetsList = async (
    query: string,
    exact?: boolean
): Promise<SearchTokensResponse> => {
    return sendMessage(Messages.TOKEN.SEARCH_TOKEN, {
        query,
        exact,
    })
}

/**
 * Search the token in the blockchain
 *
 * @param tokenAddress erc20 token address
 */
export const populateTokenData = async (
    tokenAddress: string
): Promise<Token> => {
    return sendMessage(Messages.TOKEN.POPULATE_TOKEN_DATA, {
        tokenAddress,
    })
}

/**
 * Submits an approval transaction to setup asset allowance
 *
 * @param allowance User selected allowance
 * @param amount Exchange amount
 * @param spenderAddress The spender address for the allowance
 * @param feeData Transaction gas fee data
 * @param tokenAddress Asset token address
 * @param customNonce Custom transaction nonce
 */
export const approveAllowance = async (
    allowance: BigNumber,
    amount: BigNumber,
    spenderAddress: string,
    feeData: TransactionFeeData,
    tokenAddress: string,
    customNonce?: number
): Promise<boolean> => {
    return sendMessage(Messages.TOKEN.APPROVE_ALLOWANCE, {
        allowance,
        amount,
        spenderAddress,
        feeData,
        tokenAddress,
        customNonce,
    })
}

/**
 * Creates a new BlockWallet
 *
 * @param password user password
 * @returns vault seed phrase
 */
export const createWallet = async (password: string): Promise<void> => {
    const antiPhishingImage = await generatePhishingPreventionBase64()
    return sendMessage(Messages.WALLET.CREATE, { password, antiPhishingImage })
}

/**
 * Imports the user's wallet to blank
 *
 * @param password user password
 * @param seedPhrase vault seed phrase
 */
export const importWallet = async (
    password: string,
    seedPhrase: string,
    defaultNetwork?: string
): Promise<boolean> => {
    const antiPhishingImage = await generatePhishingPreventionBase64()
    return sendMessage(Messages.WALLET.IMPORT, {
        password,
        seedPhrase,
        defaultNetwork,
        antiPhishingImage,
    })
}

/**
 * Reset the wallet with a seed phrase
 *
 * @param password user password
 * @param seedPhrase vault seed phrase
 */
export const resetWallet = async (
    password: string,
    seedPhrase: string
): Promise<boolean> => {
    const antiPhishingImage = await generatePhishingPreventionBase64()
    return sendMessage(Messages.WALLET.RESET, {
        password,
        seedPhrase,
        antiPhishingImage,
    })
}

/**
 * Updates the popup tab to focus when opening the popup next time
 */
export const updatePopupTab = async (popupTab: PopupTabs): Promise<void> => {
    return sendMessage(Messages.APP.UPDATE_POPUP_TAB, {
        popupTab,
    })
}

/**
 * Creates a new site with permissions
 *
 */
export const addNewSiteWithPermissions = (
    accounts: string[],
    origin: string,
    siteMetadata: SiteMetadata
) => {
    return sendMessage(Messages.PERMISSION.ADD_NEW, {
        accounts,
        origin,
        siteMetadata,
    })
}

/**
 * Confirms a pending permission request
 *
 */
export const confirmPermission = (id: string, accounts: string[] | null) => {
    return sendMessage(Messages.PERMISSION.CONFIRM, {
        id,
        accounts,
    })
}

/**
 * Confirms or rejects the specified dapp request
 *
 */
export const confirmDappRequest = <RequestType extends DappReq>(
    id: string,
    isConfirmed: boolean,
    confirmOptions?: DappRequestConfirmOptions[RequestType]
): Promise<void> => {
    return sendMessage(Messages.DAPP.CONFIRM_REQUEST, {
        id,
        isConfirmed,
        confirmOptions,
    })
}

/**
 * Attempts to reject the specified dapp request
 *
 */
export const attemptRejectDappRequest = (id: string): Promise<void> => {
    return sendMessage(Messages.DAPP.ATTEMPT_REJECT_REQUEST, {
        id,
    })
}

/**
 * Returns the sites the account is allowed to connect to
 *
 */
export const getAccountPermissions = (account: string) => {
    return sendMessage(Messages.PERMISSION.GET_ACCOUNT_PERMISSIONS, {
        account,
    })
}

/**
 * Remove account from a single site
 * If the site has no accounts left, then deletes the site
 *
 */
export const removeAccountFromSite = (origin: string, account: string) => {
    return sendMessage(Messages.PERMISSION.REMOVE_ACCOUNT_FROM_SITE, {
        origin,
        account,
    })
}

/**
 * Updates permissions for a specific site
 * If accounts is an empty array or null, deletes the site.
 *
 */
export const updateSitePermissions = (
    origin: string,
    accounts: string[] | null
) => {
    return sendMessage(Messages.PERMISSION.UPDATE_SITE_PERMISSIONS, {
        origin,
        accounts,
    })
}

/**
 * It calculates an Approve transaction gas limit
 *
 * @returns The Approve estimated gas limit
 */
export const getApproveTransactionGasLimit = async (
    tokenAddress: string,
    spender: string = "deposit",
    amount: BigNumber | "UNLIMITED" = "UNLIMITED"
): Promise<TransactionGasEstimation> => {
    return sendMessage(
        Messages.TRANSACTION.CALCULATE_APPROVE_TRANSACTION_GAS_LIMIT,
        {
            tokenAddress,
            spender,
            amount,
        }
    )
}

/**
 * Subscribes to state updates
 *
 * @param cb state update handler
 */
export const subscribeExchangeRatesState = async (
    cb: (state: ExchangeRatesStateSubscription) => void
): Promise<boolean> => {
    return sendMessage(
        Messages.STATE.SUBSCRIBE,
        {
            stateType: StateType.EXCHANGE_RATES,
        },
        cb as (data: StateSubscription) => void
    )
}

/**
 * Subscribes to gas prices state updates
 *
 * @param cb state update handler
 */
export const subscribeGasPricesState = async (
    cb: (state: GasPricesStateSubscription) => void
): Promise<boolean> => {
    return sendMessage(
        Messages.STATE.SUBSCRIBE,
        {
            stateType: StateType.GAS_PRICES,
        },
        cb as (data: StateSubscription) => void
    )
}

/**
 * Subscribes to activty list state updates
 *
 * @param cb state update handler
 */
export const subscribeActivityListState = async (
    cb: (state: ActivityListStateSubscription) => void
): Promise<boolean> => {
    return sendMessage(
        Messages.STATE.SUBSCRIBE,
        {
            stateType: StateType.ACTIVITY_LIST,
        },
        cb as (data: StateSubscription) => void
    )
}

/**
 * Subscribes to the app state updates
 *
 * @param cb state update handler
 */
export const subscribeAppState = async (
    cb: (state: AppStateSubscription) => void
): Promise<boolean> => {
    return sendMessage(
        Messages.STATE.SUBSCRIBE,
        {
            stateType: StateType.APP_STATE,
        },
        cb as (data: StateSubscription) => void
    )
}

/**
 * Performs network change to the selected one.
 * @param networkName
 */
export const changeNetwork = async (networkName: string): Promise<boolean> => {
    return sendMessage(Messages.NETWORK.CHANGE, { networkName })
}

/**
 * Performs network change to the selected one.
 * @param networkName
 */
export const setShowTestNetworks = async (
    showTestNetworks: boolean
): Promise<boolean> => {
    return sendMessage(Messages.NETWORK.SET_SHOW_TEST_NETWORKS, {
        showTestNetworks,
    })
}

/**
 * Remove a network from the list of available networks
 *
 * @param chainId The chainId of the network to remove
 */
export const removeNetwork = async (chainId: number) => {
    return sendMessage(Messages.NETWORK.REMOVE_NETWORK, { chainId })
}

/**
 * Obtains the details(name, rpc list, icon, etc) of the specified chain
 *
 * @param chainId The chainId of the network to fetch the details from
 */
export const getSpecificChainDetails = async (chainId: number) => {
    return sendMessage(Messages.NETWORK.GET_SPECIFIC_CHAIN_DETAILS, { chainId })
}

/**
 * Gets the default rpc url for the specified chain
 * @param chainId The chainId of the network to fetch the details from
 * @returns The default rpc url for the specified chain
 */
export const getDefaultRpc = async (chainId: number) => {
    return sendMessage(Messages.NETWORK.GET_DEFAULT_RPC, { chainId })
}

/**
 * Adds a new network.
 *
 * @param networkInput The network information to be added.
 */
export const addNetwork = async (networkInput: RequestAddNetwork) => {
    return sendMessage(Messages.NETWORK.ADD_NETWORK, networkInput)
}

/**
 * Edit an existing network. You can only change the rpcUrl and the blockExplorerUrl fields.
 *
 * @param networkInput The network information to be edited.
 */
export const editNetwork = async (editNetworkInput: RequestEditNetwork) => {
    return sendMessage(Messages.NETWORK.EDIT_NETWORK, editNetworkInput)
}

/**
 * Edit networks order.
 *
 */
export const editNetworksOrder = async (
    editNetworksOrder: RequestEditNetworksOrder
) => {
    return sendMessage(Messages.NETWORK.EDIT_NETWORKS_ORDER, editNetworksOrder)
}

/**
 * Fetches the chainId from the specified rpc url
 *
 * @param rpcUrl The url of the chain rpc
 */
export const getRpcChainId = async (rpcUrl: string) => {
    return sendMessage(Messages.NETWORK.GET_RPC_CHAIN_ID, { rpcUrl })
}

/**
 * Performs transaction confirm with specific transaction meta.
 * @param transactionMeta
 */
export const confirmTransaction = async (
    transactionId: string,
    feeData: TransactionFeeData,
    advancedData: TransactionAdvancedData
) => {
    return sendMessage(Messages.TRANSACTION.CONFIRM, {
        id: transactionId,
        feeData,
        advancedData,
    })
}

/**
 * Rejects the transaction specified by id.
 * @param transactionId
 */
export const rejectTransaction = async (transactionId: string) => {
    return sendMessage(Messages.TRANSACTION.REJECT, { transactionId })
}

/**
 * Updates the transaction status specified by id.
 * @param transactionId
 * @param status
 */
export const updateTransactionStatus = async (
    transactionId: string,
    status: TransactionStatus
) => {
    return sendMessage(Messages.TRANSACTION.UPDATE_STATUS, {
        transactionId,
        status,
    })
}

/**
 * Rejects an speedUp/cancel transaction
 * @param transactionId
 */
export const rejectReplacementTransaction = async (transactionId: string) => {
    return sendMessage(Messages.TRANSACTION.REJECT_REPLACEMENT_TRANSACTION, {
        transactionId,
    })
}

/**
 * Allow to cancel a transaction. It does it by creating a **new transaction**
 * with a 0 amount, but higher gas fee.
 * @param transactionId
 */
export const cancelTransaction = async (
    transactionId: string,
    gasLimit?: BigNumber,
    gasValues?: GasPriceValue | FeeMarketEIP1559Values
) => {
    return sendMessage(Messages.TRANSACTION.CANCEL_TRANSACTION, {
        transactionId,
        gasValues,
        gasLimit,
    })
}

/**
 * Allow to speed up a transaction. It does it by creating a **new transaction**
 * with the same amount, but higher gas fee.
 * @param transactionId
 */
export const speedUpTransaction = async (
    transactionId: string,
    gasLimit?: BigNumber,
    gasValues?: GasPriceValue | FeeMarketEIP1559Values
) => {
    return sendMessage(Messages.TRANSACTION.SPEED_UP_TRANSACTION, {
        transactionId,
        gasValues,
        gasLimit,
    })
}

/**
 * Get the gas price of a cancel transaction
 * @param transactionId
 */
export const getCancelGasPrice = async (transactionId: string) => {
    return sendMessage(Messages.TRANSACTION.GET_CANCEL_GAS_PRICE, {
        transactionId,
    })
}

/**
 * Get the gas price of a speed up transaction
 * @param transactionId
 */
export const getSpeedUpGasPrice = async (transactionId: string) => {
    return sendMessage(Messages.TRANSACTION.GET_SPEED_UP_GAS_PRICE, {
        transactionId,
    })
}

/**
 * Remove all entries in the book
 *
 */
export const addressBookClear = async () => {
    return sendMessage(Messages.ADDRESS_BOOK.CLEAR, {})
}

/**
 * Remove a contract entry by address
 *
 * @param address - Recipient address to delete
 */
export const addressBookDelete = async (address: string) => {
    return sendMessage(Messages.ADDRESS_BOOK.DELETE, { address })
}

/**
 * Add or update a contact entry by address
 *
 * @param address - Recipient address to add or update
 * @param name - Nickname to associate with this address
 * @param note - User's note about address
 * @returns - Boolean indicating if the address was successfully set
 */
export const addressBookSet = async (
    address: string,
    name: string,
    note: string
) => {
    return sendMessage(Messages.ADDRESS_BOOK.SET, { address, name, note })
}

/**
 * Get the contacts
 *
 * @returns - A map with the entries
 */
export const addressBookGet = async () => {
    return sendMessage(Messages.ADDRESS_BOOK.GET, {})
}

/**
 * Get the contacts
 *
 * @param address - Recipient address to search
 *
 * @returns - A address book entry
 */
export const addressBookByAddress = async (address: string) => {
    return sendMessage(Messages.ADDRESS_BOOK.GET_BY_ADDRESS, { address })
}

/**
 * Get the recent addresses with which the wallet has interacted
 *
 * @param limit - Optional. The maximun number of recent address to return.
 *
 * @returns - A map with the entries
 */
export const addressBookGetRecentAddresses = async (limit?: number) => {
    return sendMessage(Messages.ADDRESS_BOOK.GET_RECENT_ADDRESSES, { limit })
}

/**
 * Stores the user settings.
 * @param settings Object containing settings and values to store.
 */
export const setUserSettings = async (settings: UserSettings) => {
    return sendMessage(Messages.APP.SET_USER_SETTINGS, { settings })
}

/**
 * Get the contacts
 *
 * @param address - Recipient address to search
 *
 * @returns - A address book entry
 */
export const getNextNonce = async (address: string) => {
    return sendMessage(Messages.TRANSACTION.GET_NEXT_NONCE, { address })
}

/**
 * Dismisses the welcome to the wallet message
 */
export const dismissWelcomeMessage = async (): Promise<boolean> => {
    return sendMessage(Messages.WALLET.DISMISS_WELCOME_MESSAGE, {})
}

/**
 * Dismisses the default wallet preferences
 */
export const dismissDefaultWalletPreferences = async (): Promise<boolean> => {
    return sendMessage(Messages.WALLET.DISMISS_DEFAULT_WALLET_PREFERENCES, {})
}

/**
 * Dismisses the release notes message
 */
export const dismissReleaseNotes = async (): Promise<boolean> => {
    return sendMessage(Messages.WALLET.DISMISS_RELEASE_NOTES, {})
}

/**
 * Updates release notes subscription status
 * @param enabled Subscription to release notes status
 */
export const toggleReleaseNotesSubscription = async (
    enabled: boolean
): Promise<void> => {
    return sendMessage(Messages.WALLET.TOGGLE_RELEASE_NOTES_SUBSCRIPTION, {
        releaseNotesSubscriptionEnabled: enabled,
    })
}

/**
 * Updates the default browser wallet
 * @param enabled default browser wallet status
 */
export const toggleDefaultBrowserWallet = async (
    enabled: boolean
): Promise<void> => {
    return sendMessage(Messages.WALLET.TOGGLE_DEFAULT_BROWSER_WALLET, {
        defaultBrowserWalletEnabled: enabled,
    })
}

/**
 * Updates the default gas option preference
 * @param defaultGasOption default gas option
 */
export const setDefaultGasPreference = async (
    defaultGasOption: "low" | "medium" | "high"
): Promise<void> => {
    return sendMessage(Messages.WALLET.SET_DEFAULT_GAS, {
        defaultGasOption,
    })
}

/**
 * Sets the provided base64 image as the phishing protection picture
 * @param image the base64 image to be used for phishing protection
 */
export const updateAntiPhishingImage = async (image: string): Promise<void> => {
    return sendMessage(Messages.WALLET.UPDATE_ANTI_PHISHING_IMAGE, {
        antiPhishingImage: image,
    })
}

/**
 * Updates phishing protection status
 * @param enabled Whether user wants to use the phishing protection feature or not.
 */
export const toggleAntiPhishingProtection = async (
    enabled: boolean
): Promise<void> => {
    return sendMessage(Messages.WALLET.TOGGLE_ANTI_PHISHING_PROTECTION, {
        antiPhishingProtectionEnabeld: enabled,
    })
}

/**
 * Sets the user's native currency.
 * @param currencyCode A valid curency code.
 */
export const setNativeCurrency = async (
    currencyCode: string
): Promise<void> => {
    return sendMessage(Messages.WALLET.SET_NATIVE_CURRENCY, {
        currencyCode,
    })
}

/**
 * Gets all the supported currencies
 * @returns a list of all the valid currencies
 */
export const getValidCurrencies = async (): Promise<Currency[]> => {
    return sendMessage(Messages.WALLET.GET_VALID_CURRENCIES)
}

/**
 * Opens the extension tab (TODO: test window) to connect a hardware wallet
 *
 */
export const openHardwareConnect = async (): Promise<void> => {
    return sendMessage(Messages.APP.OPEN_HW_CONNECT)
}
/**
 * Opens the extension tab (TODO: test window) to remove a hardware wallet
 *
 */
export const openHardwareRemove = async (): Promise<void> => {
    return sendMessage(Messages.APP.OPEN_HW_REMOVE)
}

/**
 * Opens the extension tab (TODO: test window) to connect a hardware wallet
 *
 */
export const openHardwareReconnect = async (address: string): Promise<void> => {
    return sendMessage(Messages.APP.OPEN_HW_RECONNECT, { address })
}

/**
 * It connects a hardware wallet to the extension
 */
export const connectHardwareWallet = async (
    device: Devices
): Promise<boolean> => {
    return sendMessage(Messages.WALLET.HARDWARE_CONNECT, { device })
}

/**
 * It gets a paginated list of a connected hardware wallet device accounts
 */
export const getHardwareWalletAccounts = async (
    device: Devices,
    pageIndex: number = 0,
    pageSize: number = 5
): Promise<AccountInfo[]> => {
    return sendMessage(Messages.WALLET.HARDWARE_GET_ACCOUNTS, {
        device,
        pageIndex,
        pageSize,
    })
}

/**
 * It imports a list of accounts from a hardware wallet to the extension
 */
export const importHardwareWalletAccounts = async (
    deviceAccounts: DeviceAccountInfo[],
    device: Devices
): Promise<AccountInfo[]> => {
    return sendMessage(Messages.WALLET.HARDWARE_IMPORT_ACCOUNTS, {
        deviceAccounts,
        device,
    })
}

/**
 * setHardwareWalletHDPath
 *
 * It sets the HD path for a hardware wallet device
 *
 * @param device The device to set the HD path for
 * @param path The HD path to set
 */
export const setHardwareWalletHDPath = async (
    device: Devices,
    path: string
): Promise<void> => {
    return sendMessage(Messages.WALLET.HARDWARE_SET_HD_PATH, {
        device,
        path,
    })
}

/**
 * getHardwareWalletHDPath
 *
 * It gets the HD path for a hardware wallet device
 *
 * @param device The device to get the HD path from
 * @returns The HD path for the device
 */
export const getHardwareWalletHDPath = async (
    device: Devices
): Promise<string> => {
    return sendMessage(Messages.WALLET.HARDWARE_GET_HD_PATH, {
        device,
    })
}

export const getWindowId = () => {
    return sendMessage(Messages.BROWSER.GET_WINDOW_ID)
}

export const searchChainsByTerm = async (term: string) => {
    return sendMessage(Messages.NETWORK.SEARCH_CHAINS, {
        term,
    })
}

/**
 * Generates on demand release notes for the release-notes route.
 * @param version The version of the release notes
 */
export const generateOnDemandReleaseNotes = async (version: string) => {
    return sendMessage(Messages.WALLET.GENERATE_ON_DEMAND_RELEASE_NOTES, {
        version,
    })
}

/**
 * Updates the account filters
 *
 * @param filters Array of account filters
 */
export const updateAccountFilters = async (
    filters: string[]
): Promise<void> => {
    return sendMessage(Messages.FILTERS.SET_ACCOUNT_FILTERS, {
        accountFilters: filters,
    })
}

/**
 * isAccountDeviceLinked
 *
 * Checks if the current account device is connected.
 * This applies only to Ledger devices. Every other keyring type returns true.
 *
 * @param address The address of the account to check
 * @returns Whether the account device is connected or not
 */
export const isAccountDeviceLinked = async (
    address: string
): Promise<boolean> => {
    return sendMessage(Messages.WALLET.HARDWARE_IS_LINKED, {
        address,
    })
}

/**
 * It removes a hardware from to the extension
 */
export const removeHardwareWallet = async (
    device: Devices
): Promise<boolean> => {
    return sendMessage(Messages.WALLET.HARDWARE_REMOVE, { device })
}

export const refreshTokenAllowances = (): Promise<void> => {
    return sendMessage(Messages.ACCOUNT.REFRESH_TOKEN_ALLOWANCES)
}

export const hardwareQrSubmitCryptoHdKeyOrAccount = async (
    qr: string
): Promise<boolean> => {
    return sendMessage(
        Messages.WALLET.HARDWARE_QR_SUBMIT_CRYPTO_HD_KEY_OR_ACCOUNT,
        {
            qr,
        }
    )
}

export const hardwareQrSubmitSignature = async (
    requestId: string,
    qr: string
): Promise<boolean> => {
    return sendMessage(Messages.WALLET.HARDWARE_QR_SUBMIT_SIGNATURE, {
        requestId,
        qr,
    })
}

export const hardwareQrCancelSignRequest = async (): Promise<boolean> => {
    return sendMessage(Messages.WALLET.HARDWARE_QR_CANCEL_SIGN_REQUEST)
}

/**
 * Checks if the given account has enough allowance to make the exchange
 *
 * @param account User account
 * @param amount Amount to be spended
 * @param exchangeType Exchange type
 * @param tokenAddress Asset to be spended address
 */
export const checkExchangeAllowance = async (
    account: string,
    amount: BigNumber,
    exchangeType: ExchangeType,
    tokenAddress: string
): Promise<boolean> => {
    return sendMessage(Messages.EXCHANGE.CHECK_ALLOWANCE, {
        account,
        amount,
        exchangeType,
        tokenAddress,
    })
}

/**
 * Submits an approval transaction to setup asset allowance
 *
 * @param allowance User selected allowance
 * @param amount Exchange amount
 * @param exchangeType The exchange type
 * @param feeData Transaction gas fee data
 * @param tokenAddress Spended asset token address
 * @param customNonce Custom transaction nonce
 */
export const approveExchange = async (
    allowance: BigNumber,
    amount: BigNumber,
    exchangeType: ExchangeType,
    feeData: TransactionFeeData,
    tokenAddress: string,
    customNonce?: number
): Promise<boolean> => {
    return sendMessage(Messages.EXCHANGE.APPROVE, {
        allowance,
        amount,
        exchangeType,
        feeData,
        tokenAddress,
        customNonce,
    })
}

/**
 * Gets a quote for the specified exchange type and parameters
 *
 * @param exchangeType Exchange type
 * @param quoteParams Quote parameters
 */
export const getExchangeQuote = async (
    exchangeType: ExchangeType,
    quoteParams: OneInchSwapQuoteParams
): Promise<SwapQuote> => {
    return sendMessage(Messages.EXCHANGE.GET_QUOTE, {
        exchangeType,
        quoteParams,
    })
}

/**
 * Fetch the transaction parameters to make the exchange
 *
 * @param exchangeType Exchange type
 * @param exchangeParams Exchange parameters
 */
export const getExchangeParameters = async (
    exchangeType: ExchangeType,
    exchangeParams: OneInchSwapRequestParams
): Promise<SwapParameters> => {
    return sendMessage(Messages.EXCHANGE.GET_EXCHANGE, {
        exchangeType,
        exchangeParams,
    })
}

/**
 *  Gets the spender address for the exchange
 *
 * @param exchangeType Exchange type
 *
 */
export const getExchangeSpender = async (
    exchangeType: ExchangeType
): Promise<string> => {
    return sendMessage(Messages.EXCHANGE.GET_SPENDER, {
        exchangeType,
    })
}

/**
 * Executes the exchange
 *
 * @param exchangeType Exchange type
 * @param exchangeParams Exchange parameters
 */
export const executeExchange = async (
    exchangeType: ExchangeType,
    exchangeParams: SwapTransaction
): Promise<string> => {
    return sendMessage(Messages.EXCHANGE.EXECUTE, {
        exchangeType,
        exchangeParams,
    })
}

/**
 * Sets the user's current network status
 *
 * @param networkStatus The current network status
 */
export const setNetworkStatus = async (
    networkStatus: boolean
): Promise<void> => {
    return sendMessage(Messages.APP.SET_USER_ONLINE, { networkStatus })
}

/**
 * Subscribes to navigator network status
 */
export const subscribeNetworkStatus = () => {
    if (window && window.navigator) {
        window.addEventListener("online", () => setNetworkStatus(true))
        window.addEventListener("offline", () => setNetworkStatus(false))
    }
}
/**
 * Returns the available tokes for bridging in the current user's network
 */
export const getBridgeTokens = async (): Promise<IToken[]> => {
    return sendMessage(Messages.BRIDGE.GET_BRIDGE_TOKENS)
}

/**
 * Returns all the available routes based on the parameters specified in the request.
 * The fromChainId value is automatically filled with the current user's network
 * @param fromTokenAddress Address of the token from which the user want to bridge
 * @param toChainId Optional destination chain Id
 * @param toTokenAddress Optional destination token address in the destination chain Id
 */
export const getBridgeAvailableRoutes = async (
    routesRequest: BridgeRoutesRequest
): Promise<GetBridgeAvailableRoutesResponse> => {
    return sendMessage(Messages.BRIDGE.GET_BRIDGE_ROUTES, {
        routesRequest,
    })
}

//export const getBridgeRoute = async():

/**
 * Submits an approval transaction to setup asset allowance
 *
 * @param allowance User selected allowance
 * @param amount Exchange amount
 * @param spenderAddress The spender address for the allowance
 * @param feeData Transaction gas fee data
 * @param tokenAddress Spended asset token address
 * @param customNonce Custom transaction nonce
 */
export const approveBridgeAllowance = async (
    allowance: BigNumber,
    amount: BigNumber,
    spenderAddress: string,
    feeData: TransactionFeeData,
    tokenAddress: string,
    customNonce?: number
): Promise<boolean> => {
    return sendMessage(Messages.BRIDGE.APPROVE_BRIDGE_ALLOWANCE, {
        allowance,
        amount,
        spenderAddress,
        feeData,
        tokenAddress,
        customNonce,
    })
}

/**
 * Gets a bridge quote for the  parameters and optionally checks the allowance for the transaction sepender
 *
 * @param quoteParams Quote parameters
 */
export const getBridgeQuote = async (
    quoteRequest: BridgeQuoteRequest,
    checkAllowance: boolean = false
): Promise<GetBridgeQuoteResponse | GetBridgeQuoteNotFoundResponse> => {
    return sendMessage(Messages.BRIDGE.GET_BRIDGE_QUOTE, {
        quoteRequest,
        checkAllowance,
    })
}

/**
 * Executes the specified bridge transaction
 *
 * @param bridgeTransaction Parameters got after requesting a quote and cusotm one specified by the user
 */
export const executeBridge = async (
    bridgeTransaction: BridgeTransaction
): Promise<string> => {
    return sendMessage(Messages.BRIDGE.EXECUTE_BRIDGE, {
        bridgeTransaction,
    })
}<|MERGE_RESOLUTION|>--- conflicted
+++ resolved
@@ -21,11 +21,13 @@
     ResponseGetActivityListState,
     ActivityListStateSubscription,
 } from "@block-wallet/background/utils/types/communication"
-<<<<<<< HEAD
-import { Devices, ExchangeType, Messages, StateType } from "./commTypes"
-=======
-import { Devices, ExchangeType, Messages, TransactionStatus } from "./commTypes"
->>>>>>> a53a62a7
+import {
+    Devices,
+    ExchangeType,
+    Messages,
+    StateType,
+    TransactionStatus,
+} from "./commTypes"
 import {
     IToken,
     ITokens,
