import { BigNumber } from "@ethersproject/bignumber"
import {
    AccountInfo,
    DeviceAccountInfo,
} from "@block-wallet/background/controllers/AccountTrackerController"
import {
    MessageTypes,
    RequestTypes,
    ResponseTypes,
    StateSubscription,
    SubscriptionMessageTypes,
    RequestAddNetwork,
    RequestEditNetwork,
    RequestEditNetworksOrder,
<<<<<<< HEAD
    ExchangeRatesStateSubscription,
    ResponseGetExchangeRatesState,
    GasPricesStateSubscription,
    AppStateSubscription,
    ResponseGetGasPricesState,
    ResponseGetAppState,
    ResponseGetActivityListState,
    ActivityListStateSubscription,
=======
    AddressType,
    RequestSwitchProvider,
>>>>>>> e3141de0
} from "@block-wallet/background/utils/types/communication"
import {
    Devices,
    ExchangeType,
    Messages,
    StateType,
    TransactionStatus,
} from "./commTypes"
import {
    IToken,
    ITokens,
    SearchTokensResponse,
    Token,
} from "@block-wallet/background/controllers/erc-20/Token"
import { SiteMetadata } from "@block-wallet/provider/types"
import {
    TransactionAdvancedData,
    TransactionMeta,
} from "@block-wallet/background/controllers/transactions/utils/types"
import {
    FeeMarketEIP1559Values,
    GasPriceValue,
    TransactionGasEstimation,
} from "@block-wallet/background/controllers/transactions/TransactionController"
import {
    PopupTabs,
    UserSettings,
} from "@block-wallet/background/controllers/PreferencesController"
import {
    DappReq,
    DappRequestConfirmOptions,
} from "@block-wallet/background/utils/types/ethereum"
import { TransactionFeeData } from "@block-wallet/background/controllers/erc-20/transactions/SignedTransaction"
import { handlers, port } from "./setup"
import { Currency } from "@block-wallet/background/utils/currency"
import {
    SwapParameters,
    SwapQuote,
    SwapTransaction,
} from "@block-wallet/background/controllers/SwapController"
import {
    OneInchSwapQuoteParams,
    OneInchSwapRequestParams,
} from "@block-wallet/background/utils/types/1inch"
import { generatePhishingPreventionBase64 } from "../util/phishingPrevention"
import {
    BridgeQuoteRequest,
    BridgeRoutesRequest,
    BridgeTransaction,
    GetBridgeAvailableRoutesResponse,
    GetBridgeQuoteResponse,
    GetBridgeQuoteNotFoundResponse,
} from "@block-wallet/background/controllers/BridgeController"
import { GasPriceData } from "@block-wallet/background/controllers/GasPricesController"

let requestId = 0

/**
 * Send message generic
 *
 */
const sendMessage = <TMessageType extends MessageTypes>(
    message: TMessageType,
    request?: RequestTypes[TMessageType],
    subscriber?: (data: SubscriptionMessageTypes[TMessageType]) => void
): Promise<ResponseTypes[TMessageType]> => {
    return new Promise((resolve, reject): void => {
        const id = `${Date.now()}.${++requestId}`

        handlers[id] = { reject, resolve, subscriber }

        port.postMessage({ id, message, request: request || {} })
    })
}

/**
 * Gets the address type (normal, native, smart contract,erc20)
 * @param address address to check
 * @returns address type
 */
export const getAddressType = async (address: string): Promise<AddressType> => {
    return sendMessage(Messages.ADDRESS.GET_TYPE, address)
}

/**
 * Creates a new account on the current keyring
 */
export const createAccount = async (name: string): Promise<AccountInfo> => {
    return sendMessage(Messages.ACCOUNT.CREATE, { name })
}

/**
 * Returns account json data to export
 * Encrypted with password
 *
 * @param address account address
 * @param password Encrypting password
 * @returns Exported account info on JSON format
 */
export const exportAccountJson = async (
    address: string,
    password: string,
    encryptPassword: string
): Promise<string> => {
    return sendMessage(Messages.ACCOUNT.EXPORT_JSON, {
        address,
        password,
        encryptPassword,
    })
}

/**
 * Returns account private key data to export
 * Encrypted with password
 *
 * @param address account address
 * @param password vault password
 * @returns Exported account info on JSON format
 */
export const exportAccountPrivateKey = async (
    address: string,
    password: string
): Promise<string> => {
    return sendMessage(Messages.ACCOUNT.EXPORT_PRIVATE_KEY, {
        address,
        password,
    })
}

/**
 * Imports an account using a json file
 *
 * @param importArgs Import data
 * @param name Imported account name
 * @returns Imported account info
 */
export const importAccountJson = async (
    importArgs: { input: string; password: string },
    name: string
): Promise<AccountInfo> => {
    return sendMessage(Messages.ACCOUNT.IMPORT_JSON, { importArgs, name })
}

/**
 * Imports an account using the private key
 *
 * @param importArgs Import data
 * @param name Imported account name
 * @returns Imported account info
 */
export const importAccountPrivateKey = async (
    importArgs: { privateKey: string },
    name: string
): Promise<AccountInfo> => {
    return sendMessage(Messages.ACCOUNT.IMPORT_PRIVATE_KEY, {
        importArgs,
        name,
    })
}

/**
 * Hides the given account
 * It must be an internal account, otherwise the operation will not be performed.
 *
 * @param address account to be hidden
 */
export const hideAccount = async (address: string): Promise<boolean> => {
    return sendMessage(Messages.ACCOUNT.HIDE, { address })
}

/**
 * Unhides the given account
 *
 * It must be a hidden account, otherwise the operation will not be
performed.
 *
 * @param address account to be unhidden
 */
export const unhideAccount = async (address: string): Promise<boolean> => {
    return sendMessage(Messages.ACCOUNT.UNHIDE, { address })
}

/**
 * Deletes the selected account
 *
 * It must be the last account on the accountsIndex,
 * otherwise it will break when creating a new account
 *
 * @param address account to be deleted
 */
export const removeAccount = async (address: string): Promise<boolean> => {
    return sendMessage(Messages.ACCOUNT.REMOVE, { address })
}

/**
 * Resets the selected account
 *
 *
 * @param address account to be deleted
 */
export const resetAccount = async (address: string): Promise<void> => {
    return sendMessage(Messages.ACCOUNT.RESET, { address })
}

/**
 * Renames selected account
 *
 * @param address account address
 * @param name new name
 */
export const renameAccount = async (
    address: string,
    name: string
): Promise<boolean> => {
    return sendMessage(Messages.ACCOUNT.RENAME, { address, name })
}

/**
 * Updates selected account
 *
 * @param address address to be selected
 */
export const selectAccount = async (address: string): Promise<boolean> => {
    return sendMessage(Messages.ACCOUNT.SELECT, { address })
}

/**
 * getAccountBalance
 *
 * It gets the specified account balance.
 *
 * @param address The account address
 * @returns The account balance.
 */
export const getAccountBalance = async (
    address: string
): Promise<BigNumber> => {
    return sendMessage(Messages.ACCOUNT.GET_BALANCE, address)
}

/**
 * getAccountNativeTokenBalanceForChain
 *
 * It gets the native token balance for a specified chain using the selected account.
 *
 * @param chainId The chain id
 * @returns The account's native token balance.
 */
export const getAccountNativeTokenBalanceForChain = async (
    chainId: number
): Promise<BigNumber | undefined> => {
    return sendMessage(Messages.ACCOUNT.GET_NATIVE_TOKEN_BALANCE, chainId)
}

/**
 * fetchLatestGasPriceForChain
 *
 * It fetches the latest gas price from the Fee service and/or the network for a specified chain
 *
 * @param chainId The chain id
 * @returns The gas price
 */
export const fetchLatestGasPriceForChain = async (
    chainId: number
): Promise<GasPriceData | undefined> => {
    return sendMessage(Messages.TRANSACTION.FETCH_LATEST_GAS_PRICE, chainId)
}
/**
 * Update last user activity time
 *
 * @param lastUserActivtyTime the new timeout
 */
export const setLastUserActiveTime = async (): Promise<void> => {
    return sendMessage(Messages.APP.SET_LAST_USER_ACTIVE_TIME)
}

/**
 * Set a custom time in minutes for the extension auto block
 *
 * @param idleTimeout the new timeout in minutes, should be greater than zero
 */
export const setIdleTimeout = async (idleTimeout: number): Promise<void> => {
    return sendMessage(Messages.APP.SET_IDLE_TIMEOUT, { idleTimeout })
}

/**
 * Returns the time in minutes for the extension auto block
 *
 */
export const getIdleTimeout = async (): Promise<number> => {
    return sendMessage(Messages.APP.GET_IDLE_TIMEOUT)
}

/**
 * Locks the current vault
 */
export const lockApp = async (): Promise<boolean> => {
    return sendMessage(Messages.APP.LOCK)
}

/**
 * Unlocks the current vault
 *
 * @param password user password
 */
export const unlockApp = async (password: string): Promise<boolean> => {
    return sendMessage(Messages.APP.UNLOCK, { password })
}

/**
 * Creates a new onboarding tab or focuses the current open one
 *
 */
export const returnToOnboarding = async (): Promise<void> => {
    return sendMessage(Messages.APP.RETURN_TO_ONBOARDING)
}

/**
 * Rejects all open and unconfirmed requests
 */
export const rejectUnconfirmedRequests = async (): Promise<void> => {
    return sendMessage(Messages.APP.REJECT_UNCONFIRMED_REQUESTS)
}

/**
 * It request the wallet seed phrase with the user password
 *
 * @returns The wallet seed phrase
 * @throws If the user password is invalid
 */
export const requestSeedPhrase = async (password: string): Promise<string> => {
    return sendMessage(Messages.WALLET.REQUEST_SEED_PHRASE, {
        password,
    })
}

/**
 * Verifies if the user has correctly completed the seed phrase challenge
 *
 * @param seedPhrase
 */
export const verifySeedPhrase = async (
    seedPhrase: string,
    password: string
): Promise<boolean> => {
    return sendMessage(Messages.WALLET.VERIFY_SEED_PHRASE, {
        password,
        seedPhrase,
    })
}

/**
 * Method to mark setup process as complete and to fire a notification.
 *
 */
export const completeSetup = async (
    sendNotification: boolean = true
): Promise<void> => {
    return sendMessage(Messages.WALLET.SETUP_COMPLETE, { sendNotification })
}

/**
 * Opens the tab-view to reset the wallet using a seed phrase
 *
 */
export const openReset = async (): Promise<void> => {
    return sendMessage(Messages.APP.OPEN_RESET)
}

/**
 * Verifies if the user's password is correct
 *
 * @param password user's password
 */
export const verifyPassword = async (password: string): Promise<boolean> => {
    return sendMessage(Messages.PASSWORD.VERIFY, {
        password,
    })
}

/**
 * Gets the current blank app state
 *
 * @returns Background state
 */
export const getAppState = async (): Promise<ResponseGetAppState> => {
    return sendMessage(Messages.STATE.GET, {
        stateType: StateType.APP_STATE,
    }) as Promise<ResponseGetAppState>
}

/**
 * Gets the exchange rates state
 *
 * @returns Exchange rates state
 */
export const getExchangeRatesState =
    async (): Promise<ResponseGetExchangeRatesState> => {
        return sendMessage(Messages.STATE.GET, {
            stateType: StateType.EXCHANGE_RATES,
        }) as Promise<ResponseGetExchangeRatesState>
    }

/**
 * Gets the gas prices state
 *
 * @returns Gas prices state
 */
export const getGasPricesState =
    async (): Promise<ResponseGetGasPricesState> => {
        return sendMessage(Messages.STATE.GET, {
            stateType: StateType.GAS_PRICES,
        }) as Promise<ResponseGetGasPricesState>
    }

/**
 * Gets the activity list state
 *
 * @returns Activity List state
 */
export const getActivityListState =
    async (): Promise<ResponseGetActivityListState> => {
        return sendMessage(Messages.STATE.GET, {
            stateType: StateType.ACTIVITY_LIST,
        }) as Promise<ResponseGetActivityListState>
    }
/**
 * Resolves the address of an ENS name
 *
 * @returns address or null
 */
export const resolveEnsName = async (name: string): Promise<string | null> => {
    return sendMessage(Messages.ENS.RESOLVE_NAME, {
        name,
    })
}

/**
 * Looks up the ENS name of an address
 *
 * @returns ens name or null
 */
export const lookupAddressEns = async (
    address: string
): Promise<string | null> => {
    return sendMessage(Messages.ENS.LOOKUP_ADDRESS, {
        address,
    })
}

/**
 * Resolves the address of an UD name
 *
 * @returns address or null
 */
export const resolveUDName = async (name: string): Promise<string | null> => {
    return sendMessage(Messages.UD.RESOLVE_NAME, {
        name,
    })
}

/**
 * Sends ethereum or the network native currency
 *
 * @param to recipient
 * @param feeData gas fee data
 * @param value amount
 */
export const sendEther = async (
    to: string,
    feeData: TransactionFeeData,
    value: BigNumber,
    advancedData: TransactionAdvancedData
): Promise<string> => {
    return sendMessage(Messages.TRANSACTION.SEND_ETHER, {
        to,
        feeData,
        value,
        advancedData,
    })
}

/**
 * Adds a new unapproved send transaction
 *
 * @param address The token address (0x0 for the Network native currency)
 * @param to recipient
 * @param feeData gas fee data
 * @param value amount
 */
export const addNewSendTransaction = async (
    address: string,
    to: string,
    feeData: TransactionFeeData,
    value: BigNumber
): Promise<TransactionMeta> => {
    return sendMessage(Messages.TRANSACTION.ADD_NEW_SEND_TRANSACTION, {
        address,
        to,
        value,
        feeData,
    })
}

/**
 * Adds a new unapproved Approve transaction
 *
 * @param tokenAddress The token address
 * @param spenderAddress The spender address
 * @param allowance The allowance amount
 * @returns The transaction object created
 */
export const addNewApproveTransaction = async (
    tokenAddress: string,
    spenderAddress: string,
    allowance: BigNumber
): Promise<TransactionMeta> => {
    return sendMessage(Messages.TRANSACTION.ADD_NEW_APPROVE_TRANSACTION, {
        tokenAddress,
        spenderAddress,
        allowance,
    })
}

/**
 * Updates the gas on an existing unapproved Send transaction
 *
 * @param transactionId The transaction id
 * @param feeData gas fee data to update
 */
export const updateSendTransactionGas = async (
    transactionId: string,
    feeData: TransactionFeeData
): Promise<void> => {
    return sendMessage(Messages.TRANSACTION.UPDATE_SEND_TRANSACTION_GAS, {
        transactionId,
        feeData,
    })
}

/**
 * It approves an existing unapproved Send transaction
 *
 * @param transactionId The transaction id
 */
export const approveSendTransaction = async (
    transactionId: string
): Promise<void> => {
    return sendMessage(Messages.TRANSACTION.APPROVE_SEND_TRANSACTION, {
        transactionId,
    })
}

/**
 * It awaits for an already submitted Send transaction result
 *
 * @param transactionId The transaction id
 * @returns The transaction hash
 */
export const getSendTransactionResult = async (
    transactionId: string
): Promise<string> => {
    return sendMessage(Messages.TRANSACTION.GET_SEND_TRANSACTION_RESULT, {
        transactionId,
    })
}

/**
 * It calculates a Send transaction gas limit
 *
 * @param address The token contract address
 * @param to The `to` parameter
 * @param value The value to transfer
 * @returns The send estimated gas limit
 */
export const getSendTransactionGasLimit = async (
    address: string,
    to: string,
    value: BigNumber
): Promise<TransactionGasEstimation> => {
    return sendMessage(
        Messages.TRANSACTION.CALCULATE_SEND_TRANSACTION_GAS_LIMIT,
        {
            address,
            to,
            value,
        }
    )
}

/**
 * It obtains the current network latest gas price
 */
export const getLatestGasPrice = async (): Promise<BigNumber> => {
    return sendMessage(Messages.TRANSACTION.GET_LATEST_GAS_PRICE)
}

/**
 * Get all the erc20 tokens method
 *
 */
export const getTokens = (): Promise<ITokens> => {
    return sendMessage(Messages.TOKEN.GET_TOKENS, {})
}

/**
 * Get all the erc20 tokens that the user added method
 *
 */
export const getUserToken = (): Promise<ITokens> => {
    return sendMessage(Messages.TOKEN.GET_USER_TOKENS, {})
}

/**
 * get erc20 token method
 *
 * @param tokenAddress erc20 token address
 */
export const getToken = (tokenAddress: string): Promise<Token> => {
    return sendMessage(Messages.TOKEN.GET_TOKEN, {
        tokenAddress,
    })
}

/**
 * Get balance for a single token address
 *
 * @returns token balance for that account
 */
export const getTokenBalance = (
    tokenAddress: string,
    account: string
): Promise<BigNumber> => {
    return sendMessage(Messages.TOKEN.GET_BALANCE, {
        tokenAddress,
        account,
    })
}

/**
 * Add custom erc20 token method
 *
 * @param address erc20 token address
 * @param name erc20 token name
 * @param symbol erc20 token symbol
 * @param decimals erc20 token decimals
 */
export const addCustomToken = async (
    address: string,
    name: string,
    symbol: string,
    decimals: number,
    logo: string,
    type: string
): Promise<void | void[]> => {
    return sendMessage(Messages.TOKEN.ADD_CUSTOM_TOKEN, {
        address,
        name,
        symbol,
        decimals,
        logo,
        type,
    })
}

/**
 * Add custom erc20 tokens method
 *
 * @param tokens erc20 tokens array
 */
export const addCustomTokens = async (
    tokens: Token[]
): Promise<void | void[]> => {
    return sendMessage(Messages.TOKEN.ADD_CUSTOM_TOKENS, { tokens })
}

/**
 * Delete a custom erc20 tokens method
 *
 * @param address of the ERC20 token to delete
 */
export const deleteCustomToken = async (address: string): Promise<void> => {
    return sendMessage(Messages.TOKEN.DELETE_CUSTOM_TOKEN, { address })
}

/**
 * Sends erc20 token
 *
 * @param tokenAddress erc20 token address
 * @param to recipient
 * @param feeData gas fee data
 * @param value amount
 */
export const sendToken = async (
    tokenAddress: string,
    to: string,
    feeData: TransactionFeeData,
    value: BigNumber,
    advancedData: TransactionAdvancedData
): Promise<string> => {
    return sendMessage(Messages.TOKEN.SEND_TOKEN, {
        tokenAddress,
        to,
        value,
        feeData,
        advancedData,
    })
}

/**
 * Searches inside the assets list for tokens that matches the criteria
 *
 * @param query The user input query to search for (address, name, symbol)
 */
export const searchTokenInAssetsList = async (
    query: string,
    exact?: boolean
): Promise<SearchTokensResponse> => {
    return sendMessage(Messages.TOKEN.SEARCH_TOKEN, {
        query,
        exact,
    })
}

/**
 * Search the token in the blockchain
 *
 * @param tokenAddress erc20 token address
 */
export const populateTokenData = async (
    tokenAddress: string
): Promise<Token> => {
    return sendMessage(Messages.TOKEN.POPULATE_TOKEN_DATA, {
        tokenAddress,
    })
}

/**
 * Submits an approval transaction to setup asset allowance
 *
 * @param allowance User selected allowance
 * @param amount Exchange amount
 * @param spenderAddress The spender address for the allowance
 * @param feeData Transaction gas fee data
 * @param tokenAddress Asset token address
 * @param customNonce Custom transaction nonce
 */
export const approveAllowance = async (
    allowance: BigNumber,
    amount: BigNumber,
    spenderAddress: string,
    feeData: TransactionFeeData,
    tokenAddress: string,
    customNonce?: number
): Promise<boolean> => {
    return sendMessage(Messages.TOKEN.APPROVE_ALLOWANCE, {
        allowance,
        amount,
        spenderAddress,
        feeData,
        tokenAddress,
        customNonce,
    })
}

/**
 * Creates a new BlockWallet
 *
 * @param password user password
 * @returns vault seed phrase
 */
export const createWallet = async (password: string): Promise<void> => {
    const antiPhishingImage = await generatePhishingPreventionBase64()
    return sendMessage(Messages.WALLET.CREATE, { password, antiPhishingImage })
}

/**
 * Imports the user's wallet to blank
 *
 * @param password user password
 * @param seedPhrase vault seed phrase
 */
export const importWallet = async (
    password: string,
    seedPhrase: string,
    defaultNetwork?: string
): Promise<boolean> => {
    const antiPhishingImage = await generatePhishingPreventionBase64()
    return sendMessage(Messages.WALLET.IMPORT, {
        password,
        seedPhrase,
        defaultNetwork,
        antiPhishingImage,
    })
}

/**
 * Reset the wallet with a seed phrase
 *
 * @param password user password
 * @param seedPhrase vault seed phrase
 */
export const resetWallet = async (
    password: string,
    seedPhrase: string
): Promise<boolean> => {
    const antiPhishingImage = await generatePhishingPreventionBase64()
    return sendMessage(Messages.WALLET.RESET, {
        password,
        seedPhrase,
        antiPhishingImage,
    })
}

/**
 * Updates the popup tab to focus when opening the popup next time
 */
export const updatePopupTab = async (popupTab: PopupTabs): Promise<void> => {
    return sendMessage(Messages.APP.UPDATE_POPUP_TAB, {
        popupTab,
    })
}

/**
 * Creates a new site with permissions
 *
 */
export const addNewSiteWithPermissions = (
    accounts: string[],
    origin: string,
    siteMetadata: SiteMetadata
) => {
    return sendMessage(Messages.PERMISSION.ADD_NEW, {
        accounts,
        origin,
        siteMetadata,
    })
}

/**
 * Confirms a pending permission request
 *
 */
export const confirmPermission = (id: string, accounts: string[] | null) => {
    return sendMessage(Messages.PERMISSION.CONFIRM, {
        id,
        accounts,
    })
}

/**
 * Confirms or rejects the specified dapp request
 *
 */
export const confirmDappRequest = <RequestType extends DappReq>(
    id: string,
    isConfirmed: boolean,
    confirmOptions?: DappRequestConfirmOptions[RequestType]
): Promise<void> => {
    return sendMessage(Messages.DAPP.CONFIRM_REQUEST, {
        id,
        isConfirmed,
        confirmOptions,
    })
}

/**
 * Attempts to reject the specified dapp request
 *
 */
export const attemptRejectDappRequest = (id: string): Promise<void> => {
    return sendMessage(Messages.DAPP.ATTEMPT_REJECT_REQUEST, {
        id,
    })
}

/**
 * Returns the sites the account is allowed to connect to
 *
 */
export const getAccountPermissions = (account: string) => {
    return sendMessage(Messages.PERMISSION.GET_ACCOUNT_PERMISSIONS, {
        account,
    })
}

/**
 * Remove account from a single site
 * If the site has no accounts left, then deletes the site
 *
 */
export const removeAccountFromSite = (origin: string, account: string) => {
    return sendMessage(Messages.PERMISSION.REMOVE_ACCOUNT_FROM_SITE, {
        origin,
        account,
    })
}

/**
 * Updates permissions for a specific site
 * If accounts is an empty array or null, deletes the site.
 *
 */
export const updateSitePermissions = (
    origin: string,
    accounts: string[] | null
) => {
    return sendMessage(Messages.PERMISSION.UPDATE_SITE_PERMISSIONS, {
        origin,
        accounts,
    })
}

/**
 * It calculates an Approve transaction gas limit
 *
 * @returns The Approve estimated gas limit
 */
export const getApproveTransactionGasLimit = async (
    tokenAddress: string,
    spender: string = "deposit",
    amount: BigNumber | "UNLIMITED" = "UNLIMITED"
): Promise<TransactionGasEstimation> => {
    return sendMessage(
        Messages.TRANSACTION.CALCULATE_APPROVE_TRANSACTION_GAS_LIMIT,
        {
            tokenAddress,
            spender,
            amount,
        }
    )
}

/**
 * Subscribes to state updates
 *
 * @param cb state update handler
 */
export const subscribeExchangeRatesState = async (
    cb: (state: ExchangeRatesStateSubscription) => void
): Promise<boolean> => {
    return sendMessage(
        Messages.STATE.SUBSCRIBE,
        {
            stateType: StateType.EXCHANGE_RATES,
        },
        cb as (data: StateSubscription) => void
    )
}

/**
 * Subscribes to gas prices state updates
 *
 * @param cb state update handler
 */
export const subscribeGasPricesState = async (
    cb: (state: GasPricesStateSubscription) => void
): Promise<boolean> => {
    return sendMessage(
        Messages.STATE.SUBSCRIBE,
        {
            stateType: StateType.GAS_PRICES,
        },
        cb as (data: StateSubscription) => void
    )
}

/**
 * Subscribes to activty list state updates
 *
 * @param cb state update handler
 */
export const subscribeActivityListState = async (
    cb: (state: ActivityListStateSubscription) => void
): Promise<boolean> => {
    return sendMessage(
        Messages.STATE.SUBSCRIBE,
        {
            stateType: StateType.ACTIVITY_LIST,
        },
        cb as (data: StateSubscription) => void
    )
}

/**
 * Subscribes to the app state updates
 *
 * @param cb state update handler
 */
export const subscribeAppState = async (
    cb: (state: AppStateSubscription) => void
): Promise<boolean> => {
    return sendMessage(
        Messages.STATE.SUBSCRIBE,
        {
            stateType: StateType.APP_STATE,
        },
        cb as (data: StateSubscription) => void
    )
}

/**
 * Performs network change to the selected one.
 * @param networkName
 */
export const changeNetwork = async (networkName: string): Promise<boolean> => {
    return sendMessage(Messages.NETWORK.CHANGE, { networkName })
}

/**
 * Performs network change to the selected one.
 * @param networkName
 */
export const setShowTestNetworks = async (
    showTestNetworks: boolean
): Promise<boolean> => {
    return sendMessage(Messages.NETWORK.SET_SHOW_TEST_NETWORKS, {
        showTestNetworks,
    })
}

/**
 * Remove a network from the list of available networks
 *
 * @param chainId The chainId of the network to remove
 */
export const removeNetwork = async (chainId: number) => {
    return sendMessage(Messages.NETWORK.REMOVE_NETWORK, { chainId })
}

/**
 * Switches the provider of the specified chain
 *
 * @param chainId The chainId of the network
 * @param providerType The provider to use (default, backup, custom)
 * @param customRpcUrl? The rpc url to use if the provider is custom
 *
 */
export const switchProvider = async (
    switchProviderInput: RequestSwitchProvider
) => {
    return sendMessage(Messages.NETWORK.SWITCH_PROVIDER, switchProviderInput)
}

/**
 * Obtains the details(name, rpc list, icon, etc) of the specified chain
 *
 * @param chainId The chainId of the network to fetch the details from
 */
export const getSpecificChainDetails = async (chainId: number) => {
    return sendMessage(Messages.NETWORK.GET_SPECIFIC_CHAIN_DETAILS, { chainId })
}

/**
 * Gets the default rpc url for the specified chain
 * @param chainId The chainId of the network to fetch the details from
 * @returns The default rpc url for the specified chain
 */
export const getDefaultRpc = async (chainId: number) => {
    return sendMessage(Messages.NETWORK.GET_DEFAULT_RPC, { chainId })
}

/**
 * Adds a new network.
 *
 * @param networkInput The network information to be added.
 */
export const addNetwork = async (networkInput: RequestAddNetwork) => {
    return sendMessage(Messages.NETWORK.ADD_NETWORK, networkInput)
}

/**
 * Edit an existing network. You can only change the rpcUrl and the blockExplorerUrl fields.
 *
 * @param networkInput The network information to be edited.
 */
export const editNetwork = async (editNetworkInput: RequestEditNetwork) => {
    return sendMessage(Messages.NETWORK.EDIT_NETWORK, editNetworkInput)
}

/**
 * Edit networks order.
 *
 */
export const editNetworksOrder = async (
    editNetworksOrder: RequestEditNetworksOrder
) => {
    return sendMessage(Messages.NETWORK.EDIT_NETWORKS_ORDER, editNetworksOrder)
}

/**
 * Fetches the chainId from the specified rpc url
 *
 * @param rpcUrl The url of the chain rpc
 */
export const getRpcChainId = async (rpcUrl: string) => {
    return sendMessage(Messages.NETWORK.GET_RPC_CHAIN_ID, { rpcUrl })
}

/**
 * Performs transaction confirm with specific transaction meta.
 * @param transactionMeta
 */
export const confirmTransaction = async (
    transactionId: string,
    feeData: TransactionFeeData,
    advancedData: TransactionAdvancedData
) => {
    return sendMessage(Messages.TRANSACTION.CONFIRM, {
        id: transactionId,
        feeData,
        advancedData,
    })
}

/**
 * Rejects the transaction specified by id.
 * @param transactionId
 */
export const rejectTransaction = async (transactionId: string) => {
    return sendMessage(Messages.TRANSACTION.REJECT, { transactionId })
}

/**
 * Updates the transaction status specified by id.
 * @param transactionId
 * @param status
 */
export const updateTransactionStatus = async (
    transactionId: string,
    status: TransactionStatus
) => {
    return sendMessage(Messages.TRANSACTION.UPDATE_STATUS, {
        transactionId,
        status,
    })
}

/**
 * Rejects an speedUp/cancel transaction
 * @param transactionId
 */
export const rejectReplacementTransaction = async (transactionId: string) => {
    return sendMessage(Messages.TRANSACTION.REJECT_REPLACEMENT_TRANSACTION, {
        transactionId,
    })
}

/**
 * Allow to cancel a transaction. It does it by creating a **new transaction**
 * with a 0 amount, but higher gas fee.
 * @param transactionId
 */
export const cancelTransaction = async (
    transactionId: string,
    gasLimit?: BigNumber,
    gasValues?: GasPriceValue | FeeMarketEIP1559Values
) => {
    return sendMessage(Messages.TRANSACTION.CANCEL_TRANSACTION, {
        transactionId,
        gasValues,
        gasLimit,
    })
}

/**
 * Allow to speed up a transaction. It does it by creating a **new transaction**
 * with the same amount, but higher gas fee.
 * @param transactionId
 */
export const speedUpTransaction = async (
    transactionId: string,
    gasLimit?: BigNumber,
    gasValues?: GasPriceValue | FeeMarketEIP1559Values
) => {
    return sendMessage(Messages.TRANSACTION.SPEED_UP_TRANSACTION, {
        transactionId,
        gasValues,
        gasLimit,
    })
}

/**
 * Get the gas price of a cancel transaction
 * @param transactionId
 */
export const getCancelGasPrice = async (transactionId: string) => {
    return sendMessage(Messages.TRANSACTION.GET_CANCEL_GAS_PRICE, {
        transactionId,
    })
}

/**
 * Get the gas price of a speed up transaction
 * @param transactionId
 */
export const getSpeedUpGasPrice = async (transactionId: string) => {
    return sendMessage(Messages.TRANSACTION.GET_SPEED_UP_GAS_PRICE, {
        transactionId,
    })
}

/**
 * Remove all entries in the book
 *
 */
export const addressBookClear = async () => {
    return sendMessage(Messages.ADDRESS_BOOK.CLEAR, {})
}

/**
 * Remove a contract entry by address
 *
 * @param address - Recipient address to delete
 */
export const addressBookDelete = async (address: string) => {
    return sendMessage(Messages.ADDRESS_BOOK.DELETE, { address })
}

/**
 * Add or update a contact entry by address
 *
 * @param address - Recipient address to add or update
 * @param name - Nickname to associate with this address
 * @param note - User's note about address
 * @returns - Boolean indicating if the address was successfully set
 */
export const addressBookSet = async (
    address: string,
    name: string,
    note: string
) => {
    return sendMessage(Messages.ADDRESS_BOOK.SET, { address, name, note })
}

/**
 * Get the contacts
 *
 * @returns - A map with the entries
 */
export const addressBookGet = async () => {
    return sendMessage(Messages.ADDRESS_BOOK.GET, {})
}

/**
 * Get the contacts
 *
 * @param address - Recipient address to search
 *
 * @returns - A address book entry
 */
export const addressBookByAddress = async (address: string) => {
    return sendMessage(Messages.ADDRESS_BOOK.GET_BY_ADDRESS, { address })
}

/**
 * Get the recent addresses with which the wallet has interacted
 *
 * @param limit - Optional. The maximun number of recent address to return.
 *
 * @returns - A map with the entries
 */
export const addressBookGetRecentAddresses = async (limit?: number) => {
    return sendMessage(Messages.ADDRESS_BOOK.GET_RECENT_ADDRESSES, { limit })
}

/**
 * Stores the user settings.
 * @param settings Object containing settings and values to store.
 */
export const setUserSettings = async (settings: UserSettings) => {
    return sendMessage(Messages.APP.SET_USER_SETTINGS, { settings })
}

/**
 * Get the contacts
 *
 * @param address - Recipient address to search
 *
 * @returns - A address book entry
 */
export const getNextNonce = async (address: string) => {
    return sendMessage(Messages.TRANSACTION.GET_NEXT_NONCE, { address })
}

/**
 * Dismisses the welcome to the wallet message
 */
export const dismissWelcomeMessage = async (): Promise<boolean> => {
    return sendMessage(Messages.WALLET.DISMISS_WELCOME_MESSAGE, {})
}

/**
 * Dismisses the default wallet preferences
 */
export const dismissDefaultWalletPreferences = async (): Promise<boolean> => {
    return sendMessage(Messages.WALLET.DISMISS_DEFAULT_WALLET_PREFERENCES, {})
}

/**
 * Dismisses the release notes message
 */
export const dismissReleaseNotes = async (): Promise<boolean> => {
    return sendMessage(Messages.WALLET.DISMISS_RELEASE_NOTES, {})
}

/**
 * Updates release notes subscription status
 * @param enabled Subscription to release notes status
 */
export const toggleReleaseNotesSubscription = async (
    enabled: boolean
): Promise<void> => {
    return sendMessage(Messages.WALLET.TOGGLE_RELEASE_NOTES_SUBSCRIPTION, {
        releaseNotesSubscriptionEnabled: enabled,
    })
}

/**
 * Updates the default browser wallet
 * @param enabled default browser wallet status
 */
export const toggleDefaultBrowserWallet = async (
    enabled: boolean
): Promise<void> => {
    return sendMessage(Messages.WALLET.TOGGLE_DEFAULT_BROWSER_WALLET, {
        defaultBrowserWalletEnabled: enabled,
    })
}

/**
 * Updates the default gas option preference
 * @param defaultGasOption default gas option
 */
export const setDefaultGasPreference = async (
    defaultGasOption: "low" | "medium" | "high"
): Promise<void> => {
    return sendMessage(Messages.WALLET.SET_DEFAULT_GAS, {
        defaultGasOption,
    })
}

/**
 * Sets the provided base64 image as the phishing protection picture
 * @param image the base64 image to be used for phishing protection
 */
export const updateAntiPhishingImage = async (image: string): Promise<void> => {
    return sendMessage(Messages.WALLET.UPDATE_ANTI_PHISHING_IMAGE, {
        antiPhishingImage: image,
    })
}

/**
 * Updates phishing protection status
 * @param enabled Whether user wants to use the phishing protection feature or not.
 */
export const toggleAntiPhishingProtection = async (
    enabled: boolean
): Promise<void> => {
    return sendMessage(Messages.WALLET.TOGGLE_ANTI_PHISHING_PROTECTION, {
        antiPhishingProtectionEnabeld: enabled,
    })
}

/**
 * Sets the user's native currency.
 * @param currencyCode A valid curency code.
 */
export const setNativeCurrency = async (
    currencyCode: string
): Promise<void> => {
    return sendMessage(Messages.WALLET.SET_NATIVE_CURRENCY, {
        currencyCode,
    })
}

/**
 * Gets all the supported currencies
 * @returns a list of all the valid currencies
 */
export const getValidCurrencies = async (): Promise<Currency[]> => {
    return sendMessage(Messages.WALLET.GET_VALID_CURRENCIES)
}

/**
 * Opens the extension tab (TODO: test window) to connect a hardware wallet
 *
 */
export const openHardwareConnect = async (): Promise<void> => {
    return sendMessage(Messages.APP.OPEN_HW_CONNECT)
}
/**
 * Opens the extension tab (TODO: test window) to remove a hardware wallet
 *
 */
export const openHardwareRemove = async (): Promise<void> => {
    return sendMessage(Messages.APP.OPEN_HW_REMOVE)
}

/**
 * Opens the extension tab (TODO: test window) to connect a hardware wallet
 *
 */
export const openHardwareReconnect = async (address: string): Promise<void> => {
    return sendMessage(Messages.APP.OPEN_HW_RECONNECT, { address })
}

/**
 * It connects a hardware wallet to the extension
 */
export const connectHardwareWallet = async (
    device: Devices
): Promise<boolean> => {
    return sendMessage(Messages.WALLET.HARDWARE_CONNECT, { device })
}

/**
 * It gets a paginated list of a connected hardware wallet device accounts
 */
export const getHardwareWalletAccounts = async (
    device: Devices,
    pageIndex: number = 0,
    pageSize: number = 5
): Promise<AccountInfo[]> => {
    return sendMessage(Messages.WALLET.HARDWARE_GET_ACCOUNTS, {
        device,
        pageIndex,
        pageSize,
    })
}

/**
 * It imports a list of accounts from a hardware wallet to the extension
 */
export const importHardwareWalletAccounts = async (
    deviceAccounts: DeviceAccountInfo[],
    device: Devices
): Promise<AccountInfo[]> => {
    return sendMessage(Messages.WALLET.HARDWARE_IMPORT_ACCOUNTS, {
        deviceAccounts,
        device,
    })
}

/**
 * setHardwareWalletHDPath
 *
 * It sets the HD path for a hardware wallet device
 *
 * @param device The device to set the HD path for
 * @param path The HD path to set
 */
export const setHardwareWalletHDPath = async (
    device: Devices,
    path: string
): Promise<void> => {
    return sendMessage(Messages.WALLET.HARDWARE_SET_HD_PATH, {
        device,
        path,
    })
}

/**
 * getHardwareWalletHDPath
 *
 * It gets the HD path for a hardware wallet device
 *
 * @param device The device to get the HD path from
 * @returns The HD path for the device
 */
export const getHardwareWalletHDPath = async (
    device: Devices
): Promise<string> => {
    return sendMessage(Messages.WALLET.HARDWARE_GET_HD_PATH, {
        device,
    })
}

export const getWindowId = () => {
    return sendMessage(Messages.BROWSER.GET_WINDOW_ID)
}

export const searchChainsByTerm = async (term: string) => {
    return sendMessage(Messages.NETWORK.SEARCH_CHAINS, {
        term,
    })
}

/**
 * Generates on demand release notes for the release-notes route.
 * @param version The version of the release notes
 */
export const generateOnDemandReleaseNotes = async (version: string) => {
    return sendMessage(Messages.WALLET.GENERATE_ON_DEMAND_RELEASE_NOTES, {
        version,
    })
}

/**
 * Updates the account filters
 *
 * @param filters Array of account filters
 */
export const updateAccountFilters = async (
    filters: string[]
): Promise<void> => {
    return sendMessage(Messages.FILTERS.SET_ACCOUNT_FILTERS, {
        accountFilters: filters,
    })
}

/**
 * isAccountDeviceLinked
 *
 * Checks if the current account device is connected.
 * This applies only to Ledger devices. Every other keyring type returns true.
 *
 * @param address The address of the account to check
 * @returns Whether the account device is connected or not
 */
export const isAccountDeviceLinked = async (
    address: string
): Promise<boolean> => {
    return sendMessage(Messages.WALLET.HARDWARE_IS_LINKED, {
        address,
    })
}

/**
 * It removes a hardware from to the extension
 */
export const removeHardwareWallet = async (
    device: Devices
): Promise<boolean> => {
    return sendMessage(Messages.WALLET.HARDWARE_REMOVE, { device })
}

export const refreshTokenAllowances = (): Promise<void> => {
    return sendMessage(Messages.ACCOUNT.REFRESH_TOKEN_ALLOWANCES)
}

export const hardwareQrSubmitCryptoHdKeyOrAccount = async (
    qr: string
): Promise<boolean> => {
    return sendMessage(
        Messages.WALLET.HARDWARE_QR_SUBMIT_CRYPTO_HD_KEY_OR_ACCOUNT,
        {
            qr,
        }
    )
}

export const hardwareQrSubmitSignature = async (
    requestId: string,
    qr: string
): Promise<boolean> => {
    return sendMessage(Messages.WALLET.HARDWARE_QR_SUBMIT_SIGNATURE, {
        requestId,
        qr,
    })
}

export const hardwareQrCancelSignRequest = async (): Promise<boolean> => {
    return sendMessage(Messages.WALLET.HARDWARE_QR_CANCEL_SIGN_REQUEST)
}

/**
 * Checks if the given account has enough allowance to make the exchange
 *
 * @param account User account
 * @param amount Amount to be spended
 * @param exchangeType Exchange type
 * @param tokenAddress Asset to be spended address
 */
export const checkExchangeAllowance = async (
    account: string,
    amount: BigNumber,
    exchangeType: ExchangeType,
    tokenAddress: string
): Promise<boolean> => {
    return sendMessage(Messages.EXCHANGE.CHECK_ALLOWANCE, {
        account,
        amount,
        exchangeType,
        tokenAddress,
    })
}

/**
 * Submits an approval transaction to setup asset allowance
 *
 * @param allowance User selected allowance
 * @param amount Exchange amount
 * @param exchangeType The exchange type
 * @param feeData Transaction gas fee data
 * @param tokenAddress Spended asset token address
 * @param customNonce Custom transaction nonce
 */
export const approveExchange = async (
    allowance: BigNumber,
    amount: BigNumber,
    exchangeType: ExchangeType,
    feeData: TransactionFeeData,
    tokenAddress: string,
    customNonce?: number
): Promise<boolean> => {
    return sendMessage(Messages.EXCHANGE.APPROVE, {
        allowance,
        amount,
        exchangeType,
        feeData,
        tokenAddress,
        customNonce,
    })
}

/**
 * Gets a quote for the specified exchange type and parameters
 *
 * @param exchangeType Exchange type
 * @param quoteParams Quote parameters
 */
export const getExchangeQuote = async (
    exchangeType: ExchangeType,
    quoteParams: OneInchSwapQuoteParams
): Promise<SwapQuote> => {
    return sendMessage(Messages.EXCHANGE.GET_QUOTE, {
        exchangeType,
        quoteParams,
    })
}

/**
 * Fetch the transaction parameters to make the exchange
 *
 * @param exchangeType Exchange type
 * @param exchangeParams Exchange parameters
 */
export const getExchangeParameters = async (
    exchangeType: ExchangeType,
    exchangeParams: OneInchSwapRequestParams
): Promise<SwapParameters> => {
    return sendMessage(Messages.EXCHANGE.GET_EXCHANGE, {
        exchangeType,
        exchangeParams,
    })
}

/**
 *  Gets the spender address for the exchange
 *
 * @param exchangeType Exchange type
 *
 */
export const getExchangeSpender = async (
    exchangeType: ExchangeType
): Promise<string> => {
    return sendMessage(Messages.EXCHANGE.GET_SPENDER, {
        exchangeType,
    })
}

/**
 * Executes the exchange
 *
 * @param exchangeType Exchange type
 * @param exchangeParams Exchange parameters
 */
export const executeExchange = async (
    exchangeType: ExchangeType,
    exchangeParams: SwapTransaction
): Promise<string> => {
    return sendMessage(Messages.EXCHANGE.EXECUTE, {
        exchangeType,
        exchangeParams,
    })
}

/**
 * Sets the user's current network status
 *
 * @param networkStatus The current network status
 */
export const setNetworkStatus = async (
    networkStatus: boolean
): Promise<void> => {
    return sendMessage(Messages.APP.SET_USER_ONLINE, { networkStatus })
}

/**
 * Subscribes to navigator network status
 */
export const subscribeNetworkStatus = () => {
    if (window && window.navigator) {
        window.addEventListener("online", () => setNetworkStatus(true))
        window.addEventListener("offline", () => setNetworkStatus(false))
    }
}
/**
 * Returns the available tokes for bridging in the current user's network
 */
export const getBridgeTokens = async (): Promise<IToken[]> => {
    return sendMessage(Messages.BRIDGE.GET_BRIDGE_TOKENS)
}

/**
 * Returns all the available routes based on the parameters specified in the request.
 * The fromChainId value is automatically filled with the current user's network
 * @param fromTokenAddress Address of the token from which the user want to bridge
 * @param toChainId Optional destination chain Id
 * @param toTokenAddress Optional destination token address in the destination chain Id
 */
export const getBridgeAvailableRoutes = async (
    routesRequest: BridgeRoutesRequest
): Promise<GetBridgeAvailableRoutesResponse> => {
    return sendMessage(Messages.BRIDGE.GET_BRIDGE_ROUTES, {
        routesRequest,
    })
}

//export const getBridgeRoute = async():

/**
 * Submits an approval transaction to setup asset allowance
 *
 * @param allowance User selected allowance
 * @param amount Exchange amount
 * @param spenderAddress The spender address for the allowance
 * @param feeData Transaction gas fee data
 * @param tokenAddress Spended asset token address
 * @param customNonce Custom transaction nonce
 */
export const approveBridgeAllowance = async (
    allowance: BigNumber,
    amount: BigNumber,
    spenderAddress: string,
    feeData: TransactionFeeData,
    tokenAddress: string,
    customNonce?: number
): Promise<boolean> => {
    return sendMessage(Messages.BRIDGE.APPROVE_BRIDGE_ALLOWANCE, {
        allowance,
        amount,
        spenderAddress,
        feeData,
        tokenAddress,
        customNonce,
    })
}

/**
 * Gets a bridge quote for the  parameters and optionally checks the allowance for the transaction sepender
 *
 * @param quoteParams Quote parameters
 */
export const getBridgeQuote = async (
    quoteRequest: BridgeQuoteRequest,
    checkAllowance: boolean = false
): Promise<GetBridgeQuoteResponse | GetBridgeQuoteNotFoundResponse> => {
    return sendMessage(Messages.BRIDGE.GET_BRIDGE_QUOTE, {
        quoteRequest,
        checkAllowance,
    })
}

/**
 * Executes the specified bridge transaction
 *
 * @param bridgeTransaction Parameters got after requesting a quote and cusotm one specified by the user
 */
export const executeBridge = async (
    bridgeTransaction: BridgeTransaction
): Promise<string> => {
    return sendMessage(Messages.BRIDGE.EXECUTE_BRIDGE, {
        bridgeTransaction,
    })
}

/**
 * Enable/Disable hotkeys
 *
 * @param enabled Allow hotkeys on the extension
 */
export const setHotkeysEnabled = async (enabled: boolean): Promise<void> => {
    return sendMessage(Messages.WALLET.SET_HOTKEYS_ENABLED, { enabled })
}<|MERGE_RESOLUTION|>--- conflicted
+++ resolved
@@ -12,7 +12,6 @@
     RequestAddNetwork,
     RequestEditNetwork,
     RequestEditNetworksOrder,
-<<<<<<< HEAD
     ExchangeRatesStateSubscription,
     ResponseGetExchangeRatesState,
     GasPricesStateSubscription,
@@ -21,10 +20,8 @@
     ResponseGetAppState,
     ResponseGetActivityListState,
     ActivityListStateSubscription,
-=======
     AddressType,
     RequestSwitchProvider,
->>>>>>> e3141de0
 } from "@block-wallet/background/utils/types/communication"
 import {
     Devices,
