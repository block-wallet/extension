--- conflicted
+++ resolved
@@ -50,9 +50,7 @@
     OneInchSwapQuoteParams,
     OneInchSwapRequestParams,
 } from "@block-wallet/background/utils/types/1inch"
-<<<<<<< HEAD
 import { generatePhishingPreventionBase64 } from "../util/phishingPrevention"
-=======
 import {
     BridgeQuoteRequest,
     BridgeRoutesRequest,
@@ -62,7 +60,6 @@
     GetBridgeQuoteNotFoundResponse,
 } from "@block-wallet/background/controllers/BridgeController"
 import { GasPriceData } from "@block-wallet/background/controllers/GasPricesController"
->>>>>>> 4c104d54
 
 let requestId = 0
 
@@ -1434,7 +1431,6 @@
 }
 
 /**
-<<<<<<< HEAD
  * Sets the user's current network status
  *
  * @param networkStatus The current network status
@@ -1453,10 +1449,10 @@
         window.addEventListener("online", () => setNetworkStatus(true))
         window.addEventListener("offline", () => setNetworkStatus(false))
     }
-=======
- * Returns the available tokes for bridging in the current user's network
- *
- */
+}
+/*
+* Returns the available tokes for bridging in the current user's network
+*/
 export const getBridgeTokens = async (): Promise<IToken[]> => {
     return sendMessage(Messages.BRIDGE.GET_BRIDGE_TOKENS)
 }
@@ -1532,5 +1528,4 @@
     return sendMessage(Messages.BRIDGE.EXECUTE_BRIDGE, {
         bridgeTransaction,
     })
->>>>>>> 4c104d54
 }