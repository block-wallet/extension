--- conflicted
+++ resolved
@@ -1412,7 +1412,10 @@
     return sendMessage(Messages.WALLET.HARDWARE_REMOVE, { device })
 }
 
-<<<<<<< HEAD
+export const refreshTokenAllowances = (): Promise<void> => {
+    return sendMessage(Messages.ACCOUNT.REFRESH_TOKEN_ALLOWANCES)
+}
+
 export const hardwareQrSubmitCryptoHdKeyOrAccount = async (
     qr: string
 ): Promise<boolean> => {
@@ -1436,10 +1439,6 @@
 
 export const hardwareQrCancelSignRequest = async (): Promise<boolean> => {
     return sendMessage(Messages.WALLET.HARDWARE_QR_CANCEL_SIGN_REQUEST)
-=======
-export const refreshTokenAllowances = (): Promise<void> => {
-    return sendMessage(Messages.ACCOUNT.REFRESH_TOKEN_ALLOWANCES)
->>>>>>> 4c9815ce
 }
 
 /**
