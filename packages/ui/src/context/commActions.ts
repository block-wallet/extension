--- conflicted
+++ resolved
@@ -13,11 +13,8 @@
     RequestAddNetwork,
     RequestEditNetwork,
     RequestEditNetworksOrder,
-<<<<<<< HEAD
     AddressType,
-=======
     RequestSwitchProvider,
->>>>>>> 069130dc
 } from "@block-wallet/background/utils/types/communication"
 import { Devices, ExchangeType, Messages, TransactionStatus } from "./commTypes"
 import {
