--- conflicted
+++ resolved
@@ -3,10 +3,6 @@
 
 import { useSelectedNetwork } from "./useSelectedNetwork"
 import { useBlankState } from "../background/backgroundHooks"
-<<<<<<< HEAD
-import { AccountInfo } from "@block-wallet/background/controllers/AccountTrackerController"
-import { isHiddenAccount } from "../../util/account"
-=======
 import {
     AccountBalances,
     AccountInfo,
@@ -16,7 +12,7 @@
 import { AssetsSortOptions, sortTokensByValue } from "../../util/tokenUtils"
 import { useMemo } from "react"
 import { Rates } from "@block-wallet/background/controllers/ExchangeRatesController"
->>>>>>> fb411268
+import { useExchangeRatesState } from "../background/useExchangeRatesState"
 
 export type TokenWithBalance = { token: Token; balance: BigNumber }
 
@@ -27,10 +23,6 @@
     currentNetworkTokens: TokenWithBalance[]
 }
 
-<<<<<<< HEAD
-export const useTokensList = (account?: AccountInfo): TokenListInfo => {
-    const { accounts, selectedAddress, hiddenAccounts } = useBlankState()!
-=======
 const useGetAccountNetworkTokensBalances = (
     account?: AccountInfo
 ): {
@@ -40,14 +32,10 @@
     accountTokensOrder: AccountTokenOrder
     exchangeRates: Rates
 } => {
-    const {
-        accounts,
-        selectedAddress,
-        hiddenAccounts,
-        accountTokensOrder,
-        exchangeRates,
-    } = useBlankState()!
->>>>>>> fb411268
+    const { accounts, selectedAddress, hiddenAccounts, accountTokensOrder } =
+        useBlankState()!
+
+    const { state: exchangeRates } = useExchangeRatesState()
 
     let balances = account
         ? isHiddenAccount(account)
@@ -64,8 +52,6 @@
         symbol: nativeCurrency.symbol,
         // Use Network Logo if nativeCurrency logo is not available
         logo: nativeCurrency.logo ?? defaultNetworkLogo,
-<<<<<<< HEAD
-=======
         type: "",
     }
 
@@ -78,8 +64,7 @@
         balances: balances,
         chainId: chainId,
         accountTokensOrder: arrAccountTokensOrder,
-        exchangeRates: exchangeRates,
->>>>>>> fb411268
+        exchangeRates: exchangeRates.exchangeRates,
     }
 }
 
