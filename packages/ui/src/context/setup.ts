--- conflicted
+++ resolved
@@ -26,7 +26,7 @@
 }
 
 const disconectListener = () => {
-    const error = chrome.runtime.lastError
+    const error = browser.runtime.lastError
     if (error) {
         log.error("Port disconnected", error.message)
     } else {
@@ -53,7 +53,7 @@
     }
 
     if (data.subscription) {
-        ;(handler.subscriber as Function)(data.subscription)
+        ; (handler.subscriber as Function)(data.subscription)
     } else if ("error" in data) {
         // Deserialze error object
         const parsedError = JSON.parse(data.error!)
@@ -85,18 +85,7 @@
     // port.postMessage = postMessageWithRetry(port.postMessage)
 
     // Check for error
-<<<<<<< HEAD
-    port.onDisconnect.addListener(() => {
-        const error = browser.runtime.lastError
-        if (error) {
-            log.error("Port disconnected", error.message)
-        } else {
-            log.debug("Port disconnected")
-        }
-    })
-=======
     port.onDisconnect.addListener(disconectListener)
->>>>>>> 0af223c4
 
     // Add port message listener
     port.onMessage.addListener(messageListener)
