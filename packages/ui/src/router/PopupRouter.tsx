import { useEffect, useLayoutEffect, useMemo, useState } from "react"
import { HashRouter, Redirect, Route, useHistory } from "react-router-dom"
import { useBlankState } from "../context/background/backgroundHooks"
import PendingSetupPage from "../routes/setup/PendingSetupPage"
import UnlockPage from "../routes/UnlockPage"
import { appRoutes } from "./routes"
import "./routeTransitions.css"
import { LastLocationProvider } from "react-router-last-location"
import { TransitionRoute } from "./TransitionRoute"
import { ErrorBoundary } from "react-error-boundary"
import ErrorFallbackPage from "../components/error/ErrorFallbackPage"
import ErrorDialog from "../components/dialog/ErrorDialog"
import getRequestRouteAndStatus from "../context/util/getRequestRouteAndStatus"
import IdleComponent from "../components/IdleComponent"
import WalletNews from "../components/news/WalletNews"
import LocationHolder from "./LocationHolder"
import { useLocationRecovery } from "../util/hooks/useLocationRecovery"
<<<<<<< HEAD
import ProviderDownDialog from "../components/dialog/ProviderDownDialog"
=======
import { timeExceedsTTL } from "../util/time"
>>>>>>> e3141de0
import useClearStickyStorage from "../context/hooks/useClearStickyStorage"
import {
    getNonSubmittedTransactions,
    TransactionOrigin,
} from "../util/getNonSubmittedTransactions"

//10 minutes
const LOCAL_STORAGE_DATA_TTL = 60000 * 10

/**  Purpose of this component is to check in Blank State if there is any pending connect to site or transaction confirm
 *  in order to show that page always, whenever the extension is loaded and unlocked.
 */
const PopupComponent = () => {
    const {
        isOnboarded,
        isAppUnlocked,
        permissionRequests,
        dappRequests,
        transactions,
        expiredStickyStorage,
    } = useBlankState()!
    const unapprovedTransactions = getNonSubmittedTransactions(
        transactions,
        TransactionOrigin.EXTERNAL_ONLY
    )

    const history = useHistory()
    const { lastLocation, clear: clearLocationRecovery } = useLocationRecovery()
    const { clear: clearStickyStorage } = useClearStickyStorage()

    const showUnlock = useMemo(() => {
        return isOnboarded && !isAppUnlocked
    }, [isOnboarded, isAppUnlocked])

    // Get if we should display the popup and the correct route
    // depending on the order of the requests.
    const [showPage, route] = getRequestRouteAndStatus(
        permissionRequests,
        unapprovedTransactions,
        dappRequests
    )

    useLayoutEffect(() => {
        if (showPage || showUnlock || expiredStickyStorage) {
            // If the wallet is locked or if we're in a dApp request
            // We should get rid of all the localSotrage stuff.
            clearStickyStorage()

            // This clear should be here to update the local variable "lastLocation"
            clearLocationRecovery()
        } else if (lastLocation) {
            history.replace(lastLocation)
        }
        // eslint-disable-next-line react-hooks/exhaustive-deps
    }, [showPage, lastLocation, showUnlock])

    if (showUnlock) {
        return (
            <>
                <Redirect to="/unlock" />
                <TransitionRoute
                    component={UnlockPage}
                    path="/unlock"
                ></TransitionRoute>
            </>
        )
    }
    return (
        <WalletNews>
            <Route path="/" component={LocationHolder} />
            <Route exact path="/">
                {showPage ? <Redirect to={route} /> : <Redirect to="/home" />}
            </Route>
            {appRoutes}
        </WalletNews>
    )
}

const PopupRouter = ({
    children,
}: {
    children?: React.ReactNode | undefined
}) => {
    // Ensure body has popup class to mantain fixed width/height when opening from extension or window
    document.body.classList.add("popup")
    const state = useBlankState()!
    const isOnboarded = state?.isOnboarded
    const resetHandler = async () => {
        chrome.runtime.reload()
    }

    const [shouldShowDialog, setShouldShowDialog] = useState(false)

    useEffect(() => {
        setShouldShowDialog(!state.isUserNetworkOnline)
    }, [state.isUserNetworkOnline])

    return (
        <HashRouter>
            <LastLocationProvider>
                <ErrorBoundary
                    FallbackComponent={ErrorFallbackPage}
                    onReset={resetHandler}
                    resetKeys={[state.isAppUnlocked]}
                >
                    {isOnboarded ? (
                        <>
                            <ErrorDialog
                                onClickOutside={() =>
                                    setShouldShowDialog(false)
                                }
                                title="No connection"
                                message="Please check your internet connection. Some features of the wallet will remain disabled while you’re offline."
                                open={shouldShowDialog}
                                onDone={() => setShouldShowDialog(false)}
                            />
                            <IdleComponent>
                                <PopupComponent />
                            </IdleComponent>
                        </>
                    ) : (
                        <PendingSetupPage />
                    )}
                    {children}
                </ErrorBoundary>
            </LastLocationProvider>
        </HashRouter>
    )
}

export default PopupRouter<|MERGE_RESOLUTION|>--- conflicted
+++ resolved
@@ -15,19 +15,11 @@
 import WalletNews from "../components/news/WalletNews"
 import LocationHolder from "./LocationHolder"
 import { useLocationRecovery } from "../util/hooks/useLocationRecovery"
-<<<<<<< HEAD
-import ProviderDownDialog from "../components/dialog/ProviderDownDialog"
-=======
-import { timeExceedsTTL } from "../util/time"
->>>>>>> e3141de0
 import useClearStickyStorage from "../context/hooks/useClearStickyStorage"
 import {
     getNonSubmittedTransactions,
     TransactionOrigin,
 } from "../util/getNonSubmittedTransactions"
-
-//10 minutes
-const LOCAL_STORAGE_DATA_TTL = 60000 * 10
 
 /**  Purpose of this component is to check in Blank State if there is any pending connect to site or transaction confirm
  *  in order to show that page always, whenever the extension is loaded and unlocked.
