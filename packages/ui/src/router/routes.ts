--- conflicted
+++ resolved
@@ -45,16 +45,6 @@
 import AddAccountPage from "../routes/account/AddAccountPage"
 import ImportAccountPage from "../routes/account/ImportAccountPage"
 import ApproveNFTPage from "../routes/dApp/ApproveNFT"
-<<<<<<< HEAD
-// import SwapPage from "../routes/swap/SwapPage"
-// import SwapPageConfirm from "../routes/swap/SwapConfirmPage"
-// import SwapAfterAddTokenPage from "../routes/swap/SwapAfterAddTokenPage"
-// import NetworksPage from "../routes/networks/NetworksPage"
-// import NetworkDetailsPage from "../routes/networks/NetworkDetailsPage"
-// import SearchNetworkPage from "../routes/networks/SearchNetworkPage"
-// import SuggestedAddNetwork from "../routes/networks/SuggestedAddNetwork"
-// import ManuallyAddNetwork from "../routes/networks/ManuallyAddNetwork"
-=======
 import SwapPage from "../routes/swap/SwapPage"
 import SwapPageConfirm from "../routes/swap/SwapConfirmPage"
 import SwapAfterAddTokenPage from "../routes/swap/SwapAfterAddTokenPage"
@@ -63,7 +53,6 @@
 import SearchNetworkPage from "../routes/networks/SearchNetworkPage"
 import SuggestedAddNetwork from "../routes/networks/SuggestedAddNetwork"
 import ManuallyAddNetwork from "../routes/networks/ManuallyAddNetwork"
->>>>>>> 08a8e9dd
 import PrivacySettingsPage from "../routes/settings/PrivacySettingsPage"
 import DepositAndWithdrawHistory from "../routes/deposit/DepositAndWithdrawHistory"
 import SetupBridgePage from "../routes/bridge/BridgeSetupPage"
@@ -122,30 +111,22 @@
         component: SendConfirmPage,
     },
     /* Swap */
-<<<<<<< HEAD
-    // { path: "/swap", exact: true, component: SwapPage },
-    // { path: "/swap/confirm", exact: true, component: SwapPageConfirm },
-    // {
-    //     path: "/swap/afterAddToken",
-    //     exact: true,
-    //     component: SwapAfterAddTokenPage,
-    // },
+    { path: "/swap", exact: true, component: SwapPage },
+    { path: "/swap/confirm", exact: true, component: SwapPageConfirm },
+    {
+        path: "/swap/afterAddToken",
+        exact: true,
+        component: SwapAfterAddTokenPage,
+    },
     /* Bridge */
     { path: "/bridge", exact: true, component: SetupBridgePage },
     { path: "/bridge/confirm", exact: true, component: BridgeConfirmPage },
-=======
-    { path: "/swap", exact: true, component: SwapPage },
-    { path: "/swap/confirm", exact: true, component: SwapPageConfirm },
->>>>>>> 08a8e9dd
     {
         path: "/bridge/afterAddToken",
         exact: true,
         component: BridgeAfterAddTokenPage,
     },
-<<<<<<< HEAD
-=======
-
->>>>>>> 08a8e9dd
+
     /* Settings */
     { path: "/settings", exact: true, component: SettingsPage },
     { path: "/settings/about", exact: true, component: AboutPage },
