import { makeRoutes } from "../util/makeRoutes"
import SignPage from "../routes/dApp/SignPage"
import ConnectPage from "../routes/connect/ConnectPage"
import ConnectedSitesPage from "../routes/settings/ConnectedSitesPage"
import ConnectedSiteAccountsPage from "../routes/settings/ConnectedSiteAccountsPage"
import TransactionConfirmPage from "../routes/dApp/TransactionConfirmPage"
import AccountsPage from "../routes/account/AccountsPage"
import PopupPage from "../routes/PopupPage"
import ReceivePage from "../routes/ReceivePage"
import SendConfirmPage from "../routes/send/SendConfirmPage"
import SendPage from "../routes/send/SendPage"
import CreateAccountPage from "../routes/account/CreateAccountPage"
import AddTokensPage from "../routes/settings/AddTokensPage"
import AddTokensConfirmPage from "../routes/settings/AddTokensConfirmPage"
import ExportAccountPage from "../routes/settings/ExportAccountPage"
import ExportDonePage from "../routes/settings/ExportDonePage"
import SettingsPage from "../routes/settings/SettingsPage"
import AboutPage from "../routes/settings/AboutPage"
import ReminderPage from "../routes/ReminderPage"
import BackupConfirmPage from "../routes/setup/BackupConfirmPage"
import BackupDonePage from "../routes/BackupDonePage"
import ErrorFallbackPage from "../components/error/ErrorFallbackPage"
import AddressBookPage from "../routes/settings/AddressBookPage"
import AddContactPage from "../routes/settings/AddContactPage"
import SwitchEthereumChain from "../routes/dApp/SwitchEthereumChain"
import AddEthereumChain from "../routes/dApp/AddEthereumChain"
import LockTimeout from "../routes/settings/LockTimeout"
import AccountMenu from "../components/account/AccountMenu"
import ResetAccountPage from "../routes/account/ResetAccountPage"
import AllowancesPage from "../routes/account/AllowancesPage"
import EditAccountPage from "../routes/account/EditAccountPage"
import WatchAssetPage from "../routes/dApp/WatchAsset"
import SpeedUpPage from "../routes/transaction/SpeedUpPage"
import CancelPage from "../routes/transaction/CancelPage"
import ApproveAssetPage from "../routes/dApp/ApproveAsset"
import AssetDetailsPage from "../components/assets/AssetDetailsPage"
import PhishingProtectionPreferencesPage from "../routes/preferences/PhishingProtectionPreferencesPage"
import LocalePreferencesPage from "../routes/preferences/LocalePreferencesPage"
import PreferencesPage from "../routes/settings/PreferencesPage"
import DefaultWalletPreferencesPage from "../routes/preferences/DefaultWalletPreferencesPage"
import DefaultGasPreferencesPage from "../routes/preferences/DefaultGasPreferencesPage"
import ReleaseNotesPreferencesPage from "../routes/preferences/ReleaseNotesPreferencesPage"
import OnDemandReleaseNotesPage from "../components/releaseNotes/OnDemandReleaseNotesPage"
import WelcomeInfo from "../components/info/WelcomeInfo"
import NotificationsAndWarningsPage from "../routes/preferences/NotificationsAndWarningsPage"
import { TransitionRouteProps } from "./TransitionRoute"
import ApprovePage from "../routes/transaction/ApprovePage"
import AddAccountPage from "../routes/account/AddAccountPage"
import ImportAccountPage from "../routes/account/ImportAccountPage"
import ApproveNFTPage from "../routes/dApp/ApproveNFT"
import SwapPage from "../routes/swap/SwapPage"
import SwapPageConfirm from "../routes/swap/SwapConfirmPage"
import SwapAfterAddTokenPage from "../routes/swap/SwapAfterAddTokenPage"
import NetworksPage from "../routes/networks/NetworksPage"
import NetworkDetailsPage from "../routes/networks/NetworkDetailsPage"
import SearchNetworkPage from "../routes/networks/SearchNetworkPage"
import SuggestedAddNetwork from "../routes/networks/SuggestedAddNetwork"
import ManuallyAddNetwork from "../routes/networks/ManuallyAddNetwork"
import SetupBridgePage from "../routes/bridge/BridgeSetupPage"
import BridgeConfirmPage from "../routes/bridge/BridgeConfirmPage"
import BridgeAfterAddTokenPage from "../routes/bridge/BridgeAfterAddTokenPage"
import BuyPage from "../routes/buy/BuyPage"
import Hotkeys from "../routes/settings/Hotkeys"
<<<<<<< HEAD
import TokensPage from "../routes/tokens/TokensPage"
=======
import AccountsOrderPage from "../routes/account/AccountsOrderPage"
>>>>>>> ea5773c0

export const ROUTES_DEFINITION = [
    /* Root */
    { path: "/home", exact: true, component: PopupPage },
    {
        path: "/release-notes/:version",
        exact: true,
        component: OnDemandReleaseNotesPage,
    },
    /* Transactions */
    { path: "/transaction/cancel", exact: true, component: CancelPage },
    { path: "/transaction/speedUp", exact: true, component: SpeedUpPage },
    { path: "/transaction/approve", exact: true, component: ApprovePage },
    /* My Accounts */
    { path: "/accounts", exact: true, component: AccountsPage },
    {
        path: "/accounts/create",
        exact: true,
        component: CreateAccountPage,
    },
    {
        path: "/accounts/create/add",
        exact: true,
        component: AddAccountPage,
    },
    {
        path: "/accounts/create/import",
        exact: true,
        component: ImportAccountPage,
    },
    { path: "/accounts/menu", exact: true, component: AccountMenu },
    { path: "/accounts/menu/edit", exact: true, component: EditAccountPage },
    /* Receive */
    { path: "/accounts/menu/receive", exact: true, component: ReceivePage },

    {
        path: "/accounts/menu/connectedSites",
        exact: true,
        component: ConnectedSitesPage,
    },
    {
        path: "/accounts/menu/connectedSites/accountList",
        exact: true,
        component: ConnectedSiteAccountsPage,
    },
    {
        path: "/accounts/menu/reset",
        exact: true,
        component: ResetAccountPage,
    },
    {
        path: "/accounts/menu/allowances",
        exact: true,
        component: AllowancesPage,
    },
<<<<<<< HEAD
    /* Tokens order */
    { path: "/accounts/menu/tokensOrder", exact: true, component: TokensPage },
=======
    {
        path: "/accounts/menu/order",
        exact: true,
        component: AccountsOrderPage,
    },
>>>>>>> ea5773c0
    /* Send */
    { path: "/send", exact: true, component: SendPage },
    {
        path: "/send/confirm",
        exact: true,
        component: SendConfirmPage,
    },
    /* Swap */
    { path: "/swap", exact: true, component: SwapPage },
    { path: "/swap/confirm", exact: true, component: SwapPageConfirm },
    {
        path: "/swap/afterAddToken",
        exact: true,
        component: SwapAfterAddTokenPage,
    },
    /* Bridge */
    { path: "/bridge", exact: true, component: SetupBridgePage },
    { path: "/bridge/confirm", exact: true, component: BridgeConfirmPage },
    {
        path: "/bridge/afterAddToken",
        exact: true,
        component: BridgeAfterAddTokenPage,
    },

    /* Settings */
    { path: "/settings", exact: true, component: SettingsPage },
    { path: "/settings/about", exact: true, component: AboutPage },
    { path: "/settings/preferences", exact: true, component: PreferencesPage },
    {
        path: "/settings/preferences/phishing",
        exact: true,
        component: PhishingProtectionPreferencesPage,
    },
    {
        path: "/settings/preferences/locale",
        exact: true,
        component: LocalePreferencesPage,
    },

    {
        path: "/settings/preferences/releaseNotes",
        exact: true,
        component: ReleaseNotesPreferencesPage,
    },

    {
        path: "/settings/preferences/notificationsAndWarnings",
        exact: true,
        component: NotificationsAndWarningsPage,
    },

    {
        path: "/settings/preferences/lockTimeout",
        exact: true,
        component: LockTimeout,
    },

    {
        path: "/settings/preferences/hotkeys",
        exact: true,
        component: Hotkeys,
    },

    {
        path: "/settings/preferences/defaultWallet",
        exact: true,
        component: DefaultWalletPreferencesPage,
    },
    {
        path: "/settings/preferences/defaultGas",
        exact: true,
        component: DefaultGasPreferencesPage,
    },

    { path: "/settings/tokens/add", exact: true, component: AddTokensPage },
    {
        path: "/settings/tokens/add/confirm",
        exact: true,
        component: AddTokensConfirmPage,
    },
    {
        path: "/accounts/menu/export",
        exact: true,
        component: ExportAccountPage,
    },
    {
        path: "/accounts/menu/export/done",
        exact: true,
        component: ExportDonePage,
        blockListedForRecovery: true,
    },
    /* Address Book */
    {
        path: "/settings/addressBook",
        exact: true,
        component: AddressBookPage,
    },
    {
        path: "/settings/addressBook/add",
        exact: true,
        component: AddContactPage,
    },
    /** Switch Ethereum Chain */
    { path: "/chain/switch", exact: true, component: SwitchEthereumChain },
    /** Add Ethereum Chain */
    { path: "/chain/add", exact: true, component: AddEthereumChain },
    /* Sign */
    { path: "/sign", exact: true, component: SignPage },
    /* Watch Asset */
    { path: "/asset", exact: true, component: WatchAssetPage },
    /* Asset Details */
    { path: "/asset/details", exact: true, component: AssetDetailsPage },
    /* Connect */
    { path: "/connect", exact: true, component: ConnectPage },
    /* Asset approval */
    { path: "/approveAsset", exact: true, component: ApproveAssetPage },
    /* NFT approval */
    { path: "/approveNFT", exact: true, component: ApproveNFTPage },
    /* Transaction */
    {
        path: "/transaction/confirm",
        exact: true,
        component: TransactionConfirmPage,
        blockListedForRecovery: true,
    },
    /* Networks config */
    { path: "/settings/networks", exact: true, component: NetworksPage },
    {
        path: "/settings/networks/details",
        exact: true,
        component: NetworkDetailsPage,
    },
    {
        path: "/settings/networks/search",
        exact: true,
        component: SearchNetworkPage,
    },
    {
        path: "/settings/networks/add/suggested",
        exact: true,
        component: SuggestedAddNetwork,
    },
    {
        path: "/settings/networks/add/manual",
        exact: true,
        component: ManuallyAddNetwork,
    },
    /* Reminder to backup seed phrase */
    { path: "/reminder", exact: true, component: ReminderPage },
    { path: "/reminder/backup", exact: true, component: BackupConfirmPage },
    { path: "/reminder/backup/done", exact: true, component: BackupDonePage },
    { path: "/error", exact: true, component: ErrorFallbackPage },
    /* Welcome Message */
    { path: "/welcome", exact: true, component: WelcomeInfo },
    /* Buy */
    { path: "/buy", exact: true, component: BuyPage },
] as TransitionRouteProps[]

export const appRoutes = makeRoutes(ROUTES_DEFINITION)<|MERGE_RESOLUTION|>--- conflicted
+++ resolved
@@ -61,11 +61,8 @@
 import BridgeAfterAddTokenPage from "../routes/bridge/BridgeAfterAddTokenPage"
 import BuyPage from "../routes/buy/BuyPage"
 import Hotkeys from "../routes/settings/Hotkeys"
-<<<<<<< HEAD
 import TokensPage from "../routes/tokens/TokensPage"
-=======
 import AccountsOrderPage from "../routes/account/AccountsOrderPage"
->>>>>>> ea5773c0
 
 export const ROUTES_DEFINITION = [
     /* Root */
@@ -121,16 +118,13 @@
         exact: true,
         component: AllowancesPage,
     },
-<<<<<<< HEAD
     /* Tokens order */
     { path: "/accounts/menu/tokensOrder", exact: true, component: TokensPage },
-=======
     {
         path: "/accounts/menu/order",
         exact: true,
         component: AccountsOrderPage,
     },
->>>>>>> ea5773c0
     /* Send */
     { path: "/send", exact: true, component: SendPage },
     {
