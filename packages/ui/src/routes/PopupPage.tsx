--- conflicted
+++ resolved
@@ -146,11 +146,8 @@
     const { nativeToken } = useTokensList()
     const network = useSelectedNetwork()
     const sendsEnabled = network.isSendEnabled
-<<<<<<< HEAD
-    //const swapsEnabled = network.isSwapEnabled
-=======
     const swapsEnabled = network.isSwapEnabled
->>>>>>> 08a8e9dd
+    const bridgeEnabled = network.isBridgeEnabled
 
     const [hasErrorDialog, setHasErrorDialog] = useState(!!error)
 
@@ -296,12 +293,7 @@
                                     Send
                                 </span>
                             </Link>
-<<<<<<< HEAD
-                            {/* Prevent access to swaps feature*/}
-                            {/* {swapsEnabled && (
-=======
                             {swapsEnabled && (
->>>>>>> 08a8e9dd
                                 <Link
                                     to="/swap"
                                     draggable={false}
@@ -329,53 +321,34 @@
                                     </span>
                                 </Link>
                             )}
-<<<<<<< HEAD
-                            {tornadoEnabled && (
+                            {bridgeEnabled && (
                                 <Link
-                                    to="/privacy"
+                                    to="/bridge"
                                     draggable={false}
-                                    className="flex flex-col items-center space-y-2 group"
+                                    className={classnames(
+                                        "flex flex-col items-center space-y-2 group",
+                                        (!sendsEnabled ||
+                                            !state.isUserNetworkOnline) &&
+                                            "pointer-events-none"
+                                    )}
                                 >
-                                    <div className="group w-8 h-8 flex items-center overflow-hidden transition duration-300 rounded-full bg-primary-300 group-hover:opacity-75">
-                                        <img
-                                            alt="Privacy"
-                                            src={eye}
-                                            className="w-full h-3 group-hover:animate-privacy-rotate select-none"
-                                        />
+                                    <div
+                                        className={classnames(
+                                            "w-8 h-8 overflow-hidden transition duration-300 rounded-full group-hover:opacity-75",
+                                            !sendsEnabled ||
+                                                !state.isUserNetworkOnline
+                                                ? "bg-gray-300"
+                                                : "bg-primary-300"
+                                        )}
+                                        style={{ transform: "scaleY(-1)" }}
+                                    >
+                                        <DoubleArrowHoverAnimation />
                                     </div>
                                     <span className="text-xs font-medium">
-                                        Privacy
+                                        Bridge
                                     </span>
                                 </Link>
-                            )}*/}
-                            <Link
-                                to="/bridge"
-                                draggable={false}
-                                className={classnames(
-                                    "flex flex-col items-center space-y-2 group",
-                                    (!sendsEnabled ||
-                                        !state.isUserNetworkOnline) &&
-                                        "pointer-events-none"
-                                )}
-                            >
-                                <div
-                                    className={classnames(
-                                        "w-8 h-8 overflow-hidden transition duration-300 rounded-full group-hover:opacity-75",
-                                        !sendsEnabled ||
-                                            !state.isUserNetworkOnline
-                                            ? "bg-gray-300"
-                                            : "bg-primary-300"
-                                    )}
-                                    style={{ transform: "scaleY(-1)" }}
-                                >
-                                    <DoubleArrowHoverAnimation />
-                                </div>
-                                <span className="text-xs font-medium">
-                                    Bridge
-                                </span>
-                            </Link>
-=======
->>>>>>> 08a8e9dd
+                            )}
                         </TokenSummary.Actions>
                     </TokenSummary>
                     <ActivityAssetsView initialTab={state.popupTab} />
