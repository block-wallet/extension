--- conflicted
+++ resolved
@@ -1,7 +1,5 @@
 import { Profiler, useState } from "react"
 import { Link, useHistory } from "react-router-dom"
-
-// Components
 import PageLayout from "../components/PageLayout"
 import GearIcon from "../components/icons/GearIcon"
 import QRIcon from "../components/icons/QRIcon"
@@ -11,21 +9,14 @@
 import ActivityAssetsView from "../components/home/ActivityAssetsView"
 import GenericTooltip from "../components/label/GenericTooltip"
 import Tooltip from "../components/label/Tooltip"
-
-// Utils
 import { getAccountColor } from "../util/getAccountColor"
-
-// Context
 import { useBlankState } from "../context/background/backgroundHooks"
 import { useSelectedAccount } from "../context/hooks/useSelectedAccount"
-
-// Assets
 import GasPricesInfo from "../components/home/GasPricesInfo"
 import useMetricCollector from "../util/useMetricCollector"
 import HomeBalancePanel from "../components/home/HomeBalancePanel"
 import DAppConnection from "../components/home/DAppConnection"
 import AccountAvatar from "../components/home/AccountAvatar"
-import { ActivityListStateProvider } from "../context/background/useActivityListState"
 
 const PopupPage = () => {
     const collect = useMetricCollector()
@@ -35,9 +26,6 @@
     const account = useSelectedAccount()
 
     const [hasErrorDialog, setHasErrorDialog] = useState(!!error)
-
-    const isLoading =
-        state.isNetworkChanging || state.isRatesChangingAfterNetworkChange
 
     return (
         <Profiler id="popup" onRender={collect}>
@@ -126,7 +114,6 @@
                                     </p>
                                 }
                             >
-<<<<<<< HEAD
                                 <NetworkSelect />
                             </GenericTooltip>
                             <DAppConnection />
@@ -136,155 +123,6 @@
                         </div>
                         <ActivityAssetsView initialTab={state.popupTab} />
                     </div>
-=======
-                                {formatRounded(
-                                    formatUnits(
-                                        nativeToken.balance || "0",
-                                        nativeCurrency.decimals
-                                    ),
-                                    5
-                                )}{" "}
-                                {nativeCurrency.symbol}
-                            </TokenSummary.TokenBalance>
-                            <TokenSummary.ExchangeRateBalance>
-                                {formatCurrency(
-                                    toCurrencyAmount(
-                                        nativeToken.balance ||
-                                            BigNumber.from(0),
-                                        state.exchangeRates[
-                                            state.networkNativeCurrency.symbol
-                                        ],
-                                        nativeCurrency.decimals
-                                    ),
-                                    {
-                                        currency: state.nativeCurrency,
-                                        locale_info: state.localeInfo,
-                                        returnNonBreakingSpace: true,
-                                        showSymbol: true,
-                                    }
-                                )}
-                            </TokenSummary.ExchangeRateBalance>
-                        </TokenSummary.Balances>
-                        <TokenSummary.Actions>
-                            <Link
-                                to="/send"
-                                draggable={false}
-                                className={classnames(
-                                    "flex flex-col items-center space-y-2 group",
-                                    !isSendEnabled && "pointer-events-none"
-                                )}
-                            >
-                                <div
-                                    className={classnames(
-                                        "w-8 h-8 overflow-hidden transition duration-300 rounded-full group-hover:opacity-75",
-                                        !isSendEnabled
-                                            ? "bg-gray-300"
-                                            : "bg-primary-300"
-                                    )}
-                                    style={{ transform: "scaleY(-1)" }}
-                                >
-                                    {isLoading ? (
-                                        <div className="flex flex-row items-center justify-center w-full h-full">
-                                            <AnimatedIcon
-                                                icon={
-                                                    AnimatedIconName.BlueCircleLoadingSkeleton
-                                                }
-                                                className="w-4 h-4 pointer-events-none"
-                                            />
-                                        </div>
-                                    ) : (
-                                        <ArrowHoverAnimation />
-                                    )}
-                                </div>
-                                <span className="text-xs font-medium">
-                                    Send
-                                </span>
-                            </Link>
-                            {isSwapEnabled && (
-                                <Link
-                                    to="/swap"
-                                    draggable={false}
-                                    className={classnames(
-                                        "flex flex-col items-center space-y-2 group",
-                                        (!isSendEnabled ||
-                                            !state.isUserNetworkOnline) &&
-                                            "pointer-events-none"
-                                    )}
-                                >
-                                    <div
-                                        className={classnames(
-                                            "w-8 h-8 overflow-hidden transition duration-300 rounded-full group-hover:opacity-75",
-                                            !isSendEnabled ||
-                                                !state.isUserNetworkOnline
-                                                ? "bg-gray-300"
-                                                : "bg-primary-300"
-                                        )}
-                                        style={{ transform: "scaleY(-1)" }}
-                                    >
-                                        {isLoading ? (
-                                            <div className="flex flex-row items-center justify-center w-full h-full">
-                                                <AnimatedIcon
-                                                    icon={
-                                                        AnimatedIconName.BlueCircleLoadingSkeleton
-                                                    }
-                                                    className="w-4 h-4 pointer-events-none rotate-180"
-                                                />
-                                            </div>
-                                        ) : (
-                                            <DoubleArrowHoverAnimation />
-                                        )}
-                                    </div>
-                                    <span className="text-xs font-medium">
-                                        Swap
-                                    </span>
-                                </Link>
-                            )}
-                            {isBridgeEnabled && (
-                                <Link
-                                    to="/bridge"
-                                    draggable={false}
-                                    className={classnames(
-                                        "flex flex-col items-center space-y-2 group",
-                                        (!isSendEnabled ||
-                                            !state.isUserNetworkOnline) &&
-                                            "pointer-events-none"
-                                    )}
-                                >
-                                    <div
-                                        className={classnames(
-                                            "w-8 h-8 overflow-hidden transition duration-300 rounded-full group-hover:opacity-75",
-                                            !isSendEnabled ||
-                                                !state.isUserNetworkOnline
-                                                ? "bg-gray-300"
-                                                : "bg-primary-300"
-                                        )}
-                                        style={{ transform: "scaleY(-1)" }}
-                                    >
-                                        {isLoading ? (
-                                            <div className="flex flex-row items-center justify-center w-full h-full">
-                                                <AnimatedIcon
-                                                    icon={
-                                                        AnimatedIconName.BlueCircleLoadingSkeleton
-                                                    }
-                                                    className="w-4 h-4 pointer-events-none"
-                                                />
-                                            </div>
-                                        ) : (
-                                            <AnimatedIcon
-                                                icon={AnimatedIconName.Bridge}
-                                                className="cursor-pointer"
-                                            />
-                                        )}
-                                    </div>
-                                    <span className="text-xs font-medium">
-                                        Bridge
-                                    </span>
-                                </Link>
-                            )}
-                        </TokenSummary.Actions>
-                    </TokenSummary>
-                    <ActivityAssetsView initialTab={state.popupTab} />
->>>>>>> f0537b49
                 </div>
             </PageLayout>
         </Profiler>
