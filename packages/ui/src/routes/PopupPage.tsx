import { useState } from "react"
import classnames from "classnames"
import { Link, useHistory } from "react-router-dom"
import { BiCircle } from "react-icons/bi"

// Components
import CopyTooltip from "../components/label/СopyToClipboardTooltip"
import GearIcon from "../components/icons/GearIcon"
import QRIcon from "../components/icons/QRIcon"
import NetworkSelect from "../components/input/NetworkSelect"
import ArrowHoverAnimation from "../components/icons/ArrowHoverAnimation"
import ErrorDialog from "../components/dialog/ErrorDialog"
import AccountIcon from "../components/icons/AccountIcon"
import ActivityAssetsView from "../components/ActivityAssetsView"
import GenericTooltip from "../components/label/GenericTooltip"
import AnimatedIcon, { AnimatedIconName } from "../components/AnimatedIcon"
import Tooltip from "../components/label/Tooltip"

// Utils
import { formatHash, formatName } from "../util/formatAccount"
import { getAccountColor } from "../util/getAccountColor"
import { HiOutlineExclamationCircle } from "react-icons/hi"

// Context
import { useBlankState } from "../context/background/backgroundHooks"
import { useSelectedAccount } from "../context/hooks/useSelectedAccount"
import { useSelectedNetwork } from "../context/hooks/useSelectedNetwork"
import { session } from "../context/setup"
import { useConnectedSite } from "../context/hooks/useConnectedSite"

// Utils
import { useSelectedAddressWithChainIdChecksum } from "../util/hooks/useSelectedAddressWithChainIdChecksum"

// Assets
import TokenSummary from "../components/token/TokenSummary"
import GasPricesInfo from "../components/gas/GasPricesInfo"
import DoubleArrowHoverAnimation from "../components/icons/DoubleArrowHoverAnimation"
import TransparentOverlay from "../components/loading/TransparentOverlay"
import PopupLayout from "../components/popup/PopupLayout"
import PopupHeader from "../components/popup/PopupHeader"
import Icon, { IconName } from "../components/ui/Icon"
import useNetWorthBalance from "../context/hooks/useNetWorthBalance"
import { AiFillInfoCircle } from "react-icons/ai"
<<<<<<< HEAD
import wallet from "../assets/images/icons/wallet.svg"
=======
import ProviderStatus from "../components/chain/ProviderStatus"
import { useHotkeys } from "react-hotkeys-hook"
import { componentsHotkeys } from "../util/hotkeys"
import { generateExplorerLink } from "../util/getExplorer"
>>>>>>> e3141de0

const AccountDisplay = () => {
    const accountAddress = useSelectedAddressWithChainIdChecksum()
    const account = useSelectedAccount()
    const [copied, setCopied] = useState(false)
    const copy = async () => {
        await navigator.clipboard.writeText(accountAddress)
        setCopied(true)
        await new Promise((resolve) => setTimeout(resolve, 1000))
        setCopied(false)
    }
    return (
        <button
            type="button"
            className="relative flex flex-col group"
            onClick={copy}
        >
            <span
                className="text-sm font-semibold truncate max-w-[96px]"
                data-testid="account-name"
                title={account.name}
            >
                {formatName(account.name, 18)}
            </span>
            <span className="text-[11px] text-primary-grey-dark truncate">
                {formatHash(accountAddress)}
            </span>
            <CopyTooltip copied={copied} />
        </button>
    )
}

const DAppConnection = () => {
    const dAppConnected = useConnectedSite()
    const history = useHistory()!
    return (
        <GenericTooltip
            bottom
            className="p-2 w-150 overflow-auto -m-4 transition delay-300 hover:delay-0 ease-in-out"
            content={
                <div>
                    <p className="w-100 text-center">
                        {dAppConnected === "connected" ? (
                            <span>You are connected to the open site</span>
                        ) : (
                            <span>You are not connected to the open site</span>
                        )}
                    </p>
                </div>
            }
        >
            <div
                onClick={() => {
                    if (dAppConnected !== "not-connected") {
                        history.push({
                            pathname:
                                "/accounts/menu/connectedSites/accountList",
                            state: {
                                origin: session?.origin,
                                fromRoot: true,
                            },
                        })
                    }
                }}
                className={classnames(
                    "relative flex flex-row items-center py-1  text-primary-grey-dark rounded-md group border-primary-200  text-xs cursor-pointer",
                    dAppConnected === "connected" &&
                        "bg-green-100 hover:border-green-300",
                    dAppConnected === "connected-warning" &&
                        "bg-yellow-100 hover:border-yellow-300",
                    dAppConnected === "not-connected" && "pointer-events-none"
                )}
            >
                {dAppConnected === "connected" && (
                    <span className="relative inline-flex rounded-full h-2 w-2 mr-2 animate-pulse bg-green-400 pointer-events-none"></span>
                )}

                {dAppConnected === "connected-warning" && (
                    <HiOutlineExclamationCircle
                        size={16}
                        className="mr-1 text-yellow-600"
                    />
                )}

                {dAppConnected === "not-connected" && (
                    <BiCircle className="mr-1 w-2" />
                )}

                <span
                    className={classnames(
                        "mr-1 pointer-events-none",
                        dAppConnected === "connected" &&
                            "text-secondary-green-default",
                        dAppConnected === "connected-warning" &&
                            "text-yellow-600"
                    )}
                >
                    {dAppConnected === "not-connected"
                        ? "Not connected"
                        : "Connected"}
                </span>
            </div>
        </GenericTooltip>
    )
}

const PopupPage = () => {
    const error = (useHistory().location.state as { error: string })?.error
    const state = useBlankState()!
    const history = useHistory()
    const netWorth = useNetWorthBalance()
    const { isSendEnabled, isSwapEnabled, isBridgeEnabled, showGasLevels } =
        useSelectedNetwork()
    const checksumAddress = useSelectedAddressWithChainIdChecksum()
    const [hasErrorDialog, setHasErrorDialog] = useState(!!error)

    const isLoading = state.isNetworkChanging

    const disabledActions = !isSendEnabled || !state.isUserNetworkOnline
    const hotkeysPermissions = {
        "/home/alt/s": isSendEnabled, //Send
        "/home/alt/w": isSwapEnabled, //Swap
        "/home/alt/b": isBridgeEnabled !== undefined, //Bridge
        "/home/alt/g": showGasLevels,
    }

    const popupPageHotkeys = componentsHotkeys.PopupPage
    useHotkeys(popupPageHotkeys, () => {
        if (!state.hotkeysEnabled) return

        chrome.tabs.create({
            url: generateExplorerLink(
                state.availableNetworks,
                state.selectedNetwork,
                checksumAddress,
                "address"
            ),
        })
    })

    return (
        <PopupLayout
            header={
                <PopupHeader
                    title=""
                    close={false}
                    backButton={false}
                    permissions={hotkeysPermissions}
                >
                    {state.isNetworkChanging && <TransparentOverlay />}
                    <div
                        className="absolute top-0 left-0 z-10 flex flex-col items-start w-full px-6 py-4 bg-white bg-opacity-75 border-b border-b-gray-200 popup-layout"
                        style={{ backdropFilter: "blur(4px)" }}
                    >
                        <div className="flex flex-row items-center justify-between w-full">
                            <div className="flex flex-row items-center space-x-3">
                                <div className="relative flex flex-col items-start group">
                                    <Link
                                        to="/accounts"
                                        className="transition duration-300"
                                        draggable={false}
                                        data-testid="navigate-account-link"
                                    >
                                        <AccountIcon
                                            className="w-8 h-8 transition-transform duration-200 ease-in transform hover:rotate-180"
                                            fill={getAccountColor(
                                                checksumAddress
                                            )}
                                        />
                                    </Link>
                                    <Tooltip
                                        className="pointer-events-none absolute bottom-0 -mb-2 transform !translate-x-0 !translate-y-full p-2 rounded-md text-xs font-medium bg-primary-black-default text-white"
                                        content={
                                            <>
                                                <span>My Accounts</span>
                                            </>
                                        }
                                    />
                                </div>
                                <div className="flex flex-row items-center space-x-1">
                                    <AccountDisplay />
                                    <Link
                                        to="/accounts/menu/receive"
                                        draggable={false}
                                        onClick={(e) => {
                                            e.preventDefault()

                                            history.push(
                                                "/accounts/menu/receive"
                                            )
                                        }}
                                        className="p-2 transition duration-300 rounded-full hover:bg-primary-grey-default hover:text-primary-blue-default"
                                    >
                                        <QRIcon />
                                    </Link>
                                </div>
                            </div>
                            <div className="flex flex-row items-center -mr-1 space-x-2">
                                <GasPricesInfo />
                                <Link
                                    to="/settings"
                                    draggable={false}
                                    onClick={(e) => {
                                        e.preventDefault()

                                        history.push("/settings")
                                    }}
                                    className="p-2 transition duration-300 rounded-full hover:bg-primary-grey-default hover:text-primary-blue-default"
                                >
                                    <GearIcon />
                                </Link>
                            </div>
                        </div>
                    </div>
                </PopupHeader>
            }
            hotkeysPermissions={hotkeysPermissions}
        >
            <ErrorDialog
                title="Error!"
                message={error}
                open={hasErrorDialog}
                onClickOutside={() => {
                    setHasErrorDialog(false)
                }}
                onDone={() => setHasErrorDialog(false)}
            />
            <div className="flex flex-col items-start flex-1 w-full h-0 max-h-screen p-6 pt-4 space-y-2 overflow-auto hide-scroll">
                <div className="w-full">
                    <ProviderStatus onHomepage />
                    <div className="flex flex-row items-start w-full justify-between pt-1 pb-1">
                        <GenericTooltip
                            bottom
                            disabled={!state.isImportingDeposits}
                            content={
                                <p className="w-40 text-center">
                                    Please wait until deposits are done loading
                                    to change networks. This can take up to 15
                                    minutes.
                                </p>
                            }
                        >
                            <NetworkSelect />
                        </GenericTooltip>
                        <DAppConnection />
                    </div>
                    <TokenSummary className="p-4">
                        <TokenSummary.Balances className="!space-y-0">
                            <TokenSummary.TokenBalance title={netWorth}>
                                {netWorth}
                            </TokenSummary.TokenBalance>

                            <TokenSummary.ExchangeRateBalance className="flex items-center text-xs">
                                <div className="group relative">
                                    <a
                                        href="https://help.blockwallet.io/hc/en-us/articles/14296951040785"
                                        target="_blank"
                                        rel="noreferrer"
                                        className="contents"
                                    >
                                        <AiFillInfoCircle
                                            size={23}
                                            className="pr-2 text-primary-grey-dark cursor-pointer hover:text-primary-blue-default"
                                        />

                                        <Tooltip
                                            content={
                                                <div className="flex flex-col font-normal items-start text-xs text-white-500">
                                                    <div className="flex flex-row items-end space-x-7">
                                                        <span>
                                                            Your NET worth is
                                                            the summed{" "}
                                                            {state.nativeCurrency.toUpperCase()}{" "}
                                                            value
                                                            <br /> of all assets
                                                            in your asset list.
                                                        </span>{" "}
                                                    </div>
                                                    <div className="flex flex-row items-end space-x-4">
                                                        <span>
                                                            Click on this icon
                                                            to learn more.
                                                        </span>{" "}
                                                    </div>
                                                </div>
                                            }
                                            className="!-mb-4"
                                        />
                                    </a>
                                </div>
                                Net Worth
                            </TokenSummary.ExchangeRateBalance>
                        </TokenSummary.Balances>
                        <TokenSummary.Actions>
                            <Link
                                to="/send"
                                draggable={false}
                                className={classnames(
                                    "flex flex-col items-center space-y-2 group",
                                    disabledActions && "pointer-events-none"
                                )}
                            >
                                <div
                                    className={classnames(
                                        "w-8 h-8 overflow-hidden transition duration-300 rounded-full group-hover:opacity-75",
                                        disabledActions
                                            ? "bg-gray-300"
                                            : "bg-primary-blue-default"
                                    )}
                                    style={{ transform: "scaleY(-1)" }}
                                >
                                    {isLoading ? (
                                        <div className="flex flex-row items-center justify-center w-full h-full">
                                            <AnimatedIcon
                                                icon={
                                                    AnimatedIconName.BlueCircleLoadingSkeleton
                                                }
                                                className="w-4 h-4 pointer-events-none"
                                            />
                                        </div>
                                    ) : (
                                        <ArrowHoverAnimation />
                                    )}
                                </div>
                                <span className="text-[13px] font-medium">
                                    Send
                                </span>
                            </Link>
                            <Link
                                to="/buy"
                                draggable={false}
                                className={classnames(
                                    "flex flex-col items-center space-y-2 group",
                                    disabledActions && "pointer-events-none"
                                )}
                            >
                                <div
                                    className={classnames(
                                        "w-8 h-8 overflow-hidden transition duration-300 rounded-full group-hover:opacity-75",
                                        disabledActions
                                            ? "bg-gray-300"
                                            : "bg-primary-blue-default"
                                    )}
                                >
                                    {isLoading ? (
                                        <div className="flex flex-row items-center justify-center w-full h-full">
                                            <AnimatedIcon
                                                icon={
                                                    AnimatedIconName.BlueCircleLoadingSkeleton
                                                }
                                                className="w-4 h-4 pointer-events-none"
                                            />
                                        </div>
                                    ) : (
                                        <AnimatedIcon
                                            icon={AnimatedIconName.Wallet}
                                            className="cursor-pointer"
                                        />
                                    )}
                                </div>
                                <span className="text-[13px] font-medium">
                                    Buy
                                </span>
                            </Link>
                            {isSwapEnabled && (
                                <Link
                                    to="/swap"
                                    draggable={false}
                                    className={classnames(
                                        "flex flex-col items-center space-y-2 group",
                                        disabledActions && "pointer-events-none"
                                    )}
                                >
                                    <div
                                        className={classnames(
                                            "w-8 h-8 overflow-hidden transition duration-300 rounded-full group-hover:opacity-75",
                                            disabledActions
                                                ? "bg-gray-300"
                                                : "bg-primary-blue-default"
                                        )}
                                        style={{ transform: "scaleY(-1)" }}
                                    >
                                        {isLoading ? (
                                            <div className="flex flex-row items-center justify-center w-full h-full">
                                                <AnimatedIcon
                                                    icon={
                                                        AnimatedIconName.BlueCircleLoadingSkeleton
                                                    }
                                                    className="w-4 h-4 pointer-events-none rotate-180"
                                                />
                                            </div>
                                        ) : (
                                            <DoubleArrowHoverAnimation />
                                        )}
                                    </div>
                                    <span className="text-[13px] font-medium">
                                        Swap
                                    </span>
                                </Link>
                            )}
                            {isBridgeEnabled && (
                                <Link
                                    to="/bridge"
                                    draggable={false}
                                    className={classnames(
                                        "flex flex-col items-center space-y-2 group",
                                        disabledActions && "pointer-events-none"
                                    )}
                                >
                                    <div
                                        className={classnames(
                                            "w-8 h-8 overflow-hidden transition duration-300 rounded-full group-hover:opacity-75",
                                            disabledActions
                                                ? "bg-gray-300"
                                                : "bg-primary-blue-default"
                                        )}
                                        style={{ transform: "scaleY(-1)" }}
                                    >
                                        {isLoading ? (
                                            <div className="flex flex-row items-center justify-center w-full h-full">
                                                <AnimatedIcon
                                                    icon={
                                                        AnimatedIconName.BlueCircleLoadingSkeleton
                                                    }
                                                    className="w-4 h-4 pointer-events-none"
                                                />
                                            </div>
                                        ) : (
                                            <>
                                                {disabledActions ? (
                                                    <Icon
                                                        name={
                                                            IconName.DISABLED_BRIDGE
                                                        }
                                                        size="xl"
                                                    />
                                                ) : (
                                                    <AnimatedIcon
                                                        icon={
                                                            AnimatedIconName.Bridge
                                                        }
                                                        className="cursor-pointer bg-primary-blue-default"
                                                    />
                                                )}
                                            </>
                                        )}
                                    </div>
                                    <span className="text-[13px] font-medium">
                                        Bridge
                                    </span>
                                </Link>
                            )}
                        </TokenSummary.Actions>
                    </TokenSummary>
                    <ActivityAssetsView initialTab={state.popupTab} />
                </div>
            </div>
        </PopupLayout>
    )
}

export default PopupPage<|MERGE_RESOLUTION|>--- conflicted
+++ resolved
@@ -41,14 +41,11 @@
 import Icon, { IconName } from "../components/ui/Icon"
 import useNetWorthBalance from "../context/hooks/useNetWorthBalance"
 import { AiFillInfoCircle } from "react-icons/ai"
-<<<<<<< HEAD
 import wallet from "../assets/images/icons/wallet.svg"
-=======
 import ProviderStatus from "../components/chain/ProviderStatus"
 import { useHotkeys } from "react-hotkeys-hook"
 import { componentsHotkeys } from "../util/hotkeys"
 import { generateExplorerLink } from "../util/getExplorer"
->>>>>>> e3141de0
 
 const AccountDisplay = () => {
     const accountAddress = useSelectedAddressWithChainIdChecksum()
