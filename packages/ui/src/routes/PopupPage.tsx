import { useState } from "react"
import classnames from "classnames"
import { Link, useHistory } from "react-router-dom"
import { formatUnits } from "@ethersproject/units"
import { BigNumber } from "@ethersproject/bignumber"
import { BiCircle } from "react-icons/bi"

// Components
import CopyTooltip from "../components/label/СopyToClipboardTooltip"
import GearIcon from "../components/icons/GearIcon"
import QRIcon from "../components/icons/QRIcon"
import NetworkSelect from "../components/input/NetworkSelect"
import ArrowHoverAnimation from "../components/icons/ArrowHoverAnimation"
import ErrorDialog from "../components/dialog/ErrorDialog"
import AccountIcon from "../components/icons/AccountIcon"
import ActivityAssetsView from "../components/ActivityAssetsView"
import GenericTooltip from "../components/label/GenericTooltip"
import AnimatedIcon, { AnimatedIconName } from "../components/AnimatedIcon"
import Tooltip from "../components/label/Tooltip"

// Utils
import { formatHash, formatName } from "../util/formatAccount"
import { formatCurrency, toCurrencyAmount } from "../util/formatCurrency"
import { getAccountColor } from "../util/getAccountColor"
import { formatRounded } from "../util/formatRounded"
import { HiOutlineExclamationCircle } from "react-icons/hi"

// Context
import { useBlankState } from "../context/background/backgroundHooks"
import { useSelectedAccount } from "../context/hooks/useSelectedAccount"
import { useSelectedNetwork } from "../context/hooks/useSelectedNetwork"
import { session } from "../context/setup"
import { useConnectedSite } from "../context/hooks/useConnectedSite"
import { useTokensList } from "../context/hooks/useTokensList"

// Utils
import { useSelectedAddressWithChainIdChecksum } from "../util/hooks/useSelectedAddressWithChainIdChecksum"

// Assets
import TokenSummary from "../components/token/TokenSummary"
import GasPricesInfo from "../components/gas/GasPricesInfo"
import DoubleArrowHoverAnimation from "../components/icons/DoubleArrowHoverAnimation"
import TransparentOverlay from "../components/loading/TransparentOverlay"
<<<<<<< HEAD
import PopupLayout from "../components/popup/PopupLayout"
import PopupHeader from "../components/popup/PopupHeader"

// change network (alt + 'c')
// see gas (alt + 'g')
=======
import Icon, { IconName } from "../components/ui/Icon"
>>>>>>> 6a5eec90

const AccountDisplay = () => {
    const accountAddress = useSelectedAddressWithChainIdChecksum()
    const account = useSelectedAccount()
    const [copied, setCopied] = useState(false)
    const copy = async () => {
        await navigator.clipboard.writeText(accountAddress)
        setCopied(true)
        await new Promise((resolve) => setTimeout(resolve, 1000))
        setCopied(false)
    }
    return (
        <button
            type="button"
            className="relative flex flex-col group"
            onClick={copy}
        >
            <span
                className="text-sm font-bold truncate max-w-[96px]"
                data-testid="account-name"
                title={account.name}
            >
                {formatName(account.name, 18)}
            </span>
            <span className="text-xs text-gray-600 truncate">
                {formatHash(accountAddress)}
            </span>
            <CopyTooltip copied={copied} />
        </button>
    )
}

const DAppConnection = () => {
    const dAppConnected = useConnectedSite()
    const history = useHistory()!
    return (
        <GenericTooltip
            bottom
            className="p-2 w-150 overflow-auto -m-4 transition delay-300 hover:delay-0 ease-in-out"
            content={
                <div>
                    <p className="w-100 text-center">
                        {dAppConnected === "connected" ? (
                            <span>You are connected to the open site</span>
                        ) : (
                            <span>You are not connected to the open site</span>
                        )}
                    </p>
                </div>
            }
        >
            <div
                onClick={() => {
                    if (dAppConnected !== "not-connected") {
                        history.push({
                            pathname:
                                "/accounts/menu/connectedSites/accountList",
                            state: {
                                origin: session?.origin,
                                fromRoot: true,
                            },
                        })
                    }
                }}
                className={classnames(
                    "relative flex flex-row items-center p-1 px-2 pr-1  text-gray-600 rounded-md group border border-primary-200  text-xs cursor-pointer",
                    dAppConnected === "connected" &&
                        "bg-green-100 hover:border-green-300",
                    dAppConnected === "connected-warning" &&
                        "bg-yellow-100 hover:border-yellow-300",
                    dAppConnected === "not-connected" && "pointer-events-none"
                )}
            >
                {dAppConnected === "connected" && (
                    <span className="relative inline-flex rounded-full h-2 w-2 mr-2 animate-pulse bg-green-400 pointer-events-none"></span>
                )}

                {dAppConnected === "connected-warning" && (
                    <HiOutlineExclamationCircle
                        size={16}
                        className="mr-1 text-yellow-600"
                    />
                )}

                {dAppConnected === "not-connected" && (
                    <BiCircle className="mr-1 w-2" />
                )}

                <span
                    className={classnames(
                        "mr-1 pointer-events-none",
                        dAppConnected === "connected" && "text-green-600",
                        dAppConnected === "connected-warning" &&
                            "text-yellow-600"
                    )}
                >
                    {dAppConnected === "not-connected"
                        ? "Not connected"
                        : "Connected"}
                </span>
            </div>
        </GenericTooltip>
    )
}

const PopupPage = () => {
    const error = (useHistory().location.state as { error: string })?.error
    const state = useBlankState()!
    const history = useHistory()
    const { nativeToken } = useTokensList()
    const { nativeCurrency, isSendEnabled, isSwapEnabled, isBridgeEnabled } =
        useSelectedNetwork()
    const checksumAddress = useSelectedAddressWithChainIdChecksum()
    const [hasErrorDialog, setHasErrorDialog] = useState(!!error)

    const isLoading =
        state.isNetworkChanging || state.isRatesChangingAfterNetworkChange

    const disabledActions = !isSendEnabled || !state.isUserNetworkOnline

    return (
        <PopupLayout
            header={
                <PopupHeader title="" close={false} backButton={false}>
                    {state.isNetworkChanging && <TransparentOverlay />}
                    <div className="flex flex-row items-center justify-between w-full">
                        <div className="flex flex-row items-center space-x-3">
                            <div className="relative flex flex-col items-start group">
                                <Link
                                    to="/accounts"
                                    className="transition duration-300"
                                    draggable={false}
                                    data-testid="navigate-account-link"
                                >
                                    <AccountIcon
                                        className="w-8 h-8 transition-transform duration-200 ease-in transform hover:rotate-180"
                                        fill={getAccountColor(checksumAddress)}
                                    />
                                </Link>
                                <Tooltip
                                    className="pointer-events-none absolute bottom-0 -mb-2 transform !translate-x-0 !translate-y-full p-2 rounded-md text-xs font-bold bg-gray-900 text-white"
                                    content={
                                        <>
                                            <div className="border-t-4 border-r-4 border-gray-900 absolute top-0 left-2 w-2 h-2 -mt-2.5 transform -rotate-45 -translate-x-1/2" />
                                            <span>My Accounts</span>
                                        </>
                                    }
                                />
                            </div>
                            <div className="flex flex-row items-center space-x-1">
                                <AccountDisplay />
                                <Link
                                    to="/accounts/menu/receive"
                                    draggable={false}
                                    onClick={(e) => {
                                        e.preventDefault()

                                        history.push("/accounts/menu/receive")
                                    }}
                                    className="p-2 transition duration-300 rounded-full hover:bg-primary-100 hover:text-primary-300"
                                >
                                    <QRIcon />
                                </Link>
                            </div>
                        </div>
                        <div className="flex flex-row items-center -mr-1 space-x-2">
                            <GasPricesInfo />
                            <Link
                                to="/settings"
                                draggable={false}
                                onClick={(e) => {
                                    e.preventDefault()

                                    history.push("/settings")
                                }}
                                className="p-2 transition duration-300 rounded-full hover:bg-primary-100 hover:text-primary-300"
                            >
                                <GearIcon />
                            </Link>
                        </div>
                    </div>
                </PopupHeader>
            }
        >
            <ErrorDialog
                title="Error!"
                message={error}
                open={hasErrorDialog}
                onClickOutside={() => {
                    setHasErrorDialog(false)
                }}
                onDone={() => setHasErrorDialog(false)}
            />
            <div className="flex flex-col items-start flex-1 w-full h-0 max-h-screen p-6 pt-3 space-y-2 overflow-auto hide-scroll">
                <div className="w-full">
                    <div className="flex flex-row items-start w-full justify-between pt-1 pb-2">
                        <GenericTooltip
                            bottom
                            disabled={!state.isImportingDeposits}
                            content={
                                <p className="w-40 text-center">
                                    Please wait until deposits are done loading
                                    to change networks. This can take up to 15
                                    minutes.
                                </p>
                            }
                        >
                            <NetworkSelect />
                        </GenericTooltip>
                        <DAppConnection />
                    </div>
                    <TokenSummary className="p-4">
                        <TokenSummary.Balances>
                            <TokenSummary.TokenBalance
                                title={
                                    formatUnits(
                                        nativeToken.balance || "0",
                                        nativeCurrency.decimals
                                    ) + ` ${nativeCurrency.symbol}`
                                }
                            >
                                {formatRounded(
                                    formatUnits(
                                        nativeToken.balance || "0",
                                        nativeCurrency.decimals
                                    ),
                                    5
                                )}{" "}
                                {nativeCurrency.symbol}
                            </TokenSummary.TokenBalance>
                            <TokenSummary.ExchangeRateBalance>
                                {formatCurrency(
                                    toCurrencyAmount(
                                        nativeToken.balance ||
                                            BigNumber.from(0),
                                        state.exchangeRates[
                                            state.networkNativeCurrency.symbol
                                        ],
                                        nativeCurrency.decimals
                                    ),
                                    {
                                        currency: state.nativeCurrency,
                                        locale_info: state.localeInfo,
                                        returnNonBreakingSpace: true,
                                        showSymbol: true,
                                    }
                                )}
                            </TokenSummary.ExchangeRateBalance>
                        </TokenSummary.Balances>
                        <TokenSummary.Actions>
                            <Link
                                to="/send"
                                draggable={false}
                                className={classnames(
                                    "flex flex-col items-center space-y-2 group",
                                    disabledActions && "pointer-events-none"
                                )}
                            >
                                <div
                                    className={classnames(
                                        "w-8 h-8 overflow-hidden transition duration-300 rounded-full group-hover:opacity-75",
                                        disabledActions
                                            ? "bg-gray-300"
                                            : "bg-primary-300"
                                    )}
                                    style={{ transform: "scaleY(-1)" }}
                                >
                                    {isLoading ? (
                                        <div className="flex flex-row items-center justify-center w-full h-full">
                                            <AnimatedIcon
                                                icon={
                                                    AnimatedIconName.BlueCircleLoadingSkeleton
                                                }
                                                className="w-4 h-4 pointer-events-none"
                                            />
                                        </div>
                                    ) : (
                                        <ArrowHoverAnimation />
                                    )}
                                </div>
                                <span className="text-xs font-medium">
                                    Send
                                </span>
                            </Link>
                            {isSwapEnabled && (
                                <Link
                                    to="/swap"
                                    draggable={false}
                                    className={classnames(
                                        "flex flex-col items-center space-y-2 group",
                                        disabledActions && "pointer-events-none"
                                    )}
                                >
                                    <div
                                        className={classnames(
                                            "w-8 h-8 overflow-hidden transition duration-300 rounded-full group-hover:opacity-75",
                                            disabledActions
                                                ? "bg-gray-300"
                                                : "bg-primary-300"
                                        )}
                                        style={{ transform: "scaleY(-1)" }}
                                    >
                                        {isLoading ? (
                                            <div className="flex flex-row items-center justify-center w-full h-full">
                                                <AnimatedIcon
                                                    icon={
                                                        AnimatedIconName.BlueCircleLoadingSkeleton
                                                    }
                                                    className="w-4 h-4 pointer-events-none rotate-180"
                                                />
                                            </div>
                                        ) : (
                                            <DoubleArrowHoverAnimation />
                                        )}
                                    </div>
                                    <span className="text-xs font-medium">
                                        Swap
                                    </span>
                                </Link>
                            )}
                            {isBridgeEnabled && (
                                <Link
                                    to="/bridge"
                                    draggable={false}
                                    className={classnames(
                                        "flex flex-col items-center space-y-2 group",
                                        disabledActions && "pointer-events-none"
                                    )}
                                >
                                    <div
                                        className={classnames(
                                            "w-8 h-8 overflow-hidden transition duration-300 rounded-full group-hover:opacity-75",
                                            disabledActions
                                                ? "bg-gray-300"
                                                : "bg-primary-300"
                                        )}
                                        style={{ transform: "scaleY(-1)" }}
                                    >
                                        {isLoading ? (
                                            <div className="flex flex-row items-center justify-center w-full h-full">
                                                <AnimatedIcon
                                                    icon={
                                                        AnimatedIconName.BlueCircleLoadingSkeleton
                                                    }
                                                    className="w-4 h-4 pointer-events-none"
                                                />
                                            </div>
                                        ) : (
                                            <>
                                                {disabledActions ? (
                                                    <Icon
                                                        name={
                                                            IconName.DISABLED_BRIDGE
                                                        }
                                                        size="xl"
                                                    />
                                                ) : (
                                                    <AnimatedIcon
                                                        icon={
                                                            AnimatedIconName.Bridge
                                                        }
                                                        className="cursor-pointer"
                                                    />
                                                )}
                                            </>
                                        )}
                                    </div>
                                    <span className="text-xs font-medium">
                                        Bridge
                                    </span>
                                </Link>
                            )}
                        </TokenSummary.Actions>
                    </TokenSummary>
                    <ActivityAssetsView initialTab={state.popupTab} />
                </div>
            </div>
        </PopupLayout>
    )
}

export default PopupPage<|MERGE_RESOLUTION|>--- conflicted
+++ resolved
@@ -41,15 +41,12 @@
 import GasPricesInfo from "../components/gas/GasPricesInfo"
 import DoubleArrowHoverAnimation from "../components/icons/DoubleArrowHoverAnimation"
 import TransparentOverlay from "../components/loading/TransparentOverlay"
-<<<<<<< HEAD
 import PopupLayout from "../components/popup/PopupLayout"
 import PopupHeader from "../components/popup/PopupHeader"
+import Icon, { IconName } from "../components/ui/Icon"
 
 // change network (alt + 'c')
 // see gas (alt + 'g')
-=======
-import Icon, { IconName } from "../components/ui/Icon"
->>>>>>> 6a5eec90
 
 const AccountDisplay = () => {
     const accountAddress = useSelectedAddressWithChainIdChecksum()
