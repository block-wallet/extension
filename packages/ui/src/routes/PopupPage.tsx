--- conflicted
+++ resolved
@@ -147,23 +147,12 @@
     const history = useHistory()
     const account = useSelectedAccount()
     const { nativeToken } = useTokensList()
-<<<<<<< HEAD
-    const network = useSelectedNetwork()
-=======
     const { nativeCurrency, isSendEnabled, isSwapEnabled, isBridgeEnabled } =
         useSelectedNetwork()
->>>>>>> f397ce70
 
     const [hasErrorDialog, setHasErrorDialog] = useState(!!error)
 
     return (
-<<<<<<< HEAD
-        <PopupLayout
-            header={
-                <PopupHeader title="" close={false} backButton={false}>
-                    <div className="flex flex-row items-center justify-between w-full">
-                        <div className="flex flex-row items-center space-x-3">
-=======
         <PageLayout screen className="max-h-screen popup-layout">
             <ErrorDialog
                 title="Error!"
@@ -181,7 +170,6 @@
                 <div className="flex flex-row items-center justify-between w-full">
                     <div className="flex flex-row items-center space-x-3">
                         <div className="relative flex flex-col items-start group">
->>>>>>> f397ce70
                             <Link
                                 to="/accounts"
                                 className="transition duration-300"
@@ -193,26 +181,6 @@
                                     fill={getAccountColor(account?.address)}
                                 />
                             </Link>
-<<<<<<< HEAD
-                            <div className="flex flex-row items-center space-x-1">
-                                <AccountDisplay />
-                                <Link
-                                    to="/accounts/menu/receive"
-                                    draggable={false}
-                                    onClick={(e) => {
-                                        e.preventDefault()
-
-                                        history.push("/accounts/menu/receive")
-                                    }}
-                                    className="p-2 transition duration-300 rounded-full hover:bg-primary-100 hover:text-primary-300"
-                                >
-                                    <QRIcon />
-                                </Link>
-                            </div>
-                        </div>
-                        <div className="flex flex-row items-center -mr-1 space-x-2">
-                            <GasPricesInfo />
-=======
                             <Tooltip
                                 className="pointer-events-none absolute bottom-0 -mb-2 transform !translate-x-0 !translate-y-full p-2 rounded-md text-xs font-bold bg-gray-900 text-white"
                                 content={
@@ -225,7 +193,6 @@
                         </div>
                         <div className="flex flex-row items-center space-x-1">
                             <AccountDisplay />
->>>>>>> f397ce70
                             <Link
                                 to="/settings"
                                 draggable={false}
@@ -332,24 +299,10 @@
                                     Send
                                 </span>
                             </Link>
-<<<<<<< HEAD
-                            {network.isTornadoEnabled && (
-=======
                             {isSwapEnabled && (
->>>>>>> f397ce70
                                 <Link
                                     to="/privacy"
                                     draggable={false}
-<<<<<<< HEAD
-                                    className="flex flex-col items-center space-y-2 group"
-                                >
-                                    <div className="group w-8 h-8 flex items-center overflow-hidden transition duration-300 rounded-full bg-primary-300 group-hover:opacity-75">
-                                        <img
-                                            alt="Privacy"
-                                            src={eye}
-                                            className="w-full h-3 group-hover:animate-privacy-rotate select-none"
-                                        />
-=======
                                     className={classnames(
                                         "flex flex-col items-center space-y-2 group",
                                         (!isSendEnabled ||
@@ -368,7 +321,6 @@
                                         style={{ transform: "scaleY(-1)" }}
                                     >
                                         <DoubleArrowHoverAnimation />
->>>>>>> f397ce70
                                     </div>
                                     <span className="text-xs font-medium">
                                         Privacy
