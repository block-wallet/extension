--- conflicted
+++ resolved
@@ -11,147 +11,23 @@
 import Tooltip from "../components/label/Tooltip"
 import { getAccountColor } from "../util/getAccountColor"
 import { useBlankState } from "../context/background/backgroundHooks"
-import { useSelectedAccount } from "../context/hooks/useSelectedAccount"
-<<<<<<< HEAD
 import GasPricesInfo from "../components/home/GasPricesInfo"
 import useMetricCollector from "../util/useMetricCollector"
 import HomeBalancePanel from "../components/home/HomeBalancePanel"
 import DAppConnection from "../components/home/DAppConnection"
 import AccountAvatar from "../components/home/AccountAvatar"
-=======
-import { useSelectedNetwork } from "../context/hooks/useSelectedNetwork"
-import { session } from "../context/setup"
-import { useConnectedSite } from "../context/hooks/useConnectedSite"
-import { useTokensList } from "../context/hooks/useTokensList"
-
-// Utils
+import TransparentOverlay from "../components/loading/TransparentOverlay"
 import { useSelectedAddressWithChainIdChecksum } from "../util/hooks/useSelectedAddressWithChainIdChecksum"
-
-// Assets
-import TokenSummary from "../components/token/TokenSummary"
-import GasPricesInfo from "../components/gas/GasPricesInfo"
-import DoubleArrowHoverAnimation from "../components/icons/DoubleArrowHoverAnimation"
-import TransparentOverlay from "../components/loading/TransparentOverlay"
-
-const AccountDisplay = () => {
-    const accountAddress = useSelectedAddressWithChainIdChecksum()
-    const account = useSelectedAccount()
-    const [copied, setCopied] = useState(false)
-    const copy = async () => {
-        await navigator.clipboard.writeText(accountAddress)
-        setCopied(true)
-        await new Promise((resolve) => setTimeout(resolve, 1000))
-        setCopied(false)
-    }
-    return (
-        <button
-            type="button"
-            className="relative flex flex-col group"
-            onClick={copy}
-        >
-            <span className="text-sm font-bold" data-testid="account-name">
-                {formatName(account.name, 18)}
-            </span>
-            <span className="text-xs text-gray-600 truncate">
-                {formatHash(accountAddress)}
-            </span>
-            <CopyTooltip copied={copied} />
-        </button>
-    )
-}
-
-const DAppConnection = () => {
-    const dAppConnected = useConnectedSite()
-    const history = useHistory()!
-    return (
-        <GenericTooltip
-            bottom
-            className="p-2 w-150 overflow-auto -m-4 transition delay-300 hover:delay-0 ease-in-out"
-            content={
-                <div>
-                    <p className="w-100 text-center">
-                        {dAppConnected === "connected" ? (
-                            <span>You are connected to the open site</span>
-                        ) : (
-                            <span>You are not connected to the open site</span>
-                        )}
-                    </p>
-                </div>
-            }
-        >
-            <div
-                onClick={() => {
-                    if (dAppConnected !== "not-connected") {
-                        history.push({
-                            pathname:
-                                "/accounts/menu/connectedSites/accountList",
-                            state: {
-                                origin: session?.origin,
-                                fromRoot: true,
-                            },
-                        })
-                    }
-                }}
-                className={classnames(
-                    "relative flex flex-row items-center p-1 px-2 pr-1  text-gray-600 rounded-md group border border-primary-200  text-xs cursor-pointer",
-                    dAppConnected === "connected" &&
-                        "bg-green-100 hover:border-green-300",
-                    dAppConnected === "connected-warning" &&
-                        "bg-yellow-100 hover:border-yellow-300",
-                    dAppConnected === "not-connected" && "pointer-events-none"
-                )}
-            >
-                {dAppConnected === "connected" && (
-                    <span className="relative inline-flex rounded-full h-2 w-2 mr-2 animate-pulse bg-green-400 pointer-events-none"></span>
-                )}
-
-                {dAppConnected === "connected-warning" && (
-                    <HiOutlineExclamationCircle
-                        size={16}
-                        className="mr-1 text-yellow-600"
-                    />
-                )}
-
-                {dAppConnected === "not-connected" && (
-                    <BiCircle className="mr-1 w-2" />
-                )}
-
-                <span
-                    className={classnames(
-                        "mr-1 pointer-events-none",
-                        dAppConnected === "connected" && "text-green-600",
-                        dAppConnected === "connected-warning" &&
-                            "text-yellow-600"
-                    )}
-                >
-                    {dAppConnected === "not-connected"
-                        ? "Not connected"
-                        : "Connected"}
-                </span>
-            </div>
-        </GenericTooltip>
-    )
-}
->>>>>>> be45372a
 
 const PopupPage = () => {
     const collect = useMetricCollector()
     const error = (useHistory().location.state as { error: string })?.error
     const state = useBlankState()!
     const history = useHistory()
-<<<<<<< HEAD
-    const account = useSelectedAccount()
-
-=======
-    const { nativeToken } = useTokensList()
-    const { nativeCurrency, isSendEnabled, isSwapEnabled, isBridgeEnabled } =
-        useSelectedNetwork()
     const checksumAddress = useSelectedAddressWithChainIdChecksum()
->>>>>>> be45372a
     const [hasErrorDialog, setHasErrorDialog] = useState(!!error)
 
     return (
-<<<<<<< HEAD
         <Profiler id="popup" onRender={collect}>
             <PageLayout screen className="max-h-screen popup-layout">
                 <ErrorDialog
@@ -163,6 +39,7 @@
                     }}
                     onDone={() => setHasErrorDialog(false)}
                 />
+                {state.isNetworkChanging && <TransparentOverlay />}
                 <div
                     className="sticky z-10 flex flex-col items-start w-full p-6 bg-white bg-opacity-75 border-b border-b-gray-200 popup-layout"
                     style={{ backdropFilter: "blur(4px)" }}
@@ -178,7 +55,7 @@
                                 >
                                     <AccountIcon
                                         className="w-8 h-8 transition-transform duration-200 ease-in transform hover:rotate-180"
-                                        fill={getAccountColor(account?.address)}
+                                        fill={getAccountColor(checksumAddress)}
                                     />
                                 </Link>
                                 <Tooltip
@@ -189,35 +66,6 @@
                                             <span>My Accounts</span>
                                         </>
                                     }
-=======
-        <PageLayout screen className="max-h-screen popup-layout">
-            <ErrorDialog
-                title="Error!"
-                message={error}
-                open={hasErrorDialog}
-                onClickOutside={() => {
-                    setHasErrorDialog(false)
-                }}
-                onDone={() => setHasErrorDialog(false)}
-            />
-            {state.isNetworkChanging && <TransparentOverlay />}
-            <div
-                className="absolute top-0 left-0 z-10 flex flex-col items-start w-full p-6 bg-white bg-opacity-75 border-b border-b-gray-200 popup-layout"
-                style={{ backdropFilter: "blur(4px)" }}
-            >
-                <div className="flex flex-row items-center justify-between w-full">
-                    <div className="flex flex-row items-center space-x-3">
-                        <div className="relative flex flex-col items-start group">
-                            <Link
-                                to="/accounts"
-                                className="transition duration-300"
-                                draggable={false}
-                                data-testid="navigate-account-link"
-                            >
-                                <AccountIcon
-                                    className="w-8 h-8 transition-transform duration-200 ease-in transform hover:rotate-180"
-                                    fill={getAccountColor(checksumAddress)}
->>>>>>> be45372a
                                 />
                             </div>
                             <div className="flex flex-row items-center space-x-1">
@@ -253,7 +101,6 @@
                         </div>
                     </div>
                 </div>
-<<<<<<< HEAD
                 <div className="flex flex-col items-start flex-1 w-full mt-1 space-y-2 overflow-auto hide-scroll">
                     <div className="w-full h-full">
                         <div className="flex flex-row items-start w-full justify-between pt-1 pb-2 p-6">
@@ -266,35 +113,6 @@
                                         loading to change networks. This can
                                         take up to 15 minutes.
                                     </p>
-=======
-            </div>
-            <div className="flex flex-col items-start flex-1 w-full h-0 max-h-screen p-6 pt-24 space-y-2 overflow-auto hide-scroll">
-                <div className="w-full">
-                    <div className="flex flex-row items-start w-full justify-between pt-1 pb-2">
-                        <GenericTooltip
-                            bottom
-                            disabled={!state.isImportingDeposits}
-                            content={
-                                <p className="w-40 text-center">
-                                    Please wait until deposits are done loading
-                                    to change networks. This can take up to 15
-                                    minutes.
-                                </p>
-                            }
-                        >
-                            <NetworkSelect />
-                        </GenericTooltip>
-                        <DAppConnection />
-                    </div>
-                    <TokenSummary className="p-4">
-                        <TokenSummary.Balances>
-                            <TokenSummary.TokenBalance
-                                title={
-                                    formatUnits(
-                                        nativeToken.balance || "0",
-                                        nativeCurrency.decimals
-                                    ) + ` ${nativeCurrency.symbol}`
->>>>>>> be45372a
                                 }
                             >
                                 <NetworkSelect />
