--- conflicted
+++ resolved
@@ -33,12 +33,8 @@
 import {
     isBridgeNativeTokenAddress,
     populateBridgeTransaction,
-<<<<<<< HEAD
-    getWarningMessages,
     isANotFoundQuote,
-=======
     getBridgeWarningMessages,
->>>>>>> 51f8d72b
 } from "../../util/bridgeUtils"
 import { isHardwareWallet } from "../../util/account"
 import { useBlankState } from "../../context/background/backgroundHooks"
@@ -83,19 +79,12 @@
 import { WithRequired } from "@block-wallet/background/utils/types/helpers"
 import CollapsableWarning from "../../components/CollapsableWarning"
 import { AiOutlineWarning } from "react-icons/ai"
-<<<<<<< HEAD
-import {
-    useAddressHasEnoughNativeTokensToSend,
-    EnoughNativeTokensToSend,
-} from "../../context/hooks/useBridgeChainHasNotEnoughNativeTokensToSend"
 import BridgeDetails from "../../components/bridge/BridgeDetails"
 import ErrorMessage from "../../components/error/ErrorMessage"
 import BridgeErrorMessage, { BridgeErrorType } from "./BridgeErrorMessage"
 import BridgeNotFoundQuoteDetails from "../../components/transactions/BridgeNotFoundQuoteDetails"
-=======
 import { useSelectedAccountHasEnoughNativeTokensToSend } from "../../context/hooks/useSelectedAccountHasEnoughNativeTokensToSend"
 import { isNativeTokenAddress } from "../../util/tokenUtils"
->>>>>>> 51f8d72b
 
 export interface BridgeConfirmPageLocalState {
     amount: string
@@ -189,7 +178,6 @@
     const [isFetchingParams, setIsFetchingParams] = useState<boolean>(false)
     const [isGasLoading, setIsGasLoading] = useState<boolean>(true)
     const [error, setError] = useState<string | undefined>(undefined)
-<<<<<<< HEAD
     const [bridgeQuoteError, setBridgeQuoteError] = useState<
         BridgeErrorType | undefined
     >()
@@ -200,10 +188,7 @@
         isOpen: false,
         tab: "summary",
     })
-=======
-    const [showDetails, setShowDetails] = useState<boolean>(false)
-
->>>>>>> 51f8d72b
+
     const [advancedSettings, setAdvancedSettings] = useState<
         WithRequired<TransactionAdvancedData, "slippage">
     >(defaultAdvancedSettings)
@@ -270,7 +255,6 @@
         ? hasNativeAssetBalance
         : hasNativeAssetBalance && hasFromTokenBalance
 
-<<<<<<< HEAD
     useEffect(() => {
         if (!hasBalance) {
             if (!error) {
@@ -283,16 +267,12 @@
         }
     }, [hasBalance, quote])
 
-    const nativeTokensInDestinationNetworkStatus =
-        useAddressHasEnoughNativeTokensToSend(toChainId, toToken.address)
-=======
     const { hideBridgeInsufficientNativeTokenWarning } = useUserSettings()
     const {
         isLoading: isLoadingSelectedAccountHasEnoughNativeTokensToSend,
         result: selectedAccountNativeTokensInDestinationNetwork,
         check: checkSelectedAccountHasEnoughNativeTokensToSend,
     } = useSelectedAccountHasEnoughNativeTokensToSend(toChainId)
->>>>>>> 51f8d72b
 
     const destinationTokenIsNative = isNativeTokenAddress(toToken.address)
     const destinationNetwork = Object.values(availableNetworks).find(
