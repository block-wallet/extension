--- conflicted
+++ resolved
@@ -38,11 +38,7 @@
 import {
     checkForBridgeNativeAsset,
     getRouteForNetwork,
-<<<<<<< HEAD
-=======
-    isBridgeQuoteNotFoundError,
-    populateBridgeTransaction,
->>>>>>> 1d5bc13f
+    isANotFoundQuote,
 } from "../../util/bridgeUtils"
 import {
     BridgeQuote,
@@ -53,42 +49,35 @@
 import { ApproveOperation } from "../transaction/ApprovePage"
 import { BridgeAllowanceCheck, QuoteFeeStatus } from "../../context/commTypes"
 import { defaultAdvancedSettings } from "../../components/transactions/AdvancedSettings"
-<<<<<<< HEAD
 import { BridgeNotFoundQuoteDetails } from "../../components/transactions/BridgeNotFoundQuoteDetails"
-=======
->>>>>>> 1d5bc13f
 import { formatRounded } from "../../util/formatRounded"
 import FeeDetails from "../../components/FeeDetails"
 import ClickableText from "../../components/button/ClickableText"
 import BridgeDetails from "../../components/bridge/BridgeDetails"
 import { getBlockWalletOriginalFee } from "../../util/bridgeTransactionUtils"
-<<<<<<< HEAD
-
-const quoteToFakeTx = (quote: BridgeQuote): Partial<TransactionMeta> => {
-    return {
-        id: "",
-        chainId: quote.fromChainId,
-        bridgeParams: {
-            fromToken: quote.fromToken,
-            toToken: quote.toToken,
-            fromTokenAmount: quote.fromAmount,
-            toTokenAmount: quote.toAmount,
-            blockWalletFee: quote.blockWalletFee,
-            fromChainId: quote.fromChainId,
-            toChainId: quote.toChainId,
-            tool: quote.tool, //store the tool used for executing the bridge.
-            role: "SENDING",
-            feeCosts: quote.feeCosts,
-        },
-    }
-}
-
-const QUOTE_NOT_FOUND_ERR_MESSAGE = "Unable to generate a quote."
-
-const INSUFFICIENT_BALANCE_TO_COVER_FEES = `You don't have enough balance to cover the bridge fees.`
-=======
+import { populateBridgeTransaction } from "../../util/bridgeUtils"
+// import { TransactionMeta } from "@block-wallet/background/controllers/transactions/utils/types"
+
+// const quoteToFakeTx = (quote: BridgeQuote): Partial<TransactionMeta> => {
+//     return {
+//         id: "",
+//         chainId: quote.fromChainId,
+//         bridgeParams: {
+//             fromToken: quote.fromToken,
+//             toToken: quote.toToken,
+//             fromTokenAmount: quote.fromAmount,
+//             toTokenAmount: quote.toAmount,
+//             blockWalletFee: quote.blockWalletFee,
+//             fromChainId: quote.fromChainId,
+//             toChainId: quote.toChainId,
+//             tool: quote.tool, //store the tool used for executing the bridge.
+//             role: "SENDING",
+//             feeCosts: quote.feeCosts,
+//         },
+//     }
+// }
+
 import BridgeErrorMessage, { BridgeErrorType } from "./BridgeErrorMessage"
->>>>>>> 1d5bc13f
 
 interface SetupBridgePageLocalState {
     amount?: string
@@ -217,11 +206,6 @@
     const [showBridgeNotFoundQuoteDetails, setShowBridgeNotFoundQuoteDetails] =
         useState<boolean>(false)
 
-    const isANotFoundQuote = (
-        quote: GetBridgeQuoteResponse | GetBridgeQuoteNotFoundResponse
-    ) => {
-        return "errors" in quote
-    }
     const formattedAmount =
         selectedToken && bigNumberAmount
             ? formatCurrency(
@@ -391,9 +375,8 @@
 
                 const fetchedQuote = await getBridgeQuote(params, true)
                 if (isValidFetch) {
-<<<<<<< HEAD
                     if (isANotFoundQuote(fetchedQuote)) {
-                        setError(QUOTE_NOT_FOUND_ERR_MESSAGE)
+                        setBridgeQuoteError(BridgeErrorType.QUOTE_NOT_FOUND)
                         setQuoteNotFound(
                             fetchedQuote as GetBridgeQuoteNotFoundResponse
                         )
@@ -402,29 +385,16 @@
                             fetchedQuote as GetBridgeQuoteResponse
                         setQuote(validQuote)
                         if (validQuote.quoteFeeStatus !== QuoteFeeStatus.OK) {
-                            setError(INSUFFICIENT_BALANCE_TO_COVER_FEES)
+                            setBridgeQuoteError(
+                                BridgeErrorType.INSUFFICIENT_BALANCE_TO_COVER_FEES
+                            )
                         }
-=======
-                    setQuote(fetchedQuote)
-                    if (fetchedQuote.quoteFeeStatus !== QuoteFeeStatus.OK) {
-                        setBridgeQuoteError(
-                            BridgeErrorType.INSUFFICIENT_BALANCE_TO_COVER_FEES
-                        )
->>>>>>> 1d5bc13f
                     }
+                    setisFetchingQuote(false)
                 }
-                setisFetchingQuote(false)
             } catch (error) {
                 if (isValidFetch) {
-<<<<<<< HEAD
-                    setError("Unable to fetch a valid quote. Please try again.")
-=======
-                    if (isBridgeQuoteNotFoundError(error)) {
-                        setBridgeQuoteError(BridgeErrorType.QUOTE_NOT_FOUND)
-                    } else {
-                        setBridgeQuoteError(BridgeErrorType.OTHER)
-                    }
->>>>>>> 1d5bc13f
+                    setBridgeQuoteError(BridgeErrorType.OTHER)
                     setisFetchingQuote(false)
                 }
             }
@@ -447,15 +417,6 @@
         }
         // eslint-disable-next-line react-hooks/exhaustive-deps
     }, [bigNumberAmount, errors.amount, selectedAddress, selectedRoute])
-<<<<<<< HEAD
-    const isQuoteNotFound = error === QUOTE_NOT_FOUND_ERR_MESSAGE
-    const isFeeError =
-        error &&
-        quote?.quoteFeeStatus ===
-            QuoteFeeStatus.INSUFFICIENT_BALANCE_TO_COVER_FEES
-=======
-
->>>>>>> 1d5bc13f
     const bridgeFeeSummary = quote?.bridgeParams.params.feeCosts.reduce(
         (feeDetails, fee) => {
             if (feeDetails) {
@@ -723,59 +684,29 @@
                         />
                     </div>
                 )}
-<<<<<<< HEAD
-                {error && (
-                    <ErrorMessage className="mt-4">
-                        <span>
-                            {error}{" "}
-                            {isQuoteNotFound ? (
-                                <span>
-                                    <ClickableText
-                                        onClick={() =>
-                                            setShowBridgeNotFoundQuoteDetails(
-                                                true
-                                            )
-                                        }
-                                        className="!break-word !whitespace-normal"
-                                    >
-                                        Check the details
-                                    </ClickableText>{" "}
-                                    and try again.
-                                </span>
-                            ) : (
-                                <ClickableText
-                                    onClick={() =>
-                                        setBridgeDetails({
-                                            isOpen: true,
-                                            tab: "fees",
-                                        })
-                                    }
-                                >
-                                    View details
-                                </ClickableText>
-                            )}
-                        </span>
-                    </ErrorMessage>
-=======
                 {bridgeQuoteError && (
-                    <BridgeErrorMessage
-                        type={bridgeQuoteError}
-                        onClickDetails={(type) => {
-                            if (
-                                type ===
-                                BridgeErrorType.INSUFFICIENT_BALANCE_TO_COVER_FEES
-                            ) {
-                                setBridgeDetails({ isOpen: true, tab: "fees" })
-                            }
-                        }}
-                    />
+                    <div>
+                        <br />
+                        <BridgeErrorMessage
+                            type={bridgeQuoteError}
+                            onClickDetails={(type) => {
+                                if (
+                                    type ===
+                                    BridgeErrorType.INSUFFICIENT_BALANCE_TO_COVER_FEES
+                                ) {
+                                    setBridgeDetails({
+                                        isOpen: true,
+                                        tab: "fees",
+                                    })
+                                } else if (
+                                    type === BridgeErrorType.QUOTE_NOT_FOUND
+                                ) {
+                                    setShowBridgeNotFoundQuoteDetails(true)
+                                }
+                            }}
+                        />
+                    </div>
                 )}
-                {/** Only display custom errors if there isn't a quote error already. */}
-                {error && !bridgeQuoteError && (
-                    <ErrorMessage className="mt-4">{error}</ErrorMessage>
->>>>>>> 1d5bc13f
-                )}
-
                 {!!quoteNotFound && (
                     <BridgeNotFoundQuoteDetails
                         open={showBridgeNotFoundQuoteDetails}
