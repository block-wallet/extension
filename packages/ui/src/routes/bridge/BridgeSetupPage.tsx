--- conflicted
+++ resolved
@@ -402,19 +402,10 @@
                 <PopupFooter>
                     <ButtonWithLoading
                         label={
-<<<<<<< HEAD
-                            error
-                                ? error
-                                : quote?.allowance ===
-                                    BridgeAllowanceCheck.INSUFFICIENT_ALLOWANCE
-                                    ? "Approve"
-                                    : "Review"
-=======
                             quote?.allowance ===
-                            BridgeAllowanceCheck.INSUFFICIENT_ALLOWANCE
+                                BridgeAllowanceCheck.INSUFFICIENT_ALLOWANCE
                                 ? "Approve"
                                 : "Review"
->>>>>>> 43dfd7b5
                         }
                         disabled={!!(error || !quote)}
                         isLoading={isFetchingRoutes || isFetchingQuote}
