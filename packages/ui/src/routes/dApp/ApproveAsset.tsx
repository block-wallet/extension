import {
    useState,
    useEffect,
    FunctionComponent,
    useCallback,
    useLayoutEffect,
} from "react"
import { Redirect } from "react-router-dom"
import { formatUnits } from "@ethersproject/units"
import { getAddress } from "@ethersproject/address"
import { BigNumber } from "@ethersproject/bignumber"
import { AiFillInfoCircle } from "react-icons/ai"

import {
    TransactionAdvancedData,
    TransactionMeta,
} from "@block-wallet/background/controllers/transactions/utils/types"
import useNextRequestRoute from "../../context/hooks/useNextRequestRoute"
import {
    confirmTransaction,
    getTokenBalance,
    rejectTransaction,
    searchTokenInAssetsList,
    setUserSettings,
    updateTransactionStatus,
} from "../../context/commActions"
import {
    HardwareWalletOpTypes,
    TransactionCategories,
    TransactionStatus,
} from "../../context/commTypes"
import { TransactionFeeData } from "@block-wallet/background/controllers/erc-20/transactions/SignedTransaction"
import { useBlankState } from "../../context/background/backgroundHooks"
import { useSelectedAccountBalance } from "../../context/hooks/useSelectedAccountBalance"
import { useSelectedNetwork } from "../../context/hooks/useSelectedNetwork"
import { useTokensList } from "../../context/hooks/useTokensList"
import { useUserSettings } from "../../context/hooks/useUserSettings"
import { useNonSubmittedCombinedTransaction } from "../../context/hooks/useNonSubmittedExternalTransaction"
import { useTransactionById } from "../../context/hooks/useTransactionById"
import { useOnMountHistory } from "../../context/hooks/useOnMount"
import useAccountAllowances from "../../context/hooks/useAccountAllowances"
import { useTransactionWaitingDialog } from "../../context/hooks/useTransactionWaitingDialog"

import AccountIcon from "../../components/icons/AccountIcon"
import CheckBoxDialog from "../../components/dialog/CheckboxDialog"
import Divider from "../../components/Divider"
import GasPriceComponent from "../../components/transactions/GasPriceComponent"
import LoadingOverlay from "../../components/loading/LoadingOverlay"
import PopupFooter from "../../components/popup/PopupFooter"
import PopupHeader from "../../components/popup/PopupHeader"
import PopupLayout from "../../components/popup/PopupLayout"
import Tooltip from "../../components/label/Tooltip"
import { AllowancesFilters } from "../../components/allowances/AllowancesFilterButton"
import WaitingDialog from "../../components/dialog/WaitingDialog"
import { AdvancedSettings } from "../../components/transactions/AdvancedSettings"
import { ButtonWithLoading } from "../../components/button/ButtonWithLoading"
import { Classes } from "../../styles/classes"
import { GasPriceSelector } from "../../components/transactions/GasPriceSelector"
import HardwareDeviceNotLinkedDialog from "../../components/dialog/HardwareDeviceNotLinkedDialog"
import AllowanceInput from "../../components/transactions/AllowanceInput"

import {
    formatHash,
    formatHashLastChars,
    formatName,
} from "../../util/formatAccount"
import { formatRounded, formatRoundedUp } from "../../util/formatRounded"
import { getAccountColor } from "../../util/getAccountColor"
import { parseAllowance } from "../../util/approval"
import useDebouncedState from "../../util/hooks/useDebouncedState"
import { getDeviceFromAccountType } from "../../util/hardwareDevice"
import { DAPP_FEEDBACK_WINDOW_TIMEOUT } from "../../util/constants"
import useCheckAccountDeviceLinked from "../../util/hooks/useCheckAccountDeviceLinked"
import { canUserSubmitTransaction } from "../../util/transactionUtils"
import { generateExplorerLink } from "../../util/getExplorer"

import unknownTokenIcon from "../../assets/images/unknown_token.svg"
import useLocalStorageState from "../../util/hooks/useLocalStorageState"
import { useInProgressInternalTransaction } from "../../context/hooks/useInProgressInternalTransaction"

const UNKNOWN_BALANCE = "UNKNOWN_BALANCE"

export interface ApproveAssetProps {
    transactionId: string
    transactionCount: number
}
interface ApproveAssetPageState {
    txId: string
}

const ApproveAssetPage = () => {
    const history = useOnMountHistory()
    const from = history.location?.state?.from
    const fromState = history.location?.state?.fromState
    const { transaction: nextTransaction, transactionCount } =
        useNonSubmittedCombinedTransaction()
    const route = useNextRequestRoute()

    // Get data from window.localStorage
    const [persistedData, setPersistedData] =
        useLocalStorageState<ApproveAssetPageState>("approveasset.form", {
            initialValue: { txId: "" },
            volatile: true,
        })

    const { transaction: inProgressTransaction } =
        useInProgressInternalTransaction({ txId: persistedData.txId })

    const [currentTx, setCurrentTx] = useDebouncedState<TransactionMeta>(
        inProgressTransaction || nextTransaction,
        DAPP_FEEDBACK_WINDOW_TIMEOUT
    )

    useLayoutEffect(() => {
        if (nextTransaction) {
            //only override the transactionId when there is another one to process
            //to avoid passing an empty transactionId to the child component and break the UI.
            setCurrentTx(nextTransaction)

            if (
                nextTransaction.id &&
                persistedData.txId !== nextTransaction?.id
            ) {
                setPersistedData((prev: ApproveAssetPageState) => ({
                    ...prev,
                    txId: nextTransaction.id,
                }))
            }
        } else if (inProgressTransaction) {
            setCurrentTx(inProgressTransaction)
        }
    }, [
        nextTransaction,
        setCurrentTx,
        persistedData,
        inProgressTransaction,
        setPersistedData,
    ])
    if (
        !currentTx ||
        currentTx.transactionCategory !==
            TransactionCategories.TOKEN_METHOD_APPROVE ||
        currentTx.advancedData?.tokenId ||
        [
            TransactionStatus.CONFIRMED,
            TransactionStatus.REJECTED,
            TransactionStatus.SUBMITTED,
        ].includes(currentTx.status)
    ) {
        return (
            <Redirect
                to={{ pathname: from ? from : route, state: fromState }}
            />
        )
    } else {
        return (
            <ApproveAsset
                transactionId={currentTx.id}
                transactionCount={transactionCount}
            />
        )
    }
}

const ApproveAsset: FunctionComponent<ApproveAssetProps> = ({
    transactionCount,
    transactionId,
}) => {
    // Hooks
    const {
        selectedNetwork,
        availableNetworks,
        accounts,
        selectedAddress,
        settings,
        defaultGasOption,
    } = useBlankState()!
    const { chainId, isEIP1559Compatible } = useSelectedNetwork()
    const { hideAddressWarning } = useUserSettings()
    const selectedAccountBalance = useSelectedAccountBalance()
    const { nativeToken } = useTokensList()

    const { isDeviceUnlinked, checkDeviceIsLinked, resetDeviceLinkStatus } =
        useCheckAccountDeviceLinked()

    // Get tx
    const { transaction: txById, params } = useTransactionById(transactionId)

    // At this point transactionId is ensured.
    const transaction = txById!

    const spenderAddress =
        transaction.approveAllowanceParams?.spenderAddress ??
        "0x" + transaction.transactionParams?.data?.slice(34, 74)

    const spenderName =
        transaction.approveAllowanceParams?.spenderInfo?.name ??
        `Spender ${formatHashLastChars(spenderAddress)}`

    const spenderAddressExplorerLink = generateExplorerLink(
        availableNetworks,
        selectedNetwork,
        spenderAddress,
        "address"
    )

    // Detect if the transaction was triggered using an address different to the active one
    const checksumFromAddress = getAddress(params.from!)
    const differentAddress = checksumFromAddress !== selectedAddress

    // If differentAddress, fetch the balance of that address instead of the selected one.
    const balance = differentAddress
        ? accounts[checksumFromAddress].balances[chainId].nativeTokenBalance ??
          BigNumber.from("0")
        : selectedAccountBalance

    // Local state
    const [tokenName, setTokenName] = useState("")
    const [tokenLogo, setTokenLogo] = useState("")

    const [accountWarningClosed, setAccountWarningClosed] = useState(false)
    const [assetBalance, setAssetBalance] = useState("0.0")
    const [isLoading, setIsLoading] = useState(transaction.loadingGasValues)
    const [isTokenLoading, setIsTokenLoading] = useState(true)
    const [isNameLoading, setIsNameLoading] = useState(true)

    const [isManuallyRejected, setIsManuallyRejected] = useState(false)

    const [transactionAdvancedData, setTransactionAdvancedData] =
        useState<TransactionAdvancedData>({})

    const [hasBalance, setHasBalance] = useState(true)
    const [gasEstimationFailed, setGasEstimationFailed] = useState(false)

    const [defaultGas, setDefaultGas] = useState<TransactionFeeData>({
        gasLimit: params.gasLimit,
        gasPrice: params.gasPrice,
        maxPriorityFeePerGas: params.maxPriorityFeePerGas,
        maxFeePerGas: params.maxFeePerGas,
    })

    const [transactionGas, setTransactionGas] = useState<TransactionFeeData>({
        gasLimit: params.gasLimit,
        gasPrice: params.gasPrice,
        maxPriorityFeePerGas: params.maxPriorityFeePerGas,
        maxFeePerGas: params.maxFeePerGas,
    })

    const calcTranTotals = () => {
        const gas = BigNumber.from(
            transactionGas.gasLimit!.mul(
                transactionGas.gasPrice ?? transactionGas.maxFeePerGas!
            )
        )

        setHasBalance(gas.lt(balance))
    }

    // Set data
    const account = accounts[checksumFromAddress]
    const tokenAddress = params.to!
    const tokenDecimals = transaction.advancedData?.decimals!
    const defaultAllowance = transaction.advancedData?.allowance!

    const [allowance, setAllowance] = useState(
        formatRoundedUp(formatUnits(defaultAllowance, tokenDecimals))
    )
    useEffect(() => {
        // To reset the default value if there is multiple queued transactions
        setAllowance(
            formatRoundedUp(formatUnits(defaultAllowance, tokenDecimals))
        )
<<<<<<< HEAD
    }, [defaultAllowance])
=======
    }, [defaultAllowance, tokenDecimals])
>>>>>>> fb411268

    useEffect(() => {
        setIsManuallyRejected(false)
    }, [transactionId])

    const [isAllowanceValid, setIsAllowanceValid] = useState(true)

    const currentSpenderAllowances = useAccountAllowances(
        AllowancesFilters.SPENDER,
        spenderAddress
    )

    const currentAllowance =
        currentSpenderAllowances.length > 0 &&
        currentSpenderAllowances[0]?.allowances?.find(
            (allowance) =>
                allowance.displayData.address.toLowerCase() ===
                tokenAddress.toLowerCase()
        )

    const currentAllowanceValue = currentAllowance
        ? currentAllowance?.allowance?.value
        : BigNumber.from("0")

    const isCurrentAllowanceUnlimited =
        currentAllowance && currentAllowance?.allowance?.isUnlimited

    const { status, isOpen, dispatch, texts, titles, closeDialog, gifs } =
        useTransactionWaitingDialog(
            transaction
                ? {
                      id: transactionId,
                      status: transaction.status,
                      error: transaction.error as Error,
                      epochTime: transaction?.approveTime,
                      qrParams: transaction?.qrParams,
                  }
                : undefined,
            HardwareWalletOpTypes.APPROVE_ALLOWANCE,
            account.accountType,
            {
                reject: useCallback(() => {
                    if (transactionId) {
                        rejectTransaction(transactionId)
                    }
                }, [transactionId]),
            }
        )

    // To prevent calculations on every render, force dependency array to only check state value that impacts
    useEffect(() => {
        calcTranTotals()
        // eslint-disable-next-line react-hooks/exhaustive-deps
    }, [transactionGas, transactionId])

    // Effect to check if background finishes loading default values
    useEffect(() => {
        if (isLoading && !transaction.loadingGasValues) {
            setDefaultGas({
                gasLimit: params.gasLimit,
                gasPrice: params.gasPrice,
                maxPriorityFeePerGas: params.maxPriorityFeePerGas,
                maxFeePerGas: params.maxFeePerGas,
            })
            setGasEstimationFailed(transaction.gasEstimationFailed ?? false)
            setIsLoading(false)
        }
        // eslint-disable-next-line react-hooks/exhaustive-deps
    }, [transaction.loadingGasValues])

    useEffect(() => {
        setIsTokenLoading(true)
        getTokenBalance(tokenAddress, account.address)
            .then((fetchedBalance) => {
                setAssetBalance(
                    formatRounded(
                        formatUnits(
                            BigNumber.from(fetchedBalance),
                            tokenDecimals
                        )
                    )
                )
            })
            .catch((error: Error) => {
                // This shouldn't happen
                if (error.message.includes("code=CALL_EXCEPTION")) {
                    setAssetBalance(UNKNOWN_BALANCE)
                }
            })
            .finally(() => {
                setIsTokenLoading(false)
            })

        searchTokenInAssetsList(tokenAddress)
            .then((searchTokensResponse) => {
                const token = searchTokensResponse.tokens[0]
                setTokenName(token.symbol)
                setTokenLogo(token.logo)
            })
            .catch(() => {
                throw new Error("Failed to fetch token data")
            })
            .finally(() => {
                setIsNameLoading(false)
            })
    }, [account.address, tokenAddress, tokenDecimals])

    const approve = async () => {
        try {
            dispatch({ type: "open", payload: { status: "loading" } })
            const isLinked = await checkDeviceIsLinked()
            if (!isLinked) {
                closeDialog()
                return
            }
            await confirmTransaction(transaction.id, transactionGas, {
                customAllowance: parseAllowance(allowance, tokenDecimals),
                customNonce: transactionAdvancedData.customNonce,
            })
        } catch (error) {
            console.log(error)
            dispatch({ type: "open", payload: { status: "error" } })
        }
    }

    const reject = async () => {
        setIsManuallyRejected(true)
        dispatch({
            type: "open",
            payload: {
                status: "loading",
                titles: { loading: "Rejecting..." },
                texts: { loading: "Rejecting allowance change request..." },
            },
        })
        await new Promise<void>((resolve) => {
            setTimeout(resolve, 300)
        })
        await rejectTransaction(transactionId)
        dispatch({
            type: "setStatus",
            payload: {
                status: "error",
                titles: { error: "Token Allowance Rejected" },
                texts: {
                    error: "Token allowance request was rejected.",
                },
            },
        })
    }

    const origin = (
        <span className="inline-block" title={transaction.origin}>
            {formatName(transaction.origin, 27)}
        </span>
    )
    const isFromBlockWallet = transaction.origin === "blank"
    const isRevoke = parseFloat(allowance) === 0

    const mainSectionTitle = (
        <>
            {isFromBlockWallet ? "You are about" : <>{origin} is requesting</>}{" "}
            to update your {tokenName} allowance
        </>
    )

    const mainSectionText = (
        <>
            {isRevoke ? (
                <>
                    <a
                        href={spenderAddressExplorerLink}
                        target="_blank"
                        rel="noreferrer"
                        className="text-primary-blue-default hover:underline"
                    >
                        {spenderName}
                    </a>{" "}
                    will not be able to access your {tokenName} anymore.
                </>
            ) : (
                <>
                    This will let{" "}
                    <a
                        href={spenderAddressExplorerLink}
                        target="_blank"
                        rel="noreferrer"
                        className="text-primary-blue-default hover:underline"
                    >
                        {spenderName}
                    </a>{" "}
                    withdraw and automate {tokenName} transactions for you.
                </>
            )}
        </>
    )

    const mainSection = (
        <>
            <div className="px-6 py-3">
                <p className="text-sm font-semibold pb-2 break-word">
                    {mainSectionTitle}
                </p>
                <p className="text-sm text-primary-grey-dark break-word">
                    {mainSectionText}
                </p>
                {currentAllowanceValue && (
                    <p
                        className="flex items-center space-x-1 text-sm text-primary-grey-dark break-word mt-2"
                        title={`${Number(
                            formatUnits(currentAllowanceValue, tokenDecimals)
                        )} ${tokenName}`}
                    >
                        <span>Current allowance:</span>
                        {isCurrentAllowanceUnlimited ? (
                            <span className="text-xl"> &#8734;</span>
                        ) : (
                            <span>
                                {formatUnits(
                                    currentAllowanceValue,
                                    tokenDecimals
                                )}
                            </span>
                        )}
                        <span>{tokenName}</span>
                    </p>
                )}
            </div>
            <div className="flex flex-col space-y-3 px-6 pb-3">
                <AllowanceInput
                    onChange={(value) => setAllowance(value)}
                    setIsValid={(value) => setIsAllowanceValid(value)}
                    tokenDecimals={tokenDecimals}
                    tokenName={tokenName}
                    defaultValue={defaultAllowance}
                    currentAllowance={currentAllowanceValue}
                />
                <div className="flex flex-col">
                    <label className="text-[13px] font-medium text-primary-grey-dark mb-2">
                        Gas Price
                    </label>
                    {!isEIP1559Compatible ? (
                        <GasPriceSelector
                            defaultLevel={defaultGasOption || "medium"}
                            defaultGasLimit={defaultGas.gasLimit!}
                            defaultGasPrice={defaultGas.gasPrice!}
                            setGasPriceAndLimit={(gasPrice, gasLimit) => {
                                setTransactionGas({ gasPrice, gasLimit })
                            }}
                            showEstimationError={gasEstimationFailed}
                            isParentLoading={isLoading}
                        />
                    ) : (
                        <GasPriceComponent
                            defaultGas={{
                                defaultLevel: defaultGasOption || "medium",
                                feeData: {
                                    gasLimit: defaultGas.gasLimit,
                                    maxFeePerGas: defaultGas.maxFeePerGas!,
                                    maxPriorityFeePerGas:
                                        defaultGas.maxPriorityFeePerGas!,
                                },
                            }}
                            setGas={(gasFees) => {
                                setTransactionGas({
                                    ...gasFees,
                                })
                            }}
                            showEstimationError={gasEstimationFailed}
                            isParentLoading={isLoading}
                            displayOnlyMaxValue
                        />
                    )}
                </div>
                <AdvancedSettings
                    address={checksumFromAddress}
                    advancedSettings={transactionAdvancedData}
                    setAdvancedSettings={(
                        newSettings: TransactionAdvancedData
                    ) => {
                        setTransactionAdvancedData({
                            customNonce: newSettings.customNonce,
                            flashbots: newSettings.flashbots,
                        })
                    }}
                    buttonDisplay={false}
                    transactionId={transaction.id}
                />
                <div className="text-xs text-red-500 !mt-0">
                    {!hasBalance && "Insufficient funds."}
                </div>
            </div>
        </>
    )

    return (
        <PopupLayout
            header={
                <PopupHeader
                    close={false}
                    backButton={false}
                    title={"Allowance"}
                    networkIndicator
                >
                    {transactionCount > 1 && (
                        <div className="group relative">
                            <AiFillInfoCircle
                                size={26}
                                className="pl-2 text-primary-grey-dark cursor-pointer hover:text-primary-blue-default"
                            />
                            <Tooltip
                                content={`${transactionCount - 1} more ${
                                    transactionCount > 2
                                        ? "transactions"
                                        : "transaction"
                                }`}
                                className="-translate-x-2/3"
                            />
                        </div>
                    )}
                </PopupHeader>
            }
            footer={
                <PopupFooter>
                    <>
                        <ButtonWithLoading
                            buttonClass={Classes.liteButton}
                            label="Reject"
                            disabled={
                                !canUserSubmitTransaction(transaction.status)
                            }
                            onClick={reject}
                        />
                        <ButtonWithLoading
                            label={isRevoke ? "Revoke" : "Approve"}
                            disabled={
                                !hasBalance ||
                                !canUserSubmitTransaction(transaction.status) ||
                                !isAllowanceValid
                            }
                            onClick={approve}
                        />
                    </>
                </PopupFooter>
            }
            showProviderStatus
        >
            <WaitingDialog
                open={isOpen}
                status={status}
                titles={{
                    loading: titles?.loading || "Confirming...",
                    success: titles?.success || "Success",
                    error: titles?.error || "Error",
                }}
                texts={{
                    loading: texts?.loading || "Updating token allowance...",
                    success: texts?.success || "Updated token allowance.",
                    error: texts?.error || "Something went wrong",
                }}
                clickOutsideToClose={false}
                txHash={transaction.transactionParams.hash}
                timeout={DAPP_FEEDBACK_WINDOW_TIMEOUT}
                onDone={() => {
                    if (!isManuallyRejected && status === "error") {
                        updateTransactionStatus(
                            transaction.id,
                            TransactionStatus.UNAPPROVED
                        ).then(() => {
                            transaction.status = TransactionStatus.UNAPPROVED
                        })
                    }
                    closeDialog()
                }}
                gifs={gifs}
                hideButton
            />
            {(isTokenLoading || isNameLoading) && <LoadingOverlay />}
            <CheckBoxDialog
                message={`Approval request was sent with an account that's different from the selected one in your wallet. \n\n Please select if you want to continue or reject the transaction.`}
                onClose={() => {
                    setAccountWarningClosed(true)
                }}
                onCancel={reject}
                onConfirm={(saveChoice) => {
                    if (saveChoice) {
                        setUserSettings({
                            ...settings,
                            hideAddressWarning: true,
                        })
                    }
                }}
                title="Different address detected"
                open={
                    differentAddress &&
                    !accountWarningClosed &&
                    !hideAddressWarning &&
                    !isLoading
                }
                closeText="Reject"
                confirmText="Continue"
                showCheckbox
                checkboxText="Don't show this warning again"
            />
            <div className="px-6 py-2 flex flex-row items-center">
                <AccountIcon
                    className="w-10 h-10"
                    fill={getAccountColor(account.address)}
                />
                <div className="relative flex flex-col group space-y-1 ml-4">
                    <span className="text-sm font-semibold">
                        {formatName(account.name, 15)}
                    </span>
                    <span
                        className="text-xs text-primary-grey-dark truncate"
                        title={account.address}
                    >
                        {formatHash(account.address)}
                    </span>
                </div>
                <div className="ml-auto flex flex-col items-end space-x-1">
                    <div
                        className="flex flex-row items-center"
                        title={`${formatName(assetBalance, 18)} ${tokenName}`}
                    >
                        <span className="text-xs text-primary-grey-dark truncate">
                            {`${formatName(assetBalance, 18)}`}
                        </span>
                        <img
                            src={tokenLogo || unknownTokenIcon}
                            onError={(e) => {
                                ;(e.target as any).onerror = null
                                ;(e.target as any).src = unknownTokenIcon
                            }}
                            alt={tokenName}
                            width="14px"
                            draggable={false}
                            className="ml-1"
                        />
                    </div>
                    <div
                        className="flex flex-row items-center mt-1"
                        title={`${formatName(
                            formatRounded(
                                formatUnits(
                                    balance || "0",
                                    nativeToken.token.decimals
                                )
                            ),
                            18
                        )} ${nativeToken.token.symbol}`}
                    >
                        <span className="text-xs text-primary-grey-dark truncate">
                            {formatName(
                                formatRounded(
                                    formatUnits(
                                        balance || "0",
                                        nativeToken.token.decimals
                                    )
                                ),
                                18
                            )}
                        </span>
                        <img
                            src={nativeToken.token.logo || unknownTokenIcon}
                            onError={(e) => {
                                ;(e.target as any).onerror = null
                                ;(e.target as any).src = unknownTokenIcon
                            }}
                            alt={nativeToken.token.symbol}
                            width="14px"
                            draggable={false}
                            className="ml-1"
                        />
                    </div>
                </div>
            </div>
            <Divider />
            {mainSection}
            <HardwareDeviceNotLinkedDialog
                isOpen={isDeviceUnlinked}
                onDone={resetDeviceLinkStatus}
                vendor={getDeviceFromAccountType(account.accountType)}
                address={account.address}
            />
        </PopupLayout>
    )
}

export default ApproveAssetPage<|MERGE_RESOLUTION|>--- conflicted
+++ resolved
@@ -270,11 +270,7 @@
         setAllowance(
             formatRoundedUp(formatUnits(defaultAllowance, tokenDecimals))
         )
-<<<<<<< HEAD
-    }, [defaultAllowance])
-=======
     }, [defaultAllowance, tokenDecimals])
->>>>>>> fb411268
 
     useEffect(() => {
         setIsManuallyRejected(false)
