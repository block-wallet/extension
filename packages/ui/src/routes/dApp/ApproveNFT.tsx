--- conflicted
+++ resolved
@@ -426,32 +426,14 @@
                         {` ${nativeToken.token.symbol}`}
                     </span>
                 </div>
-<<<<<<< HEAD
-                <div className="flex flex-row items-center ml-auto p-1 px-2 pr-1 text-primary-grey-dark rounded-md border border-primary-200 text-xs bg-green-100">
-                    <span className="inline-flex rounded-full h-2 w-2 mr-2 animate-pulse bg-green-400 pointer-events-none" />
-                    <span className="mr-1 pointer-events-none text-secondary-green-default">
-                        {networkName}
-                    </span>
-                </div>
             </div>
             <Divider />
             <div className="px-6 py-3">
                 <p className="text-sm font-semibold pb-3 break-word">
-                    Allow {origin} to transfer your {tokenName}
+                    {origin} is requesting to update your {tokenName} allowance
                 </p>
                 <p className="text-sm text-primary-grey-dark break-word">
-                    By granting this permission, you are allowing {origin} to
-                    transfer your {tokenName} #{tokenId} from your account.
-=======
-            </div>
-            <Divider />
-            <div className="px-6 py-3">
-                <p className="text-sm font-bold pb-3 break-word">
-                    {origin} is requesting to update your {tokenName} allowance
-                </p>
-                <p className="text-sm text-gray-500 break-word">
                     {mainSectionText}
->>>>>>> 8f5ff7dd
                 </p>
             </div>
             <Divider />
