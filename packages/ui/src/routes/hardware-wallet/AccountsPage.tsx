--- conflicted
+++ resolved
@@ -475,11 +475,7 @@
             <FullScreenDialog open={openModal}>
                 <div className="flex items-center justify-between px-6 pb-6">
                     <div className="flex flex-row items-center">
-<<<<<<< HEAD
-                        <span className="p-0 text-xl font-semibold">
-=======
                         <span className="p-0 text-xl font-semibold text-black">
->>>>>>> fb411268
                             Advanced Settings
                         </span>
                         <div className="group relative">
