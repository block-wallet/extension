import { useState } from "react"
import classnames from "classnames"

import { useOnMountHistory } from "../../context/hooks/useOnMount"

import { Devices } from "../../context/commTypes"
import Divider from "../../components/Divider"

// Assets & icons
import ledger from "../../assets/images/icons/ledger.svg"
import trezor from "../../assets/images/icons/trezor.svg"
import keystone from "../../assets/images/icons/keystone.svg"
import { ButtonWithLoading } from "../../components/button/ButtonWithLoading"
import { Classes } from "../../styles"

import HardwareWalletSetupLayout from "./SetupLayout"
import OpenExplorerIcon from "../../components/icons/OpenExplorerIcon"

const HardwareWalletVendorsPage = () => {
    const history = useOnMountHistory()
    const [selectedVendor, setSelectedVendor] = useState<Devices>()
    const next = () => {
        history.push({
            pathname:
                selectedVendor !== Devices.KEYSTONE
                    ? "/hardware-wallet/connect"
                    : "/hardware-wallet/keystone-connect",
            state: { vendor: selectedVendor },
        })
    }
    return (
        <HardwareWalletSetupLayout
            title="Connect Hardware Wallet"
            subtitle="Select a Hardware Wallet you'd like to use with BlockWallet."
        >
            <div className="flex flex-col">
                <div className="flex flex-row space-x-4 items-center justify-evenly p-8">
                    <button
                        type="button"
                        onClick={() => setSelectedVendor(Devices.LEDGER)}
                        className={classnames(
                            "bg-white rounded-md p-4 w-1/2 flex flex-col items-center justify-center space-y-3 cursor-pointer border hover:border-primary-blue-default",
                            selectedVendor === Devices.LEDGER
                                ? "border-primary-blue-default"
                                : "border-primary-100"
                        )}
                        style={{ height: "120px" }}
                    >
                        <img
                            src={ledger}
                            alt="Connect Ledger"
                            className="h-8"
                        />
                    </button>
                    <button
                        type="button"
                        onClick={() => setSelectedVendor(Devices.TREZOR)}
                        className={classnames(
                            "bg-white rounded-md justify-center p-4 w-1/2 flex flex-col items-center group space-y-3 cursor-pointer border  hover:border-primary-blue-default",
                            selectedVendor === Devices.TREZOR
                                ? "border-primary-blue-default"
                                : "border-primary-100"
                        )}
                        style={{ height: "120px" }}
                    >
                        <img
                            src={trezor}
                            alt="Connect Trezor"
                            className="h-8"
                        />
                    </button>
                    <button
                        type="button"
                        onClick={() => setSelectedVendor(Devices.KEYSTONE)}
                        className={classnames(
                            "bg-white rounded-md justify-center p-4 w-1/2 flex flex-col items-center group space-y-3 cursor-pointer border  hover:border-primary-300",
                            selectedVendor === Devices.KEYSTONE
                                ? "border-primary-300"
                                : "border-primary-100"
                        )}
                        style={{ height: "120px" }}
                    >
                        <img src={keystone} alt="Connect Keystone" />
                    </button>
                </div>
                <Divider />
                <div className="p-8 w-full flex space-x-5">
                    <ButtonWithLoading
                        label={"Continue"}
                        buttonClass={classnames(Classes.button, "h-14")}
                        onClick={next}
                        disabled={!selectedVendor}
                    />
                </div>
                <div className="w-full flex-row items-center block text-center">
                    <a
                        className="text-black hover:text-primary-300 cursor-pointer inline-block mb-4"
                        href="https://help.blockwallet.io/hc/en-us/articles/6670564432657-How-do-Hardware-Wallets-Work-"
                        target="_blank"
                        rel="noopener noreferrer"
                        title="How do Hardware Wallets work?"
                    >
                        <OpenExplorerIcon className="inline-block" />
                        <span className="ml-2 font-bold">
                            How do Hardware Wallets work?
                        </span>
                    </a>
                </div>
            </div>
        </HardwareWalletSetupLayout>
    )
}

<<<<<<< HEAD
const ExternalLink = ({ href, title }: { href: string; title: string }) => (
    <div className="flex justify-between w-full text-base font-medium hover:text-primary-blue-default cursor-pointer">
        <a href={href} target="_blank" rel="noreferrer">
            {title}
        </a>
        <span>{">"}</span>
    </div>
)

=======
>>>>>>> 979b6f93
export default HardwareWalletVendorsPage<|MERGE_RESOLUTION|>--- conflicted
+++ resolved
@@ -111,16 +111,4 @@
     )
 }
 
-<<<<<<< HEAD
-const ExternalLink = ({ href, title }: { href: string; title: string }) => (
-    <div className="flex justify-between w-full text-base font-medium hover:text-primary-blue-default cursor-pointer">
-        <a href={href} target="_blank" rel="noreferrer">
-            {title}
-        </a>
-        <span>{">"}</span>
-    </div>
-)
-
-=======
->>>>>>> 979b6f93
 export default HardwareWalletVendorsPage