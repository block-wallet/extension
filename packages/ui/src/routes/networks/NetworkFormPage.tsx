--- conflicted
+++ resolved
@@ -226,13 +226,7 @@
                     )
                 } catch (e) {
                     //Invalid URL if we were not able to fetch the chainId using the rpcUrl.
-<<<<<<< HEAD
-                    setRpcValidationStatus(RPCUrlValidation.INVALID_URL)
-=======
-                    console.log(watchRPCUrl)
-                    console.log(e)
                     setRpcValidationStatus(RPCUrlValidation.INVALID_ENDPOINT)
->>>>>>> 405c7bfd
                 }
             } finally {
                 setIsValidating(false)
