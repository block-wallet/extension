--- conflicted
+++ resolved
@@ -14,10 +14,6 @@
 import { useBlankState } from "../../context/background/backgroundHooks"
 import { editNetworksOrder } from "../../context/commActions"
 import { sortNetworksByOrder } from "../../util/networkUtils"
-<<<<<<< HEAD
-import { getAccountColor } from "../../util/getAccountColor"
-=======
->>>>>>> c566dd6d
 import { Network } from "@block-wallet/background/utils/constants/networks"
 import { useOnMountHistory } from "../../context/hooks/useOnMount"
 import { editNetworkOrder } from "@block-wallet/background/utils/types/communication"
@@ -108,13 +104,7 @@
                     if (!current.enable) {
                         return acc
                     }
-<<<<<<< HEAD
-                    const color = getAccountColor(
-                        keccak256(toUtf8Bytes(current.name || current.desc))
-                    )
-=======
                     const color = getNetworkColor(current)
->>>>>>> c566dd6d
                     const netInfo: NetworkInfo = {
                         ...current,
                         color,
