<<<<<<< HEAD
import { FunctionComponent, useCallback, useEffect, useState } from "react"
import { toChecksumAddress } from "ethereumjs-util"
=======
import { useCallback, useEffect, useState } from "react"
>>>>>>> 702a7b63

import { useForm } from "react-hook-form"

// Components
import PopupFooter from "../../components/popup/PopupFooter"
import PopupHeader from "../../components/popup/PopupHeader"
import {
    AssetListType,
    AssetSelection,
} from "../../components/assets/AssetSelection"
import { GasPriceSelector } from "../../components/transactions/GasPriceSelector"
import ErrorMessage from "../../components/error/ErrorMessage"

// Style
import classnames from "classnames"

// Utils
import { yupResolver } from "@hookform/resolvers/yup"
import * as yup from "yup"
import { InferType } from "yup"
import { utils, BigNumber, constants } from "ethers"
import { formatUnits } from "ethers/lib/utils"
import { formatCurrency, toCurrencyAmount } from "../../util/formatCurrency"
import { DEFAULT_DECIMALS, SEND_GAS_COST } from "../../util/constants"

// Hooks
import { useBlankState } from "../../context/background/backgroundHooks"
import {
    getLatestGasPrice,
    getSendTransactionGasLimit,
    sendEther,
    sendToken,
} from "../../context/commActions"

import { useSelectedAccountBalance } from "../../context/hooks/useSelectedAccountBalance"
import { useOnMountHistory } from "../../context/hooks/useOnMount"
import {
    TokenWithBalance,
    useTokensList,
} from "../../context/hooks/useTokensList"
import GasPriceComponent from "../../components/transactions/GasPriceComponent"

// Types
import PopupLayout from "../../components/popup/PopupLayout"
import { useSelectedNetwork } from "../../context/hooks/useSelectedNetwork"
import { useGasPriceData } from "../../context/hooks/useGasPriceData"
import { ButtonWithLoading } from "../../components/button/ButtonWithLoading"
import { Classes } from "../../styles"
import WaitingDialog from "../../components/dialog/WaitingDialog"
import WarningDialog from "../../components/dialog/WarningDialog"
import HardwareDeviceNotLinkedDialog from "../../components/dialog/HardwareDeviceNotLinkedDialog"
import { AdvancedSettings } from "../../components/transactions/AdvancedSettings"
import { TransactionFeeData } from "@block-wallet/background/controllers/erc-20/transactions/SignedTransaction"
import { TransactionAdvancedData } from "@block-wallet/background/controllers/transactions/utils/types"
import { useSelectedAccount } from "../../context/hooks/useSelectedAccount"
import { useLocationRecovery } from "../../util/hooks/useLocationRecovery"
import useLocalStorageState from "../../util/hooks/useLocalStorageState"
import useCheckAccountDeviceLinked from "../../util/hooks/useCheckAccountDeviceLinked"
import { getDeviceFromAccountType } from "../../util/hardwareDevice"
import { isHardwareWallet } from "../../util/account"
import { useTransactionWaitingDialog } from "../../context/hooks/useTransactionWaitingDialog"
import { HardwareWalletOpTypes } from "../../context/commTypes"
import { useInProgressInternalTransaction } from "../../context/hooks/useInProgressInternalTransaction"
import { rejectTransaction } from "../../context/commActions"
import { getValueByKey } from "../../util/objectUtils"
import { AddressDisplay } from "../../components/addressBook/AddressDisplay"
import { useAccountNameByAddress } from "../../context/hooks/useAccountNameByAddress"

// Schema
const GetAmountYupSchema = (
    balance: BigNumber,
    asset: TokenWithBalance | undefined,
    selectedGas: TransactionFeeData,
    isEIP1559Compatible: boolean | undefined
) => {
    return yup.object({
        asset: yup
            .string()
            .required("No asset selected.")
            .test("is-valid", "Please select an asset", (value) => {
                return !!value || value !== "" || value.length !== 42
            }),
        amount: yup
            .string()
            .test("is-correct", "Please select an asset.", () => {
                if (!asset) {
                    return false
                }
                return true
            })
            .required("No transaction amount provided")
            .test("is-number", "Please enter a number.", (value) => {
                if (typeof value != "string") return false
                return !isNaN(parseFloat(value))
            })
            .test("is-correct", "Please enter a number.", (value) => {
                if (typeof value != "string") return false
                const regexp = /^\d+(\.\d+)?$/
                return regexp.test(value)
            })
            .test(
                "is-correct",
                "Amount must be a positive number.",
                (value) => {
                    if (typeof value != "string") return false
                    return value === "0" || parseFloat(value) > 0
                }
            )
            .test("is-decimals", "Too many decimal numbers.", (value) => {
                if (typeof value != "string") return false
                if (!value.includes(".")) return true
                const decimals = asset?.token.decimals || DEFAULT_DECIMALS
                const valueDecimals = value.split(".")[1].length
                return valueDecimals <= decimals
            })
            .test("is-correct", "Insufficient balance for gas cost.", () => {
                return GasCostBalanceValidation(
                    balance,
                    selectedGas,
                    isEIP1559Compatible
                )
            })
            .test("is-correct", "Insufficient balance.", (value) => {
                try {
                    if (!asset) return false
                    const decimals = asset.token.decimals || DEFAULT_DECIMALS
                    const txAmount: BigNumber = utils.parseUnits(
                        value!.toString(),
                        decimals
                    )

                    if (asset.token.address === "0x0") {
                        return EtherSendBalanceValidation(
                            asset.balance,
                            txAmount,
                            selectedGas,
                            isEIP1559Compatible
                        )
                    } else {
                        if (
                            !GasCostBalanceValidation(
                                balance,
                                selectedGas,
                                isEIP1559Compatible
                            )
                        ) {
                            return false
                        }
                        return TokenSendBalanceValidation(
                            asset.balance,
                            txAmount
                        )
                    }
                } catch (e: any) {
                    return false
                }
            }),
        selectedGas: yup.string(),
        isEIP1559Compatible: yup.boolean(),
    })
}
const schema = GetAmountYupSchema(
    BigNumber.from("0"),
    undefined,
    {
        gasPrice: BigNumber.from("0"),
        gasLimit: BigNumber.from("0"),
        maxFeePerGas: BigNumber.from("0"),
        maxPriorityFeePerGas: BigNumber.from("0"),
    },
    false
)
type AmountFormData = InferType<typeof schema>

<<<<<<< HEAD
// Subcomponent
const AddressDisplay: FunctionComponent<{
    showingTheWholeAddress: boolean
    setShowingTheWholeAddress: React.Dispatch<React.SetStateAction<boolean>>
}> = ({ showingTheWholeAddress, setShowingTheWholeAddress }) => {
    const history = useOnMountHistory()
    const receivingAddress = toChecksumAddress(history.location.state.address)
    const selectedAccountName = history.location.state.name

    const { accounts } = useBlankState()!
    const addressBook = useAddressBook()

    const account =
        receivingAddress in accounts
            ? (accounts[receivingAddress] as AccountInfo)
            : receivingAddress in addressBook
            ? ({
                  name: addressBook[receivingAddress].name,
                  address: addressBook[receivingAddress].address,
              } as AccountInfo)
            : undefined
    return (
        <>
            <div
                className="flex flex-row items-center w-full px-6 py-3 space-x-3"
                style={{ maxWidth: "100vw" }}
                title={formatHash(receivingAddress, receivingAddress.length)}
                onClick={() =>
                    setShowingTheWholeAddress(!showingTheWholeAddress)
                }
            >
                <CheckmarkCircle classes="w-4 h-4" />
                {selectedAccountName || account?.name ? (
                    <div>
                        <span className="font-bold text-green-500 mr-2">
                            {selectedAccountName
                                ? formatName(selectedAccountName, 20)
                                : formatName(account?.name, 20)}
                        </span>
                        <span className="text-gray truncate">
                            {formatHash(receivingAddress)}
                        </span>
                    </div>
                ) : (
                    <span className="font-bold text-green-500 truncate cursor-pointer">
                        {showingTheWholeAddress
                            ? formatHash(
                                  receivingAddress,
                                  receivingAddress.length
                              )
                            : formatHash(receivingAddress)}
                    </span>
                )}
            </div>
        </>
    )
}

=======
>>>>>>> 702a7b63
// Tools

const BalanceValidation = (balance: BigNumber, amount: BigNumber): boolean => {
    return BigNumber.from(balance).gte(BigNumber.from(amount))
}

const GasCostBalanceValidation = (
    balance: BigNumber,
    selectedGas: TransactionFeeData,
    isEIP1559Compatible?: boolean
): boolean => {
    return BalanceValidation(
        BigNumber.from(balance),
        BigNumber.from(selectedGas.gasLimit).mul(
            BigNumber.from(
                isEIP1559Compatible
                    ? selectedGas.maxFeePerGas
                    : selectedGas.gasPrice
            )
        )
    )
}
const EtherSendBalanceValidation = (
    balance: BigNumber,
    txAmount: BigNumber,
    selectedGas: TransactionFeeData,
    isEIP1559Compatible?: boolean
): boolean => {
    balance = BigNumber.from(balance)
    txAmount = BigNumber.from(txAmount)
    selectedGas.gasLimit = BigNumber.from(selectedGas.gasLimit)
    const gasPrice: BigNumber = BigNumber.from(
        isEIP1559Compatible ? selectedGas.maxFeePerGas : selectedGas.gasPrice
    )

    txAmount = txAmount.add(selectedGas.gasLimit.mul(gasPrice))
    return BalanceValidation(balance, txAmount)
}
const TokenSendBalanceValidation = (
    balance: BigNumber,
    amount: BigNumber
): boolean => {
    return BalanceValidation(BigNumber.from(balance), BigNumber.from(amount))
}

const HasBalance = (selectedToken: TokenWithBalance): boolean => {
    return selectedToken && !BigNumber.from(selectedToken.balance).isZero()
}

interface SendConfirmPersistedState {
    amount: string
    submitted: boolean
    asset: TokenWithBalance | null
}

const INITIAL_VALUE_PERSISTED_DATA = {
    asset: null,
    amount: "",
    submitted: false,
}

// Page
const SendConfirmPage = () => {
    // Blank Hooks
    const { clear: clearLocationRecovery } = useLocationRecovery()
    const blankState = useBlankState()!
    const network = useSelectedNetwork()
    const history: any = useOnMountHistory()
    const balance = useSelectedAccountBalance()
    const { address, accountType } = useSelectedAccount()

    // Get data from window.localStorage
    const [persistedData, setPersistedData] =
        useLocalStorageState<SendConfirmPersistedState>("send.form", {
            initialValue: {
                ...INITIAL_VALUE_PERSISTED_DATA,
                submitted: false,
            },
            volatile: true,
        })

    const { transaction: currentTransaction, clearTransaction } =
        useInProgressInternalTransaction()

    useEffect(() => {
        // Tx was either rejected or submitted when the pop-up was closed.
        // If we opened back the pop-up, and there aren't any pending transactions,
        // we should redirect to the home page (this is only checked on component mount)
        if (!currentTransaction?.id && persistedData.submitted) {
            setPersistedData(() => ({
                ...INITIAL_VALUE_PERSISTED_DATA,
                submitted: false,
            }))
            history.push("/")
        }
        // eslint-disable-next-line react-hooks/exhaustive-deps
    }, [])

    // Restore persisted data on component mount in case the page
    // is being restored from a popup close
    const isEIP1559Compatible = network.isEIP1559Compatible
    const receivingAddress = history.location.state.address
    const selectedAccountName =
        history.location.state.name ?? useAccountNameByAddress(receivingAddress)
    const preSelectedAsset = persistedData?.asset
        ? persistedData.asset
        : (history.location.state.asset as TokenWithBalance)

    // Tokens
    const { nativeToken } = useTokensList()

    // State
    const [error, setError] = useState("")
    const [
        showSendingToTokenAddressWarning,
        setShowSendingToTokenAddressWarning,
    ] = useState(false)

    const [isGasLoading, setIsGasLoading] = useState(true)
    const [usingMax, setUsingMax] = useState(false)
    const [nativeCurrencyAmt, setNativeCurrency] = useState(0)

    const [selectedToken, setSelectedToken] = useState<TokenWithBalance>(
        preSelectedAsset ? preSelectedAsset : nativeToken
    )

    const { gasPricesLevels } = useGasPriceData()

    const [selectedGas, setSelectedGas] = useState<TransactionFeeData>({
        gasLimit: BigNumber.from(0),
        gasPrice: isEIP1559Compatible ? undefined : BigNumber.from(0),
        maxPriorityFeePerGas: isEIP1559Compatible
            ? BigNumber.from(0)
            : undefined,
        maxFeePerGas: isEIP1559Compatible ? BigNumber.from(0) : undefined,
    })

    const [defaultGas, setDefaultGas] = useState<TransactionFeeData>({
        gasLimit: SEND_GAS_COST,
        gasPrice: BigNumber.from(gasPricesLevels.average.gasPrice ?? 0),
    })

    const [gasEstimationFailed, setGasEstimationFailed] = useState(false)

    const [transactionAdvancedData, setTransactionAdvancedData] =
        useState<TransactionAdvancedData>({})

    const { status, isOpen, dispatch, texts, titles, closeDialog, gifs } =
        useTransactionWaitingDialog(
            currentTransaction
                ? {
                      id: currentTransaction?.id,
                      status: currentTransaction?.status,
                      error: currentTransaction?.error as Error,
                      epochTime: currentTransaction?.approveTime,
                  }
                : undefined,
            HardwareWalletOpTypes.SIGN_TRANSACTION,
            accountType,
            {
                reject: useCallback(() => {
                    if (currentTransaction?.id) {
                        rejectTransaction(currentTransaction?.id)
                    }
                }, [currentTransaction?.id]),
            }
        )

    const isLoading = status === "loading" && isOpen

    const calcNativeCurrency = () => {
        if (!selectedToken) return

        try {
            const amount: number = Number(getValues().amount)
            const assetAmount: number = !isNaN(amount) && amount ? amount : 0
            const decimals = selectedToken?.token.decimals || DEFAULT_DECIMALS
            const symbol =
                selectedToken?.token.symbol.toUpperCase() ||
                network.nativeCurrency.symbol
            const txAmount: BigNumber = utils.parseUnits(
                assetAmount.toString(),
                decimals
            )
            setNativeCurrency(
                toCurrencyAmount(
                    txAmount,
                    getValueByKey(blankState.exchangeRates, symbol, 0),
                    decimals
                )
            )
        } catch {}
    }

    const schema = GetAmountYupSchema(
        balance,
        selectedToken,
        selectedGas,
        isEIP1559Compatible
    )

    const {
        register,
        handleSubmit,
        clearErrors,
        setValue,
        getValues,
        trigger,

        formState: { errors },
    } = useForm<AmountFormData>({
        resolver: yupResolver(schema),
        defaultValues: { asset: selectedToken.token.address },
    })
    const { checkDeviceIsLinked, isDeviceUnlinked, resetDeviceLinkStatus } =
        useCheckAccountDeviceLinked()

    const onSubmit = handleSubmit(async (data: AmountFormData) => {
        if (!selectedToken) return setError("Select a token first.")

        // Value
        const value = usingMax
            ? getMaxTransactionAmount()
            : utils.parseUnits(
                  data.amount.toString(),
                  selectedToken!.token.decimals || DEFAULT_DECIMALS // Default to eth decimals
              )

        dispatch({ type: "open", payload: { status: "loading" } })

        const isLinked = await checkDeviceIsLinked()
        if (!isLinked) {
            closeDialog()
            return
        }

        // Validation
        let balanceValidation: boolean = false
        let errorMessage: string = ""
        if (selectedToken.token.address === nativeToken.token.address) {
            balanceValidation = EtherSendBalanceValidation(
                balance,
                value,
                selectedGas,
                isEIP1559Compatible
            )
            errorMessage = `You don't have enough funds to send ${formatUnits(
                value,
                network.nativeCurrency.decimals
            )} ${network.nativeCurrency.symbol} + ${formatUnits(
                selectedGas.gasPrice ?? selectedGas.maxFeePerGas!,
                network.nativeCurrency.decimals
            )} ${network.nativeCurrency.symbol} (Gas cost)`
        } else {
            balanceValidation = GasCostBalanceValidation(
                balance,
                selectedGas,
                isEIP1559Compatible
            )
            errorMessage = `You don't have enough funds for the transaction gas cost ${formatUnits(
                selectedGas.gasPrice ?? selectedGas.maxFeePerGas!,
                network.nativeCurrency.decimals
            )} ${network.nativeCurrency.symbol}`
            if (balanceValidation) {
                balanceValidation = TokenSendBalanceValidation(
                    selectedToken.balance,
                    value
                )
                errorMessage = `You don't have enough funds to send ${formatUnits(
                    value,
                    selectedToken.token.decimals
                )} ${selectedToken.token.symbol}`
            }
        }

        if (!balanceValidation) {
            setError(errorMessage)
            dispatch({
                type: "setStatus",
                payload: { status: "error", texts: { error: errorMessage } },
            })
            return
        }

        // Send
        try {
            let sendPromise = null
            if (selectedToken.token.address === nativeToken.token.address) {
                sendPromise = sendEther(
                    receivingAddress,
                    selectedGas as TransactionFeeData,
                    value,
                    transactionAdvancedData
                )
            } else {
                sendPromise = sendToken(
                    selectedToken.token.address,
                    receivingAddress,
                    selectedGas as TransactionFeeData,
                    value,
                    transactionAdvancedData
                )
            }

            setPersistedData((prev: SendConfirmPersistedState) => ({
                ...prev,
                submitted: true,
            }))

            // clear history so that the user comes back to the home page if he clicks away
            // Hw accounts needs user interaction before submitting the TX, so that we may want the
            // user come back to this screen after reopening.
            if (!isHardwareWallet(accountType)) {
                clearLocationRecovery()
                //clean the window.localStorage
                setPersistedData(INITIAL_VALUE_PERSISTED_DATA)
            }

            //await for the send promise.
            await sendPromise
        } catch (error: any) {
            setPersistedData((prev: SendConfirmPersistedState) => ({
                ...prev,
                submitted: false,
            }))
            console.error(error)
        }
    })

    const getMaxTransactionAmount = (): BigNumber => {
        if (!selectedToken?.balance) return BigNumber.from("0")

        let maxTransactionAmount = BigNumber.from("0")

        // Check against balance only if selected token is native network currency, otherwise set max as selectedToken balance
        // and run the gas check on yup validation
        if (
            selectedToken?.token.address === nativeToken.token.address &&
            GasCostBalanceValidation(balance, selectedGas, isEIP1559Compatible)
        ) {
            maxTransactionAmount = BigNumber.from(balance).sub(
                BigNumber.from(
                    isEIP1559Compatible
                        ? selectedGas.maxFeePerGas
                        : selectedGas.gasPrice
                ).mul(BigNumber.from(selectedGas.gasLimit))
            )
        } else {
            maxTransactionAmount = BigNumber.from(selectedToken?.balance)
        }

        return maxTransactionAmount
    }

    const setMaxTransactionAmount = (_usingMax: boolean = usingMax) => {
        setUsingMax(_usingMax)
        if (_usingMax) {
            const maxTransactionAmount = getMaxTransactionAmount()
            const decimals = selectedToken?.token.decimals || DEFAULT_DECIMALS
            const formatAmount = formatUnits(
                BigNumber.from(maxTransactionAmount),
                decimals
            )
            setValue("amount", formatAmount, {
                shouldValidate: true,
            })
        } else {
            setValue("amount", "", {
                shouldValidate: false,
            })
            clearErrors("amount")
        }
        calcNativeCurrency()
    }

    const handleChangeAmount = (newAmount: string) => {
        let value = newAmount
            ? newAmount
                  .replace(/[^0-9.,]/g, "")
                  .replace(",", ".")
                  .replace(/(\..*?)\..*/g, "$1")
            : ""

        if (value === ".") {
            value = ""
        }

        if (value === "") {
            setValue("amount", "")
            clearErrors("amount")
        } else {
            setValue("amount", value, {
                shouldValidate: true,
            })
        }

        calcNativeCurrency()

        setPersistedData((prev: SendConfirmPersistedState) => ({
            ...prev,
            amount: value,
        }))
    }

    const handleChangeAsset = (asset: TokenWithBalance, cleanAmount = true) => {
        setUsingMax(false)
        if (cleanAmount) {
            handleChangeAmount("")
        }
        setValue("asset", asset.token.address, {
            shouldValidate: true,
        })
        setSelectedToken(asset)
        setPersistedData((prev: SendConfirmPersistedState) => ({
            ...prev,
            asset,
        }))
    }

    useEffect(() => {
        if (persistedData?.asset) {
            handleChangeAsset(persistedData.asset, false)
        }
        if (persistedData?.amount) {
            handleChangeAmount(persistedData.amount)
        }
        //do this only on mounting.
        // eslint-disable-next-line react-hooks/exhaustive-deps
    }, [])

    useEffect(() => {
        const fetch = async () => {
            try {
                setIsGasLoading(true)

                const hasTokenBalance = BigNumber.from(
                    selectedToken.balance
                ).gt(constants.Zero)

                const estimateValue = hasTokenBalance
                    ? constants.One
                    : constants.Zero

                let { gasLimit, estimationSucceeded } =
                    await getSendTransactionGasLimit(
                        selectedToken.token.address,
                        receivingAddress,
                        estimateValue
                    )

                // In case the estimation failed but user has no balance on the selected token, we won't display the estimation error.
                if (!hasTokenBalance && !estimationSucceeded) {
                    estimationSucceeded = true
                }

                setGasEstimationFailed(!estimationSucceeded)

                let gasPrice
                if (!isEIP1559Compatible) {
                    gasPrice = await getLatestGasPrice()
                }

                setDefaultGas({
                    gasLimit: BigNumber.from(gasLimit),
                    gasPrice: isEIP1559Compatible
                        ? undefined
                        : BigNumber.from(gasPrice),
                })

                setSelectedGas({
                    ...selectedGas,
                    gasLimit: BigNumber.from(gasLimit),
                })
            } catch (error) {
                console.log("error ", error)
            } finally {
                setIsGasLoading(false)
            }
        }

        const checkIfSendingToTokenAddress = async () => {
            if (
                receivingAddress.toLowerCase() ===
                selectedToken.token.address.toLowerCase()
            ) {
                setShowSendingToTokenAddressWarning(true)
            }
        }

        fetch()
        checkIfSendingToTokenAddress()
        // eslint-disable-next-line react-hooks/exhaustive-deps
    }, [selectedToken])

    // Effect triggered on selected gas change to update max amount if needed and recalculate validations.
    useEffect(() => {
        usingMax && setMaxTransactionAmount(usingMax)
        getValues().amount && trigger("amount")
        // eslint-disable-next-line react-hooks/exhaustive-deps
    }, [selectedGas])

    const [inputFocus, setInputFocus] = useState(false)
    return (
        <PopupLayout
            header={
                <PopupHeader
                    title="Send"
                    disabled={isLoading}
                    keepState
                    networkIndicator
                />
            }
            footer={
                <PopupFooter>
                    <ButtonWithLoading
                        type="submit"
                        label="Confirm"
                        isLoading={isGasLoading || isLoading}
                        disabled={
                            errors.amount !== undefined ||
                            isLoading ||
                            isGasLoading
                        }
                        onClick={onSubmit}
                    />
                </PopupFooter>
            }
        >
            <WaitingDialog
                open={isOpen}
                status={status}
                titles={{
                    loading: titles?.loading || "Sending...",
                    success: titles?.success || "Success",
                    error: titles?.error || "Error",
                }}
                texts={{
                    loading: texts?.loading || "Initiating the transfer...",
                    success: texts?.success || "You've initiated the transfer.",
                    error: texts?.error || error,
                }}
                txHash={currentTransaction?.transactionParams.hash}
                clickOutsideToClose={false}
                timeout={2900}
                gifs={gifs}
                onDone={() => {
                    if (status === "error") {
                        closeDialog()
                        setPersistedData((prev: SendConfirmPersistedState) => ({
                            ...prev,
                            submitted: false,
                        }))
                        clearTransaction()
                        return
                    }
                    history.push("/")
                }}
            />
            <WarningDialog
                open={showSendingToTokenAddressWarning}
                onDone={() => setShowSendingToTokenAddressWarning(false)}
                title="Sending to token contract address"
                message="You are trying to send tokens to the selected token's contract address. This might lead to a loss of funds. Please make sure you selected the correct address!"
            />
            <HardwareDeviceNotLinkedDialog
                onDone={resetDeviceLinkStatus}
                isOpen={isDeviceUnlinked}
                vendor={getDeviceFromAccountType(accountType)}
                address={address}
            />
            <div className="w-full h-full">
                <div
                    className="flex flex-col w-full h-full"
                    style={{ maxHeight: "452px" }}
                >
                    <AddressDisplay
                        receivingAddress={history.location.state.address}
                        selectedAccountName={selectedAccountName}
                    />

                    <div
                        className="flex flex-col px-6"
                        style={{ maxWidth: "100vw" }}
                    >
                        {/* Asset */}
                        <div
                            className={classnames(
                                !errors.asset?.message && "mb-3"
                            )}
                        >
                            <p className="ml-1 mb-2 text-sm text-gray-600">
                                Asset
                            </p>
                            <AssetSelection
                                register={register}
                                selectedAssetList={AssetListType.DEFAULT}
                                selectedAsset={selectedToken}
                                onAssetChange={handleChangeAsset}
                                error={errors.asset?.message}
                                topMargin={100}
                                bottomMargin={45}
                            />
                            {errors.asset?.message && (
                                <div className="pl-1 my-2">
                                    <ErrorMessage>
                                        {errors.asset?.message}
                                    </ErrorMessage>
                                </div>
                            )}
                        </div>

                        {/* Amount */}
                        <div
                            className={classnames(
                                "flex flex-col",
                                !errors.amount && "mb-3"
                            )}
                        >
                            <div className="flex flex-row">
                                <div className="flex items-start w-1/3">
                                    <label
                                        htmlFor="amount"
                                        className="ml-1 mb-2 text-sm text-gray-600"
                                    >
                                        Amount
                                    </label>
                                </div>
                            </div>

                            <div
                                className={classnames(
                                    Classes.blueSection,
                                    inputFocus && "bg-primary-200",
                                    errors.amount && "border-red-400"
                                )}
                            >
                                <div className="flex flex-col items-start">
                                    <input
                                        id="amount"
                                        type="text"
                                        {...register("amount")}
                                        className={classnames(
                                            Classes.blueSectionInput
                                        )}
                                        placeholder={`0 ${
                                            selectedToken
                                                ? selectedToken.token.symbol
                                                : ""
                                        }`}
                                        autoComplete="off"
                                        autoFocus={true}
                                        onFocus={() => setInputFocus(true)}
                                        onBlur={() => setInputFocus(false)}
                                        onKeyDown={(e) => {
                                            setUsingMax(false)
                                            const amt = Number(
                                                e.currentTarget.value
                                            )
                                            if (
                                                !isNaN(Number(e.key)) &&
                                                !isNaN(amt) &&
                                                amt >= Number.MAX_SAFE_INTEGER
                                            ) {
                                                e.preventDefault()
                                                e.stopPropagation()
                                            }
                                        }}
                                        onInput={(e: any) =>
                                            handleChangeAmount(e.target.value)
                                        }
                                    />
                                    <span className="text-xs text-gray-600">
                                        {formatCurrency(nativeCurrencyAmt, {
                                            currency: blankState.nativeCurrency,
                                            locale_info: blankState.localeInfo,
                                            showSymbol: true,
                                        })}
                                    </span>
                                </div>
                                <div className="w-1/5">
                                    <span
                                        className={classnames(
                                            "float-right rounded-md cursor-pointer border p-1",
                                            usingMax
                                                ? "bg-primary-300 border-primary-300 text-white hover:bg-blue-600 hover:border-blue-600"
                                                : "bg-blue-200 border-blue-200 hover:bg-blue-300 hover:border-blue-300",
                                            !HasBalance(selectedToken) &&
                                                "pointer-events-none text-gray-600"
                                        )}
                                        title="Use all the available funds"
                                        onClick={() => {
                                            if (HasBalance(selectedToken)) {
                                                setMaxTransactionAmount(
                                                    !usingMax
                                                )
                                            }
                                        }}
                                    >
                                        max
                                    </span>
                                </div>
                            </div>
                            <div
                                className={`${
                                    errors.amount?.message ? "pl-1 my-2" : null
                                }`}
                            >
                                <ErrorMessage>
                                    {errors.amount?.message}
                                </ErrorMessage>
                            </div>
                        </div>

                        {/* Speed */}
                        <label className="ml-1 mb-2 text-sm text-gray-600">
                            Gas Price
                        </label>

                        {!isEIP1559Compatible ? (
                            <GasPriceSelector
                                defaultGasLimit={defaultGas.gasLimit!}
                                defaultGasPrice={defaultGas.gasPrice!}
                                setGasPriceAndLimit={(gasPrice, gasLimit) => {
                                    setSelectedGas({ gasPrice, gasLimit })
                                }}
                                isParentLoading={isGasLoading}
                                showEstimationError={gasEstimationFailed}
                            />
                        ) : (
                            <GasPriceComponent
                                defaultGas={{
                                    defaultLevel: "medium",
                                    feeData: {
                                        gasLimit: defaultGas.gasLimit!,
                                    },
                                }}
                                isParentLoading={isGasLoading}
                                setGas={(gasFees) => {
                                    setSelectedGas({
                                        ...gasFees,
                                    })
                                }}
                                showEstimationError={gasEstimationFailed}
                                displayOnlyMaxValue
                            />
                        )}
                        <div className={`${error ? "pl-1 my-2" : null}`}>
                            <ErrorMessage>{error}</ErrorMessage>
                        </div>

                        <div className="mt-3">
                            <AdvancedSettings
                                address={address}
                                advancedSettings={transactionAdvancedData}
                                display={{
                                    nonce: true,
                                    flashbots: false,
                                    slippage: false,
                                }}
                                setAdvancedSettings={(
                                    newSettings: TransactionAdvancedData
                                ) => {
                                    setTransactionAdvancedData({
                                        customNonce: newSettings.customNonce,
                                    })
                                }}
                            />
                        </div>
                    </div>
                </div>
            </div>
        </PopupLayout>
    )
}

export default SendConfirmPage<|MERGE_RESOLUTION|>--- conflicted
+++ resolved
@@ -1,9 +1,4 @@
-<<<<<<< HEAD
-import { FunctionComponent, useCallback, useEffect, useState } from "react"
-import { toChecksumAddress } from "ethereumjs-util"
-=======
 import { useCallback, useEffect, useState } from "react"
->>>>>>> 702a7b63
 
 import { useForm } from "react-hook-form"
 
@@ -178,67 +173,6 @@
 )
 type AmountFormData = InferType<typeof schema>
 
-<<<<<<< HEAD
-// Subcomponent
-const AddressDisplay: FunctionComponent<{
-    showingTheWholeAddress: boolean
-    setShowingTheWholeAddress: React.Dispatch<React.SetStateAction<boolean>>
-}> = ({ showingTheWholeAddress, setShowingTheWholeAddress }) => {
-    const history = useOnMountHistory()
-    const receivingAddress = toChecksumAddress(history.location.state.address)
-    const selectedAccountName = history.location.state.name
-
-    const { accounts } = useBlankState()!
-    const addressBook = useAddressBook()
-
-    const account =
-        receivingAddress in accounts
-            ? (accounts[receivingAddress] as AccountInfo)
-            : receivingAddress in addressBook
-            ? ({
-                  name: addressBook[receivingAddress].name,
-                  address: addressBook[receivingAddress].address,
-              } as AccountInfo)
-            : undefined
-    return (
-        <>
-            <div
-                className="flex flex-row items-center w-full px-6 py-3 space-x-3"
-                style={{ maxWidth: "100vw" }}
-                title={formatHash(receivingAddress, receivingAddress.length)}
-                onClick={() =>
-                    setShowingTheWholeAddress(!showingTheWholeAddress)
-                }
-            >
-                <CheckmarkCircle classes="w-4 h-4" />
-                {selectedAccountName || account?.name ? (
-                    <div>
-                        <span className="font-bold text-green-500 mr-2">
-                            {selectedAccountName
-                                ? formatName(selectedAccountName, 20)
-                                : formatName(account?.name, 20)}
-                        </span>
-                        <span className="text-gray truncate">
-                            {formatHash(receivingAddress)}
-                        </span>
-                    </div>
-                ) : (
-                    <span className="font-bold text-green-500 truncate cursor-pointer">
-                        {showingTheWholeAddress
-                            ? formatHash(
-                                  receivingAddress,
-                                  receivingAddress.length
-                              )
-                            : formatHash(receivingAddress)}
-                    </span>
-                )}
-            </div>
-        </>
-    )
-}
-
-=======
->>>>>>> 702a7b63
 // Tools
 
 const BalanceValidation = (balance: BigNumber, amount: BigNumber): boolean => {
