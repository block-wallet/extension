import PopupLayout from "../../components/popup/PopupLayout"
import PopupHeader from "../../components/popup/PopupHeader"
import AppVersion from "../../components/AppVersion"

import { IoLogoTwitter } from "react-icons/io"
import { HiGlobeAlt } from "react-icons/hi"
import { FaTelegramPlane } from "react-icons/fa"
import { RiDiscordFill } from "react-icons/ri"

import { LINKS } from "../../util/constants"
import logo from "../../assets/images/logo.svg"
import VerticalSelect from "../../components/input/VerticalSelect"

const links = [
    {
        icon: <HiGlobeAlt className="w-[22px] h-[22px]" />,
        link: LINKS.WEBSITE,
        text: "BlockWallet Website",
    },
    {
        icon: <FaTelegramPlane className="w-[22px] h-[22px]" />,
        link: LINKS.TELEGRAM,
        text: "Telegram Group Chat",
    },
    {
        icon: <RiDiscordFill className="w-[22px] h-[22px]" />,
        link: LINKS.DISCORD,
        text: "Discord Server",
    },
    {
        icon: <IoLogoTwitter className="w-[22px] h-[22px]" />,
        link: LINKS.TWITTER,
        text: "Twitter",
    },
]
const AboutPage = () => {
    return (
        <PopupLayout header={<PopupHeader title={"About"} close="/" />}>
            <div className="space-y-4 p-6 py-4">
<<<<<<< HEAD
                <div className="rounded-md border border-primary-grey-hover p-4">
=======
                <div>
>>>>>>> fb411268
                    <div className="flex items-center">
                        <img
                            src={logo}
                            alt="Blockwallet logo"
                            className="w-5 h-5"
                        />
                        <span className="ml-2 text-lg font-semibold">
                            BlockWallet
                        </span>
                    </div>
                    <p className="mt-4 text-[14px] leading-6 text-primary-black-default opacity-90">
                        BlockWallet sets you free! Everything you need for a
                        secure, private and productive Web3 experience in one
                        lightweight package.
                    </p>
                    <div className="mt-4">
                        <AppVersion />
                    </div>
                </div>
<<<<<<< HEAD
                <div className="rounded-md border border-primary-grey-hover p-4">
                    <span className="text-lg font-semibold">Contacts</span>
                    <div className="space-y-4 mt-4">
                        {links.map(({ text, link, icon }) => (
                            <a
                                href={link}
                                target="_blank"
                                className="text-sm font-semibold hover:underline flex items-center"
                                rel="noopener noreferrer"
                            >
                                {icon}
                                <span className="ml-2">{text}</span>
                            </a>
                        ))}
                    </div>
                </div>
                <div className="w-full border border-primary-grey-hover rounded-md flex justify-between items-center p-4 py-2">
                    <span className="text-xs mr-2">
                        Download state logs for support
                    </span>
                    <button
                        className={classNames(Classes.smallButton, "px-4")}
                        onClick={downloadStateLogsHandler}
                    >
                        <FiDownload size={18} />
                    </button>
                </div>
=======
                <div>
                    <div className="space-y-4 mt-4">
                        <VerticalSelect
                            options={links}
                            value={undefined}
                            containerClassName="flex flex-col space-y-4"
                            onChange={(option) => {
                                const anchor = document.createElement("a")

                                Object.assign(anchor, {
                                    target: "_blank",
                                    href: option.link,
                                    rel: "noopener noreferrer",
                                }).click()
                            }}
                            display={(option) => {
                                return (
                                    <div className="flex flex-row space-x-3 items-center text-gray-900">
                                        {option.icon}
                                        <span className="font-semibold">
                                            {option.text}
                                        </span>
                                    </div>
                                )
                            }}
                        />
                    </div>
                </div>
>>>>>>> fb411268
            </div>
        </PopupLayout>
    )
}

export default AboutPage<|MERGE_RESOLUTION|>--- conflicted
+++ resolved
@@ -37,11 +37,7 @@
     return (
         <PopupLayout header={<PopupHeader title={"About"} close="/" />}>
             <div className="space-y-4 p-6 py-4">
-<<<<<<< HEAD
-                <div className="rounded-md border border-primary-grey-hover p-4">
-=======
                 <div>
->>>>>>> fb411268
                     <div className="flex items-center">
                         <img
                             src={logo}
@@ -61,35 +57,6 @@
                         <AppVersion />
                     </div>
                 </div>
-<<<<<<< HEAD
-                <div className="rounded-md border border-primary-grey-hover p-4">
-                    <span className="text-lg font-semibold">Contacts</span>
-                    <div className="space-y-4 mt-4">
-                        {links.map(({ text, link, icon }) => (
-                            <a
-                                href={link}
-                                target="_blank"
-                                className="text-sm font-semibold hover:underline flex items-center"
-                                rel="noopener noreferrer"
-                            >
-                                {icon}
-                                <span className="ml-2">{text}</span>
-                            </a>
-                        ))}
-                    </div>
-                </div>
-                <div className="w-full border border-primary-grey-hover rounded-md flex justify-between items-center p-4 py-2">
-                    <span className="text-xs mr-2">
-                        Download state logs for support
-                    </span>
-                    <button
-                        className={classNames(Classes.smallButton, "px-4")}
-                        onClick={downloadStateLogsHandler}
-                    >
-                        <FiDownload size={18} />
-                    </button>
-                </div>
-=======
                 <div>
                     <div className="space-y-4 mt-4">
                         <VerticalSelect
@@ -118,7 +85,6 @@
                         />
                     </div>
                 </div>
->>>>>>> fb411268
             </div>
         </PopupLayout>
     )
