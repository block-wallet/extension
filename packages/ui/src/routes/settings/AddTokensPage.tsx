import { useState, useEffect } from "react"

// Components
import PopupHeader from "../../components/popup/PopupHeader"
import PopupLayout from "../../components/popup/PopupLayout"
import SearchInput from "../../components/input/SearchInput"
<<<<<<< HEAD
import AddTokenManualView from "../../components/token/AddTokenManualView"
import AddTokenListView from "../../components/token/AddTokenListView"
=======
import CustomTokenView from "../../components/token/TokenCustomView"
import SearchedTokenView from "../../components/token/TokenSearchView"
>>>>>>> b2eb0012

// Comm
import { searchTokenInAssetsList } from "../../context/commActions"
import { useOnMountHistory } from "../../context/hooks/useOnMount"

// Assets
import { utils } from "ethers/lib/ethers"
import PopupFooter from "../../components/popup/PopupFooter"
import { ButtonWithLoading } from "../../components/button/ButtonWithLoading"
<<<<<<< HEAD
import useLocalStorageState from "../../util/hooks/useLocalStorageState"
=======
>>>>>>> b2eb0012

// Types
export type TokenResponse = {
    address: string
    decimals: number | undefined
    logo: string
    name: string
    symbol: string
    type: string
}

// Main component
const AddTokensPage = () => {
    const history = useOnMountHistory()

    // State
    const [results, setResults] = useState<TokenResponse[]>([])
<<<<<<< HEAD
    const [submitEnabled, setSubmitEnabled] = useState<boolean>(false)
    const [searchedValue, setSearchedValue] = useLocalStorageState<string>(
        "addTokenSearch",
        { initialValue: history.location.state?.searchValue ?? "" }
    )
=======
    const [isCustomTokenView, setIsCustomTokenView] = useState<boolean>(false)
    const [tokenAddress, setTokenAddress] = useState<string>("")
    const [isSearchEmpty, setIsSearchEmpty] = useState<boolean>(true)
    const [submitEnabled, setSubmitEnabled] = useState<boolean>(false)
    const [searchedValue, setSearchedValue] = useState<string>("")
>>>>>>> b2eb0012

    const isManualTokenView = utils.isAddress(searchedValue)
    useEffect(() => {
<<<<<<< HEAD
        if (searchedValue) {
            if (/^[a-zA-Z0-9_.-]{3,}$/.test(searchedValue)) {
=======
        if (results) {
            setIsCustomTokenView(false)
        } else {
            setIsCustomTokenView(true)
        }
        setTokenAddress("")
    }, [results])
    const [submitForm, setSubmitForm] = useState<boolean>(false)

    const onChange = (value: string) => {
        // Update input value & check if empty
        value === "" ? setIsSearchEmpty(true) : setIsSearchEmpty(false)
        setSearchedValue(value)

        // If user puts address - show custom token view
        if (value) {
            if (utils.isAddress(value)) {
                setIsCustomTokenView(true)
                setTokenAddress(value)
                // setSelected([])
            } else if (/^[a-zA-Z0-9_.-]{3,}$/.test(value)) {
>>>>>>> b2eb0012
                // Accept only number, letters and - . _
                searchTokenInAssetsList(searchedValue.toUpperCase())
                    .then((res) => {
                        const exacts = res.filter(
                            (r) =>
                                r.symbol.toLowerCase() ===
                                searchedValue.toLowerCase()
                        )
                        const others = res.filter(
                            (r) =>
                                r.symbol.toLowerCase() !==
                                searchedValue.toLowerCase()
                        )

                        return setResults([...exacts, ...others])
                    })
                    .catch((err) => console.log(err))
            } else {
                setResults([])
            }
        } else {
            setResults([])
        }
    }, [searchedValue])

<<<<<<< HEAD
=======
    const onSubmit = async () => {
        setSubmitForm(submitEnabled)
    }

>>>>>>> b2eb0012
    const handleSubmitEnabled = async (value: boolean) => {
        setSubmitEnabled(value)
    }

    return (
        <PopupLayout
            header={
                <PopupHeader
                    title="Add Tokens"
                    onClose={(e) => {
                        e.preventDefault()
                        history.push("/")
                    }}
                    onBack={(e) => {
                        e.preventDefault()
                        const state =
                            history.location.state?.addTokenState || {}
                        if (state.redirectTo) {
                            history.replace({
                                pathname: state.redirectTo,
                                state,
                            })
                        } else {
                            history.replace("/")
                        }
                    }}
                />
            }
<<<<<<< HEAD
            // submitOnEnter={{ isEnabled: submitEnabled }}
=======
            submitOnEnter={{ onSubmit, isEnabled: submitEnabled }}
>>>>>>> b2eb0012
        >
            <div className="flex flex-col flex-1 w-full">
                <div className="h-full max-h-screen overflow-auto hide-scroll">
                    {/* INPUT */}
                    <div className="w-full p-6 pb-2 bg-white fixed z-20">
                        <SearchInput
                            // {...register("tokenName")}
                            name="tokenName"
                            placeholder="Search Tokens by name or fill in Address"
                            disabled={false}
<<<<<<< HEAD
                            onChange={(e: any) =>
                                setSearchedValue(e.target.value)
                            }
                            autoFocus={true}
                            debounced
                            minSearchChar={3}
                            defaultValue={searchedValue}
                        />
                    </div>

                    {!isManualTokenView ? (
                        <AddTokenListView
                            results={results}
                            searchedValue={searchedValue}
                            setSubmitEnabled={handleSubmitEnabled}
                        />
                    ) : (
                        <AddTokenManualView
                            manualTokenAddress={searchedValue}
=======
                            onChange={(e: any) => onChange(e.target.value)}
                            autoFocus={true}
                            debounced
                            minSearchChar={3}
                            defaultValue={history.location.state?.searchValue}
                            // error={errors.tokenName?.message}
                        />
                    </div>

                    {!isCustomTokenView ? (
                        <SearchedTokenView
                            isSearchEmpty={isSearchEmpty}
                            results={results}
                            searchedValue={searchedValue}
                            setSubmitEnabled={handleSubmitEnabled}
                            submitForm={submitForm}
                        />
                    ) : (
                        <CustomTokenView
                            customTokenAddress={tokenAddress}
                            submitForm={submitForm}
>>>>>>> b2eb0012
                            setSubmitEnabled={handleSubmitEnabled}
                        />
                    )}
                </div>
                <hr className="border-0.5 border-gray-200 w-full" />
                {/* FOOTER */}
                <PopupFooter>
                    <ButtonWithLoading
                        label="Next"
                        disabled={!submitEnabled}
<<<<<<< HEAD
                        type="submit"
                        formId={
                            isManualTokenView
                                ? "manualViewForm"
                                : "listViewForm"
                        }
=======
                        onClick={onSubmit}
>>>>>>> b2eb0012
                    />
                </PopupFooter>
            </div>
        </PopupLayout>
    )
}

export default AddTokensPage<|MERGE_RESOLUTION|>--- conflicted
+++ resolved
@@ -4,26 +4,20 @@
 import PopupHeader from "../../components/popup/PopupHeader"
 import PopupLayout from "../../components/popup/PopupLayout"
 import SearchInput from "../../components/input/SearchInput"
-<<<<<<< HEAD
 import AddTokenManualView from "../../components/token/AddTokenManualView"
 import AddTokenListView from "../../components/token/AddTokenListView"
-=======
-import CustomTokenView from "../../components/token/TokenCustomView"
-import SearchedTokenView from "../../components/token/TokenSearchView"
->>>>>>> b2eb0012
 
 // Comm
 import { searchTokenInAssetsList } from "../../context/commActions"
+import { useOnMountHistory } from "../../context/hooks/useOnMount"
 import { useOnMountHistory } from "../../context/hooks/useOnMount"
 
 // Assets
 import { utils } from "ethers/lib/ethers"
 import PopupFooter from "../../components/popup/PopupFooter"
+import PopupFooter from "../../components/popup/PopupFooter"
 import { ButtonWithLoading } from "../../components/button/ButtonWithLoading"
-<<<<<<< HEAD
 import useLocalStorageState from "../../util/hooks/useLocalStorageState"
-=======
->>>>>>> b2eb0012
 
 // Types
 export type TokenResponse = {
@@ -41,48 +35,16 @@
 
     // State
     const [results, setResults] = useState<TokenResponse[]>([])
-<<<<<<< HEAD
     const [submitEnabled, setSubmitEnabled] = useState<boolean>(false)
     const [searchedValue, setSearchedValue] = useLocalStorageState<string>(
         "addTokenSearch",
         { initialValue: history.location.state?.searchValue ?? "" }
     )
-=======
-    const [isCustomTokenView, setIsCustomTokenView] = useState<boolean>(false)
-    const [tokenAddress, setTokenAddress] = useState<string>("")
-    const [isSearchEmpty, setIsSearchEmpty] = useState<boolean>(true)
-    const [submitEnabled, setSubmitEnabled] = useState<boolean>(false)
-    const [searchedValue, setSearchedValue] = useState<string>("")
->>>>>>> b2eb0012
 
     const isManualTokenView = utils.isAddress(searchedValue)
     useEffect(() => {
-<<<<<<< HEAD
         if (searchedValue) {
             if (/^[a-zA-Z0-9_.-]{3,}$/.test(searchedValue)) {
-=======
-        if (results) {
-            setIsCustomTokenView(false)
-        } else {
-            setIsCustomTokenView(true)
-        }
-        setTokenAddress("")
-    }, [results])
-    const [submitForm, setSubmitForm] = useState<boolean>(false)
-
-    const onChange = (value: string) => {
-        // Update input value & check if empty
-        value === "" ? setIsSearchEmpty(true) : setIsSearchEmpty(false)
-        setSearchedValue(value)
-
-        // If user puts address - show custom token view
-        if (value) {
-            if (utils.isAddress(value)) {
-                setIsCustomTokenView(true)
-                setTokenAddress(value)
-                // setSelected([])
-            } else if (/^[a-zA-Z0-9_.-]{3,}$/.test(value)) {
->>>>>>> b2eb0012
                 // Accept only number, letters and - . _
                 searchTokenInAssetsList(searchedValue.toUpperCase())
                     .then((res) => {
@@ -108,13 +70,6 @@
         }
     }, [searchedValue])
 
-<<<<<<< HEAD
-=======
-    const onSubmit = async () => {
-        setSubmitForm(submitEnabled)
-    }
-
->>>>>>> b2eb0012
     const handleSubmitEnabled = async (value: boolean) => {
         setSubmitEnabled(value)
     }
@@ -143,11 +98,7 @@
                     }}
                 />
             }
-<<<<<<< HEAD
             // submitOnEnter={{ isEnabled: submitEnabled }}
-=======
-            submitOnEnter={{ onSubmit, isEnabled: submitEnabled }}
->>>>>>> b2eb0012
         >
             <div className="flex flex-col flex-1 w-full">
                 <div className="h-full max-h-screen overflow-auto hide-scroll">
@@ -158,7 +109,6 @@
                             name="tokenName"
                             placeholder="Search Tokens by name or fill in Address"
                             disabled={false}
-<<<<<<< HEAD
                             onChange={(e: any) =>
                                 setSearchedValue(e.target.value)
                             }
@@ -178,29 +128,6 @@
                     ) : (
                         <AddTokenManualView
                             manualTokenAddress={searchedValue}
-=======
-                            onChange={(e: any) => onChange(e.target.value)}
-                            autoFocus={true}
-                            debounced
-                            minSearchChar={3}
-                            defaultValue={history.location.state?.searchValue}
-                            // error={errors.tokenName?.message}
-                        />
-                    </div>
-
-                    {!isCustomTokenView ? (
-                        <SearchedTokenView
-                            isSearchEmpty={isSearchEmpty}
-                            results={results}
-                            searchedValue={searchedValue}
-                            setSubmitEnabled={handleSubmitEnabled}
-                            submitForm={submitForm}
-                        />
-                    ) : (
-                        <CustomTokenView
-                            customTokenAddress={tokenAddress}
-                            submitForm={submitForm}
->>>>>>> b2eb0012
                             setSubmitEnabled={handleSubmitEnabled}
                         />
                     )}
@@ -211,16 +138,12 @@
                     <ButtonWithLoading
                         label="Next"
                         disabled={!submitEnabled}
-<<<<<<< HEAD
                         type="submit"
                         formId={
                             isManualTokenView
                                 ? "manualViewForm"
                                 : "listViewForm"
                         }
-=======
-                        onClick={onSubmit}
->>>>>>> b2eb0012
                     />
                 </PopupFooter>
             </div>
