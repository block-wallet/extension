import { useState, useEffect } from "react"

// Components
import PopupHeader from "../../components/popup/PopupHeader"
import PopupLayout from "../../components/popup/PopupLayout"
import SearchInput from "../../components/input/SearchInput"
import AddTokenManualView from "../../components/token/AddTokenManualView"
import AddTokenListView from "../../components/token/AddTokenListView"

// Comm
import { searchTokenInAssetsList } from "../../context/commActions"
import { useOnMountHistory } from "../../context/hooks/useOnMount"

// Assets
import { isAddress } from "@ethersproject/address"
import PopupFooter from "../../components/popup/PopupFooter"
import { ButtonWithLoading } from "../../components/button/ButtonWithLoading"
import useLocalStorageState from "../../util/hooks/useLocalStorageState"
import log from "loglevel"

// Types
export type TokenResponse = {
    address: string
    decimals: number | undefined
    logo: string
    name: string
    symbol: string
    type: string
}

// Main component
const AddTokensPage = () => {
    const history = useOnMountHistory()

    // State
    const [results, setResults] = useState<TokenResponse[]>([])
    const [submitEnabled, setSubmitEnabled] = useState<boolean>(false)
    const [searchedValue, setSearchedValue] = useLocalStorageState<string>(
        "addTokenSearch",
        { initialValue: history.location.state?.searchValue ?? "" }
    )

    const isManualTokenView = isAddress(searchedValue)
    useEffect(() => {
        if (searchedValue && !isManualTokenView) {
            if (/^[a-zA-Z0-9_.-]{3,}$/.test(searchedValue)) {
                // Accept only number, letters and - . _
                searchTokenInAssetsList(searchedValue.toUpperCase())
                    .then((res) => {
                        const exacts = res.tokens.filter(
                            (r) =>
                                r.symbol.toLowerCase() ===
                                searchedValue.toLowerCase()
                        )
                        const others = res.tokens.filter(
                            (r) =>
                                r.symbol.toLowerCase() !==
                                searchedValue.toLowerCase()
                        )

                        return setResults([...exacts, ...others])
                    })
                    .catch((err) => log.error(err))
            } else {
                setResults([])
            }
        } else {
            setResults([])
        }
    }, [searchedValue, isManualTokenView])

    const handleSubmitEnabled = async (value: boolean) => {
        setSubmitEnabled(value)
    }

    return (
        <PopupLayout
            header={
                <PopupHeader
                    title="Add Tokens"
                    onClose={(e) => {
                        e.preventDefault()
                        history.push("/")
                    }}
                    onBack={(e) => {
                        e.preventDefault()
                        const state =
                            history.location.state?.addTokenState || {}
                        if (state.redirectTo) {
                            history.replace({
                                pathname: state.redirectTo,
                                state,
                            })
                        } else {
                            history.replace("/")
                        }
                    }}
                    networkIndicator
                />
            }
            showProviderStatus
<<<<<<< HEAD
=======
            footer={
                <PopupFooter>
                    <ButtonWithLoading
                        label="Next"
                        disabled={!submitEnabled}
                        type="submit"
                        formId={
                            isManualTokenView
                                ? "manualViewForm"
                                : "listViewForm"
                        }
                    />
                </PopupFooter>
            }
>>>>>>> fb411268
            // submitOnEnter={{ isEnabled: submitEnabled }}
        >
            <div className="flex flex-col flex-1 w-full">
                <div className="h-full max-h-screen overflow-auto hide-scroll">
                    {/* INPUT */}
                    <div className="w-full p-6 pb-2 bg-white fixed z-20">
                        <SearchInput
                            // {...register("tokenName")}
                            name="tokenName"
                            placeholder="Search Tokens by name or fill in Address"
                            disabled={false}
                            onChange={(e: any) =>
                                setSearchedValue(e.target.value)
                            }
                            autoFocus={true}
                            debounced
                            minSearchChar={3}
                            defaultValue={searchedValue}
                        />
                    </div>

                    {!isManualTokenView ? (
                        <AddTokenListView
                            results={results}
                            searchedValue={searchedValue}
                            setSubmitEnabled={handleSubmitEnabled}
                        />
                    ) : (
                        <AddTokenManualView
                            manualTokenAddress={searchedValue}
                            setSubmitEnabled={handleSubmitEnabled}
                        />
                    )}
                </div>
<<<<<<< HEAD
                <hr className="border-0.5 border-primary-grey-hover w-full" />
                {/* FOOTER */}
                <PopupFooter>
                    <ButtonWithLoading
                        label="Next"
                        disabled={!submitEnabled}
                        type="submit"
                        formId={
                            isManualTokenView
                                ? "manualViewForm"
                                : "listViewForm"
                        }
                    />
                </PopupFooter>
=======
>>>>>>> fb411268
            </div>
        </PopupLayout>
    )
}

export default AddTokensPage<|MERGE_RESOLUTION|>--- conflicted
+++ resolved
@@ -99,8 +99,6 @@
                 />
             }
             showProviderStatus
-<<<<<<< HEAD
-=======
             footer={
                 <PopupFooter>
                     <ButtonWithLoading
@@ -115,7 +113,6 @@
                     />
                 </PopupFooter>
             }
->>>>>>> fb411268
             // submitOnEnter={{ isEnabled: submitEnabled }}
         >
             <div className="flex flex-col flex-1 w-full">
@@ -150,23 +147,6 @@
                         />
                     )}
                 </div>
-<<<<<<< HEAD
-                <hr className="border-0.5 border-primary-grey-hover w-full" />
-                {/* FOOTER */}
-                <PopupFooter>
-                    <ButtonWithLoading
-                        label="Next"
-                        disabled={!submitEnabled}
-                        type="submit"
-                        formId={
-                            isManualTokenView
-                                ? "manualViewForm"
-                                : "listViewForm"
-                        }
-                    />
-                </PopupFooter>
-=======
->>>>>>> fb411268
             </div>
         </PopupLayout>
     )
