import * as yup from "yup"
import AccountIcon from "../../components/icons/AccountIcon"
import Divider from "../../components/Divider"
import ErrorMessage from "../../components/error/ErrorMessage"
import GasPriceComponent from "../../components/transactions/GasPriceComponent"
import MiniCheckmark from "../../components/icons/MiniCheckmark"
import PopupFooter from "../../components/popup/PopupFooter"
import PopupHeader from "../../components/popup/PopupHeader"
import PopupLayout from "../../components/popup/PopupLayout"
import {
    useEffect,
    useState,
    FunctionComponent,
    useMemo,
    useCallback,
} from "react"
import {
    approveBridgeAllowance,
    approveExchange,
    getApproveTransactionGasLimit,
    getLatestGasPrice,
} from "../../context/commActions"
import WaitingDialog from "../../components/dialog/WaitingDialog"
import { useTokensList } from "../../context/hooks/useTokensList"
import { APPROVE_GAS_COST } from "../../util/constants"
import { AdvancedSettings } from "../../components/transactions/AdvancedSettings"
import { BigNumber, ethers } from "ethers"
import { ButtonWithLoading } from "../../components/button/ButtonWithLoading"
import { Classes, classnames } from "../../styles/classes"
import { GasPriceSelector } from "../../components/transactions/GasPriceSelector"
import { InferType } from "yup"
import { formatName } from "../../util/formatAccount"
import { formatRounded } from "../../util/formatRounded"
import { formatUnits, parseUnits } from "ethers/lib/utils"
import { getAccountColor } from "../../util/getAccountColor"
import { useForm } from "react-hook-form"
import { useGasPriceData } from "../../context/hooks/useGasPriceData"
import { useOnMountHistory } from "../../context/hooks/useOnMount"
import { useSelectedAccount } from "../../context/hooks/useSelectedAccount"
import { useSelectedNetwork } from "../../context/hooks/useSelectedNetwork"
import { yupResolver } from "@hookform/resolvers/yup"
import HardwareDeviceNotLinkedDialog from "../../components/dialog/HardwareDeviceNotLinkedDialog"
import useCheckAccountDeviceLinked from "../../util/hooks/useCheckAccountDeviceLinked"
import { getDeviceFromAccountType } from "../../util/hardwareDevice"
import { useLocationRecovery } from "../../util/hooks/useLocationRecovery"
import useLocalStorageState from "../../util/hooks/useLocalStorageState"
import { useInProgressInternalTransaction } from "../../context/hooks/useInProgressInternalTransaction"
import { isHardwareWallet } from "../../util/account"
import { useTransactionWaitingDialog } from "../../context/hooks/useTransactionWaitingDialog"
import { HardwareWalletOpTypes } from "../../context/commTypes"
import { rejectTransaction } from "../../context/commActions"
import { SwapConfirmPageLocalState } from "../swap/SwapConfirmPage"
import { ExchangeType } from "../../context/commTypes"
import { TransactionAdvancedData } from "@block-wallet/background/controllers/transactions/utils/types"
import { BridgeConfirmPageLocalState } from "../bridge/BridgeConfirmPage"
import { useBlankState } from "../../context/background/backgroundHooks"

const UNLIMITED_ALLOWANCE = ethers.constants.MaxUint256

export enum ApproveOperation {
    BRIDGE,
    DEPOSIT,
    SWAP,
}

const getLabels = (
    operation: ApproveOperation,
    assetName: string
): Record<
    "mainSectionTitle" | "mainSectionText" | "editAllowanceText",
    string
> => {
    if (operation === ApproveOperation.BRIDGE) {
        return {
            mainSectionTitle: `Approve BlockWallet to bridge your ${assetName}`,
            mainSectionText: `Allow BlockWallet Bridge to withdraw your ${assetName} and automate transactions for you.`,
            editAllowanceText: `Allow the BlockWallet Bridge to the following amount of ${assetName}:`,
        }
    } else if (operation === ApproveOperation.DEPOSIT) {
        return {
            mainSectionTitle: "Allow the Privacy Pool to:",
            mainSectionText: `Transfer ${assetName} from your account to the Privacy Pool to make the deposit.`,
            editAllowanceText: `Allow the Privacy Pool to deposit up to the following amount of ${assetName}:`,
        }
    } else {
        return {
            mainSectionTitle: `Approve BlockWallet to swap your ${assetName}`,
            mainSectionText: `Allow BlockWallet Swaps to withdraw your ${assetName} and automate transactions for you.`,
            editAllowanceText: `Allow BlockWallet Swaps to swap up to the following amount of ${assetName}:`,
        }
    }
}

interface ApprovePageState {
    assetAllowance: BigNumber
    isCustomSelected: boolean
    isCustomAllowanceSaved: boolean
    submitted: boolean
}

const INITIAL_VALUE_PERSISTED_DATA = {
    assetAllowance: UNLIMITED_ALLOWANCE,
    isCustomSelected: false,
    isCustomAllowanceSaved: false,
    submitted: false,
}

// Schema
const GetAllowanceYupSchema = (
    isCustomSelected: boolean,
    tokenDecimals: number,
    minAllowance: BigNumber
) => {
    return yup.object({
        customAllowance: yup.string().when([], {
            is: () => isCustomSelected,
            then: yup
                .string()
                .test(
                    "req",
                    "Please enter a custom limit",
                    (value?: string) => {
                        if (!value) return false
                        return true
                    }
                )
                .test(
                    "decimals",
                    "Custom limit has too many decimal numbers",
                    (value?: string) => {
                        if (!value) return false
                        if (!value.includes(".")) return true

                        const valueDecimals = value.split(".")[1].length

                        return valueDecimals <= tokenDecimals
                    }
                )
                .test(
                    "too-low",
                    "Custom limit is less than the minimum required",
                    (value?: string) => {
                        if (!value) return false
                        try {
                            const parsed = parseUnits(value, tokenDecimals)

                            return minAllowance.lte(parsed)
                        } catch (error) {
                            return false
                        }
                    }
                )
                .test(
                    "too-large",
                    "Custom limit is larger than the unlimited allowance",
                    (value?: string) => {
                        if (!value) return false
                        try {
                            const parsed = parseUnits(value, tokenDecimals)

                            return UNLIMITED_ALLOWANCE.gte(parsed)
                        } catch (error) {
                            return false
                        }
                    }
                ),
        }),
    })
}

export interface ApprovePageLocalState {
    assetAddress: string
    minAllowance?: BigNumber
<<<<<<< HEAD
    nextLocationState: SwapConfirmPageLocalState
=======
    approveOperation: ApproveOperation
    nextLocationState:
        | BridgeConfirmPageLocalState
        | DepositConfirmLocalState
        | SwapConfirmPageLocalState
>>>>>>> 697e6a07
}

const ApprovePage: FunctionComponent<{}> = () => {
    // History
    const { clear: clearLocationRecovery } = useLocationRecovery()
    const history: any = useOnMountHistory()
<<<<<<< HEAD
    const { assetAddress, minAllowance, nextLocationState } = useMemo(
=======
    const {
        assetAddress,
        minAllowance,
        approveOperation = ApproveOperation.DEPOSIT,
        nextLocationState,
    } = useMemo(
>>>>>>> 697e6a07
        () => history.location.state as ApprovePageLocalState,
        [history.location.state]
    )

    // Get data from window.localStorage
    const [persistedData, setPersistedData] =
        useLocalStorageState<ApprovePageState>("approve.form", {
            initialValue: INITIAL_VALUE_PERSISTED_DATA,
            volatile: true,
        })

    // Hooks
    const { transaction: inProgressTransaction, clearTransaction } =
        useInProgressInternalTransaction()
    useEffect(() => {
        // Tx was either rejected or submitted when the pop-up was closed.
        // If we opened back the pop-up, and there aren't any pending transactions,
        // we should redirect to the home page (this is only checked on component mount)
        if (!inProgressTransaction?.id && persistedData.submitted) {
            history.push("/")
        }
        // eslint-disable-next-line react-hooks/exhaustive-deps
    }, [])

    const selectedAccount = useSelectedAccount()
    const { chainId, isEIP1559Compatible } = useSelectedNetwork()
    const { availableNetworks, selectedNetwork } = useBlankState()!
    const { nativeToken } = useTokensList()
    const { gasPricesLevels } = useGasPriceData()

    const { status, isOpen, dispatch, texts, titles, closeDialog, gifs } =
        useTransactionWaitingDialog(
            inProgressTransaction
                ? {
                      status: inProgressTransaction?.status,
                      error: inProgressTransaction?.error as Error,
                      epochTime: inProgressTransaction?.approveTime,
                  }
                : undefined,
            HardwareWalletOpTypes.APPROVE_ALLOWANCE,
            selectedAccount.accountType,
            {
                reject: useCallback(() => {
                    if (inProgressTransaction?.id) {
                        rejectTransaction(inProgressTransaction?.id)
                    }
                }, [inProgressTransaction?.id]),
            }
        )

    // Local state
    const setIsCustomSelected = (isCustomSelected: boolean) => {
        setPersistedData((prev: ApprovePageState) => {
            return {
                ...prev,
                isCustomSelected,
            }
        })
    }

    const { isCustomSelected, assetAllowance, isCustomAllowanceSaved } =
        persistedData || INITIAL_VALUE_PERSISTED_DATA

    const [isEditAllowanceSection, setIsEditAllowanceSection] =
        useState<boolean>(false)
    const [isGasUpdating, setIsGasUpdating] = useState<boolean>(false)
    const [hasBalance, setHasBalance] = useState<boolean>(false)
    const [customNonce, setCustomNonce] = useState<number | undefined>()

    // Set data
    const network = availableNetworks[selectedNetwork.toUpperCase()]
    const isApproving = status === "loading" && isOpen
    const minimumAllowance = BigNumber.from(minAllowance || 0)
    const hasMinAllowance = minimumAllowance.gt(BigNumber.from(0))
    const labels = getLabels(
        approveOperation,
        selectedAccount.balances[chainId].tokens[assetAddress].token.symbol
    )

    // Get asset object
    const localAsset = selectedAccount.balances[chainId].tokens[assetAddress]
    const assetBalance = localAsset.balance
    const assetName = localAsset.token.symbol
    const assetDecimals = localAsset.token.decimals

    // Validation
    const schema = GetAllowanceYupSchema(
        isCustomSelected,
        assetDecimals,
        minimumAllowance
    )
    type CustomAllowanceForm = InferType<typeof schema>

    const {
        register,
        handleSubmit,
        setValue,

        formState: { errors },
    } = useForm<CustomAllowanceForm>({
        resolver: yupResolver(schema),
    })

    const shouldShowError = errors.customAllowance && isCustomSelected

    // Set field value on section update
    useEffect(() => {
        if (!isEditAllowanceSection) {
            return
        }

        let defaultAllowance: BigNumber | null = null

        if (isCustomSelected && isCustomAllowanceSaved) {
            defaultAllowance = BigNumber.from(assetAllowance)
        } else if (hasMinAllowance) {
            defaultAllowance = minimumAllowance
        }

        if (defaultAllowance) {
            const parsedAllowance = formatUnits(defaultAllowance, assetDecimals)

            setValue("customAllowance", parsedAllowance, {
                shouldValidate: true,
            })
        }
        // eslint-disable-next-line react-hooks/exhaustive-deps
    }, [isEditAllowanceSection])

    const handleChangeAllowance = (event: any) => {
        let value = event.target.value

        value = value
            .replace(",", ".")
            .replace(/[^0-9.]/g, "")
            .replace(/(\..*?)\..*/g, "$1")

        if (!value || value === ".") {
            value = ""
        }

        setValue("customAllowance", value, {
            shouldValidate: true,
        })
    }

    const { isDeviceUnlinked, checkDeviceIsLinked, resetDeviceLinkStatus } =
        useCheckAccountDeviceLinked()

    // Gas
    const [defaultGas, setDefaultGas] = useState<{
        gasPrice: BigNumber
        gasLimit: BigNumber
    }>({
        gasPrice: BigNumber.from(gasPricesLevels.average.gasPrice ?? "0"),
        gasLimit: BigNumber.from(APPROVE_GAS_COST),
    })

    const [selectedFees, setSelectedFees] = useState({
        maxPriorityFeePerGas: BigNumber.from(
            gasPricesLevels.average.maxPriorityFeePerGas ?? "0"
        ),
        maxFeePerGas: BigNumber.from(
            gasPricesLevels.average.maxFeePerGas ?? "0"
        ),
    })
    const [selectedGasPrice, setSelectedGasPrice] = useState(
        BigNumber.from(gasPricesLevels.average.gasPrice ?? "0")
    )
    const [selectedGasLimit, setSelectedGasLimit] = useState(
        BigNumber.from(APPROVE_GAS_COST)
    )

    // Fees
    useEffect(() => {
        const fetch = async () => {
            try {
                setIsGasUpdating(true)
                setDefaultGas({
                    gasLimit: BigNumber.from(
                        (
                            await getApproveTransactionGasLimit(
                                localAsset.token.address,
<<<<<<< HEAD
                                selectedAccount.address
=======
                                approveOperation === ApproveOperation.DEPOSIT
                                    ? "deposit"
                                    : selectedAccount.address
>>>>>>> 697e6a07
                            )
                        ).gasLimit
                    ),
                    gasPrice: BigNumber.from(
                        !isEIP1559Compatible ? await getLatestGasPrice() : 0
                    ),
                })
            } finally {
                setIsGasUpdating(false)
            }
        }
        fetch()
        // eslint-disable-next-line react-hooks/exhaustive-deps
    }, [isEIP1559Compatible])

    // Balance check
    const feePerGas = !isEIP1559Compatible
        ? selectedGasPrice
        : selectedFees.maxFeePerGas

    useEffect(() => {
        setHasBalance(
            selectedGasLimit.mul(feePerGas).lt(nativeToken.balance || 0)
        )
        // eslint-disable-next-line react-hooks/exhaustive-deps
    }, [selectedGasLimit, feePerGas, nativeToken.balance])

    // Form submit
    const saveAllowance = handleSubmit(async (values: CustomAllowanceForm) => {
        if (!isCustomSelected) {
            setPersistedData((prev: ApprovePageState) => ({
                ...prev,
                assetAllowance: UNLIMITED_ALLOWANCE,
                isCustomAllowanceSaved: false,
            }))
        } else if (values.customAllowance) {
            setPersistedData((prev: ApprovePageState) => ({
                ...prev,
                assetAllowance: parseUnits(
                    values.customAllowance || "",
                    assetDecimals
                ),
                isCustomAllowanceSaved: true,
            }))
        }

        setIsEditAllowanceSection(false)
    })

    // Submit
    const onSubmit = async () => {
        dispatch({ type: "open", payload: { status: "loading" } })

        const isLinked = await checkDeviceIsLinked()
        if (!isLinked) {
            closeDialog()
            return
        }

        setPersistedData((prev: ApprovePageState) => ({
            ...prev,
            submitted: true,
        }))

        // clear history so that the user comes back to the home page if he clicks away
        // Hw accounts needs user interaction before submitting the TX, so that we may want the
        // user come back to this screen after reopening.
        if (!isHardwareWallet(selectedAccount.accountType)) {
            clearLocationRecovery()
            //clean the window.localStorage
            setPersistedData(INITIAL_VALUE_PERSISTED_DATA)
        }

        try {
            let res: boolean = false

<<<<<<< HEAD
            const nextState = nextLocationState as SwapConfirmPageLocalState

            res = await approveExchange(
                assetAllowance,
                BigNumber.from(nextState.swapQuote.fromTokenAmount),
                ExchangeType.SWAP_1INCH,
                {
                    gasPrice: !isEIP1559Compatible
                        ? selectedGasPrice
                        : undefined,
                    gasLimit: selectedGasLimit,
                    maxFeePerGas: isEIP1559Compatible
                        ? selectedFees.maxFeePerGas
                        : undefined,
                    maxPriorityFeePerGas: isEIP1559Compatible
                        ? selectedFees.maxPriorityFeePerGas
                        : undefined,
                },
                nextState.swapQuote.fromToken.address,
                customNonce
            )
=======
            if (approveOperation === ApproveOperation.SWAP) {
                const nextState = nextLocationState as SwapConfirmPageLocalState

                res = await approveExchange(
                    assetAllowance,
                    BigNumber.from(nextState.swapQuote.fromTokenAmount),
                    ExchangeType.SWAP_1INCH,
                    {
                        gasPrice: !isEIP1559Compatible
                            ? selectedGasPrice
                            : undefined,
                        gasLimit: selectedGasLimit,
                        maxFeePerGas: isEIP1559Compatible
                            ? selectedFees.maxFeePerGas
                            : undefined,
                        maxPriorityFeePerGas: isEIP1559Compatible
                            ? selectedFees.maxPriorityFeePerGas
                            : undefined,
                    },
                    nextState.swapQuote.fromToken.address,
                    customNonce
                )
            } else if (approveOperation === ApproveOperation.DEPOSIT) {
                const nextState = nextLocationState as DepositConfirmLocalState

                res = await blankDepositAllowance(
                    assetAllowance,
                    {
                        gasPrice: !isEIP1559Compatible
                            ? selectedGasPrice
                            : undefined,
                        gasLimit: selectedGasLimit,
                        maxFeePerGas: isEIP1559Compatible
                            ? selectedFees.maxFeePerGas
                            : undefined,
                        maxPriorityFeePerGas: isEIP1559Compatible
                            ? selectedFees.maxPriorityFeePerGas
                            : undefined,
                    },
                    {
                        currency: nextState.selectedCurrency,
                        amount: nextState.amount as any,
                    },
                    customNonce
                )
            } else {
                const nextState =
                    nextLocationState as BridgeConfirmPageLocalState

                res = await approveBridgeAllowance(
                    assetAllowance,
                    BigNumber.from(
                        nextState.bridgeQuote.bridgeParams.params.fromAmount
                    ),
                    nextState.bridgeQuote.bridgeParams.params.spender,
                    {
                        gasPrice: !isEIP1559Compatible
                            ? selectedGasPrice
                            : undefined,
                        gasLimit: selectedGasLimit,
                        maxFeePerGas: isEIP1559Compatible
                            ? selectedFees.maxFeePerGas
                            : undefined,
                        maxPriorityFeePerGas: isEIP1559Compatible
                            ? selectedFees.maxPriorityFeePerGas
                            : undefined,
                    },
                    nextState.bridgeQuote.bridgeParams.params.fromToken.address,
                    customNonce
                )
            }
>>>>>>> 697e6a07

            if (res) {
                dispatch({
                    type: "setStatus",
                    payload: { status: "success" },
                })
            } else {
                throw new Error("Error submitting the allowance request")
            }
        } catch (e) {
            dispatch({
                type: "setStatus",
                payload: { status: "error", texts: { error: e.message } },
            })
        }
    }

    const onDone = () => {
        if (status === "error") {
            closeDialog()
            setPersistedData((prev: ApprovePageState) => ({
                ...prev,
                submitted: false,
            }))
            clearTransaction()
            return
        }

        const pathname =
            approveOperation === ApproveOperation.SWAP
                ? "/swap/confirm"
                : approveOperation === ApproveOperation.BRIDGE
                ? "/bridge/confirm"
                : "/"

        history.push({
<<<<<<< HEAD
            pathname: "/swap/confirm",
=======
            pathname,
>>>>>>> 697e6a07
            state: nextLocationState,
        })
    }

    const onBack = () => {
        if (isEditAllowanceSection) {
            return () => {
                setIsEditAllowanceSection(false)
                setIsCustomSelected(isCustomAllowanceSaved ? true : false)
            }
        }

<<<<<<< HEAD
        return () => {
            history.push({
                pathname: "/swap",
                state: {
                    ...nextLocationState,
                    transitionDirection: "right",
                },
            })
=======
        if (approveOperation === ApproveOperation.SWAP) {
            return () => {
                history.push({
                    pathname: "/swap",
                    state: {
                        ...nextLocationState,
                        transitionDirection: "right",
                    },
                })
            }
        } else if (approveOperation === ApproveOperation.BRIDGE) {
            return () => {
                history.push({
                    pathname: "/bridge",
                    state: {
                        ...nextLocationState,
                        transitionDirection: "right",
                    },
                })
            }
>>>>>>> 697e6a07
        }
    }

    const mainSection = (
        <>
            <div className="flex flex-col space-y-3 px-6 py-4">
<<<<<<< HEAD
                <p className="text-sm font-bold">
                    {`Approve BlockWallet to swap your ${assetName}`}
                </p>
                <p className="text-sm text-gray-500">
                    {`Allow BlockWallet Swaps to withdraw your ${assetName} and automate transactions for you.`}
=======
                <p className="text-sm font-bold">{labels.mainSectionTitle}</p>
                <p className="text-sm text-gray-500">
                    {labels.mainSectionText}
>>>>>>> 697e6a07
                </p>
            </div>
            <Divider />
            <div className="flex flex-col space-y-3 px-6 pt-4">
                <label className="text-sm text-gray-600">Gas Price</label>
                {!isEIP1559Compatible ? (
                    <GasPriceSelector
                        defaultGasLimit={defaultGas.gasLimit}
                        defaultGasPrice={defaultGas.gasPrice}
                        setGasPriceAndLimit={(gasPrice, gasLimit) => {
                            setSelectedGasPrice(gasPrice)
                            setSelectedGasLimit(gasLimit)
                        }}
                        isParentLoading={isGasUpdating}
                        disabled={isGasUpdating}
                    />
                ) : (
                    <GasPriceComponent
                        defaultGas={{
                            defaultLevel: "medium",
                            feeData: {
                                gasLimit: defaultGas.gasLimit,
                            },
                        }}
                        setGas={(gasFees) => {
                            setSelectedGasLimit(gasFees.gasLimit!)
                            setSelectedFees({
                                maxFeePerGas: gasFees.maxFeePerGas!,
                                maxPriorityFeePerGas:
                                    gasFees.maxPriorityFeePerGas!,
                            })
                        }}
                        isParentLoading={isGasUpdating}
                        disabled={isGasUpdating}
                        displayOnlyMaxValue
                    />
                )}
                <AdvancedSettings
                    address={selectedAccount.address}
                    advancedSettings={{ customNonce }}
                    display={{
                        nonce: true,
                        flashbots: false,
                        slippage: false,
                    }}
                    setAdvancedSettings={(
                        newSettings: TransactionAdvancedData
                    ) => {
                        setCustomNonce(newSettings.customNonce)
                    }}
                />
                <div
                    className="text-xs font-bold text-primary-300 cursor-pointer hover:underline"
                    onClick={() => setIsEditAllowanceSection(true)}
                >
                    Set custom allowance
                </div>
                <ErrorMessage>
                    {hasBalance ? undefined : "Insufficient funds"}
                </ErrorMessage>
            </div>
        </>
    )

    const editAllowanceSection = (
        <div className="flex flex-col space-y-3 px-6 pt-4">
            <p className="text-gray-500 text-sm pb-1">
<<<<<<< HEAD
                {`Allow BlockWallet Swaps to swap up to the following amount of ${assetName}:`}
=======
                {labels.editAllowanceText}
>>>>>>> 697e6a07
            </p>
            <div
                className="relative flex flex-col p-3 rounded-md border border-gray-200 cursor-pointer"
                onClick={() => {
                    setIsCustomSelected(false)
                }}
            >
                <div
                    className={classnames(
                        "absolute mr-6 right-0 top-6",
                        isCustomSelected ? "hidden" : "visible"
                    )}
                >
                    <MiniCheckmark fill="#1673FF" />
                </div>
                <p
                    className={classnames(
                        "text-sm font-bold",
                        !isCustomSelected && "text-primary-300"
                    )}
                >
                    Unlimited
                </p>
                <p className="text-gray-500 text-xs pt-1 pb-2">
                    Grant unlimited allowance
                </p>
                <p
                    className={classnames(
                        "text-sm",
                        isCustomSelected && "text-gray-400"
                    )}
                >{`${Number(
                    formatUnits(UNLIMITED_ALLOWANCE, assetDecimals)
                )} ${assetName}`}</p>
            </div>
            <div
                className="relative flex flex-col p-3 rounded-md border border-gray-200 cursor-pointer"
                onClick={() => {
                    setIsCustomSelected(true)
                }}
            >
                <div
                    className={classnames(
                        "absolute mr-6 right-0 top-6",
                        isCustomSelected ? "visible" : "hidden"
                    )}
                >
                    <MiniCheckmark fill="#1673FF" />
                </div>
                <p
                    className={classnames(
                        "text-sm font-bold",
                        isCustomSelected && "text-primary-300"
                    )}
                >
                    Custom Limit
                </p>
                <p className="text-gray-500 text-xs pt-1 pb-2">
                    Set a custom spend limit
                </p>
                <input
                    type="text"
                    {...register("customAllowance")}
                    className={classnames(
                        Classes.inputBordered,
                        !isCustomSelected && "text-gray-400",
                        shouldShowError && "border-red-400 focus:border-red-600"
                    )}
                    autoComplete="off"
                    onInput={handleChangeAllowance}
                    placeholder="Enter custom allowance"
                />
                <ErrorMessage>{errors.customAllowance?.message}</ErrorMessage>
            </div>
        </div>
    )

    return (
        <PopupLayout
            header={
                <PopupHeader
                    title={"Allowance"}
                    disabled={isApproving}
                    onBack={onBack()}
                    networkIndicator
                    keepState
                />
            }
            footer={
                <PopupFooter>
                    {isEditAllowanceSection ? (
                        <ButtonWithLoading
                            label="Save"
                            type="submit"
                            onClick={saveAllowance}
                        />
                    ) : (
                        <ButtonWithLoading
                            label="Approve"
                            isLoading={isApproving}
                            disabled={!hasBalance || isGasUpdating}
                            onClick={onSubmit}
                        />
                    )}
                </PopupFooter>
            }
        >
            <WaitingDialog
                open={isOpen}
                status={status}
                titles={{
                    loading: titles?.loading || "Approving...",
                    success: titles?.success || "Success",
                    error: titles?.error || "Error",
                }}
                texts={{
                    loading: texts?.loading || "Initiating the approval...",
                    success:
                        texts?.success ||
                        "You've submitted the approval request.",
                    error:
                        texts?.error ||
                        "There was an error while approving the asset.",
                }}
                txHash={inProgressTransaction?.transactionParams.hash}
                timeout={2900}
                onDone={onDone}
                clickOutsideToClose={false}
                gifs={gifs}
            />
            <div className="px-6 py-2 flex flex-row items-center">
                <AccountIcon
                    className="w-10 h-10"
                    fill={getAccountColor(selectedAccount.address)}
                />
                <div className="relative flex flex-col group space-y-1 ml-4">
                    <span className="text-sm font-bold">
                        {formatName(selectedAccount.name, 15)}
                    </span>
                    <span className="text-xs text-gray-600">
                        {formatRounded(
                            formatUnits(
                                nativeToken.balance || "0",
                                nativeToken.token.decimals
                            )
                        )}
                        {` ${nativeToken.token.symbol}`}
                    </span>
                </div>
                <p className="ml-auto text-sm text-gray-600">
                    {formatRounded(
                        formatUnits(assetBalance || "0", assetDecimals)
                    )}
                    {` ${assetName}`}
                </p>
            </div>
            <Divider />
            {isEditAllowanceSection ? editAllowanceSection : mainSection}
            <HardwareDeviceNotLinkedDialog
                isOpen={isDeviceUnlinked}
                onDone={resetDeviceLinkStatus}
                vendor={getDeviceFromAccountType(selectedAccount.accountType)}
                address={selectedAccount.address}
            />
        </PopupLayout>
    )
}

export default ApprovePage<|MERGE_RESOLUTION|>--- conflicted
+++ resolved
@@ -59,7 +59,6 @@
 
 export enum ApproveOperation {
     BRIDGE,
-    DEPOSIT,
     SWAP,
 }
 
@@ -171,31 +170,20 @@
 export interface ApprovePageLocalState {
     assetAddress: string
     minAllowance?: BigNumber
-<<<<<<< HEAD
-    nextLocationState: SwapConfirmPageLocalState
-=======
     approveOperation: ApproveOperation
-    nextLocationState:
-        | BridgeConfirmPageLocalState
-        | DepositConfirmLocalState
-        | SwapConfirmPageLocalState
->>>>>>> 697e6a07
+    nextLocationState: BridgeConfirmPageLocalState | SwapConfirmPageLocalState
 }
 
 const ApprovePage: FunctionComponent<{}> = () => {
     // History
     const { clear: clearLocationRecovery } = useLocationRecovery()
     const history: any = useOnMountHistory()
-<<<<<<< HEAD
-    const { assetAddress, minAllowance, nextLocationState } = useMemo(
-=======
     const {
         assetAddress,
         minAllowance,
-        approveOperation = ApproveOperation.DEPOSIT,
+        approveOperation = ApproveOperation.SWAP,
         nextLocationState,
     } = useMemo(
->>>>>>> 697e6a07
         () => history.location.state as ApprovePageLocalState,
         [history.location.state]
     )
@@ -379,13 +367,7 @@
                         (
                             await getApproveTransactionGasLimit(
                                 localAsset.token.address,
-<<<<<<< HEAD
                                 selectedAccount.address
-=======
-                                approveOperation === ApproveOperation.DEPOSIT
-                                    ? "deposit"
-                                    : selectedAccount.address
->>>>>>> 697e6a07
                             )
                         ).gasLimit
                     ),
@@ -462,29 +444,6 @@
         try {
             let res: boolean = false
 
-<<<<<<< HEAD
-            const nextState = nextLocationState as SwapConfirmPageLocalState
-
-            res = await approveExchange(
-                assetAllowance,
-                BigNumber.from(nextState.swapQuote.fromTokenAmount),
-                ExchangeType.SWAP_1INCH,
-                {
-                    gasPrice: !isEIP1559Compatible
-                        ? selectedGasPrice
-                        : undefined,
-                    gasLimit: selectedGasLimit,
-                    maxFeePerGas: isEIP1559Compatible
-                        ? selectedFees.maxFeePerGas
-                        : undefined,
-                    maxPriorityFeePerGas: isEIP1559Compatible
-                        ? selectedFees.maxPriorityFeePerGas
-                        : undefined,
-                },
-                nextState.swapQuote.fromToken.address,
-                customNonce
-            )
-=======
             if (approveOperation === ApproveOperation.SWAP) {
                 const nextState = nextLocationState as SwapConfirmPageLocalState
 
@@ -505,29 +464,6 @@
                             : undefined,
                     },
                     nextState.swapQuote.fromToken.address,
-                    customNonce
-                )
-            } else if (approveOperation === ApproveOperation.DEPOSIT) {
-                const nextState = nextLocationState as DepositConfirmLocalState
-
-                res = await blankDepositAllowance(
-                    assetAllowance,
-                    {
-                        gasPrice: !isEIP1559Compatible
-                            ? selectedGasPrice
-                            : undefined,
-                        gasLimit: selectedGasLimit,
-                        maxFeePerGas: isEIP1559Compatible
-                            ? selectedFees.maxFeePerGas
-                            : undefined,
-                        maxPriorityFeePerGas: isEIP1559Compatible
-                            ? selectedFees.maxPriorityFeePerGas
-                            : undefined,
-                    },
-                    {
-                        currency: nextState.selectedCurrency,
-                        amount: nextState.amount as any,
-                    },
                     customNonce
                 )
             } else {
@@ -556,7 +492,6 @@
                     customNonce
                 )
             }
->>>>>>> 697e6a07
 
             if (res) {
                 dispatch({
@@ -593,11 +528,7 @@
                 : "/"
 
         history.push({
-<<<<<<< HEAD
-            pathname: "/swap/confirm",
-=======
             pathname,
->>>>>>> 697e6a07
             state: nextLocationState,
         })
     }
@@ -610,16 +541,6 @@
             }
         }
 
-<<<<<<< HEAD
-        return () => {
-            history.push({
-                pathname: "/swap",
-                state: {
-                    ...nextLocationState,
-                    transitionDirection: "right",
-                },
-            })
-=======
         if (approveOperation === ApproveOperation.SWAP) {
             return () => {
                 history.push({
@@ -640,24 +561,15 @@
                     },
                 })
             }
->>>>>>> 697e6a07
         }
     }
 
     const mainSection = (
         <>
             <div className="flex flex-col space-y-3 px-6 py-4">
-<<<<<<< HEAD
-                <p className="text-sm font-bold">
-                    {`Approve BlockWallet to swap your ${assetName}`}
-                </p>
-                <p className="text-sm text-gray-500">
-                    {`Allow BlockWallet Swaps to withdraw your ${assetName} and automate transactions for you.`}
-=======
                 <p className="text-sm font-bold">{labels.mainSectionTitle}</p>
                 <p className="text-sm text-gray-500">
                     {labels.mainSectionText}
->>>>>>> 697e6a07
                 </p>
             </div>
             <Divider />
@@ -725,11 +637,7 @@
     const editAllowanceSection = (
         <div className="flex flex-col space-y-3 px-6 pt-4">
             <p className="text-gray-500 text-sm pb-1">
-<<<<<<< HEAD
-                {`Allow BlockWallet Swaps to swap up to the following amount of ${assetName}:`}
-=======
                 {labels.editAllowanceText}
->>>>>>> 697e6a07
             </p>
             <div
                 className="relative flex flex-col p-3 rounded-md border border-gray-200 cursor-pointer"
