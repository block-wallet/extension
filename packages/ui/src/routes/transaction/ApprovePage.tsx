--- conflicted
+++ resolved
@@ -60,7 +60,6 @@
 
 export enum ApproveOperation {
     BRIDGE,
-    DEPOSIT,
     SWAP,
 }
 
@@ -77,18 +76,11 @@
             mainSectionText: `Allow BlockWallet Bridge to withdraw your ${assetName} and automate transactions for you.`,
             editAllowanceText: `Allow the BlockWallet Bridge to the following amount of ${assetName}:`,
         }
-    } else if (operation === ApproveOperation.DEPOSIT) {
-        return {
-            mainSectionTitle: "Allow the Privacy Pool to:",
-            mainSectionText: `Transfer ${assetName} from your account to the Privacy Pool to make the deposit.`,
-            editAllowanceText: `Allow the Privacy Pool to deposit up to the following amount of ${assetName}:`,
-        }
-    } else {
-        return {
-            mainSectionTitle: `Approve BlockWallet to swap your ${assetName}`,
-            mainSectionText: `Allow BlockWallet Swaps to withdraw your ${assetName} and automate transactions for you.`,
-            editAllowanceText: `Allow BlockWallet Swaps to swap up to the following amount of ${assetName}:`,
-        }
+    }
+    return {
+        mainSectionTitle: `Approve BlockWallet to swap your ${assetName}`,
+        mainSectionText: `Allow BlockWallet Swaps to withdraw your ${assetName} and automate transactions for you.`,
+        editAllowanceText: `Allow BlockWallet Swaps to swap up to the following amount of ${assetName}:`,
     }
 }
 
@@ -172,31 +164,22 @@
 export interface ApprovePageLocalState {
     assetAddress: string
     minAllowance?: BigNumber
-<<<<<<< HEAD
-    nextLocationState: SwapConfirmPageLocalState
-=======
     approveOperation: ApproveOperation
     nextLocationState:
         | BridgeConfirmPageLocalState
-        | DepositConfirmLocalState
         | SwapConfirmPageLocalState
->>>>>>> 4c104d54
 }
 
 const ApprovePage: FunctionComponent<{}> = () => {
     // History
     const { clear: clearLocationRecovery } = useLocationRecovery()
     const history: any = useOnMountHistory()
-<<<<<<< HEAD
-    const { assetAddress, minAllowance, nextLocationState } = useMemo(
-=======
     const {
         assetAddress,
         minAllowance,
-        approveOperation = ApproveOperation.DEPOSIT,
+        approveOperation = ApproveOperation.SWAP,
         nextLocationState,
     } = useMemo(
->>>>>>> 4c104d54
         () => history.location.state as ApprovePageLocalState,
         [history.location.state]
     )
@@ -380,13 +363,7 @@
                         (
                             await getApproveTransactionGasLimit(
                                 localAsset.token.address,
-<<<<<<< HEAD
                                 selectedAccount.address
-=======
-                                approveOperation === ApproveOperation.DEPOSIT
-                                    ? "deposit"
-                                    : selectedAccount.address
->>>>>>> 4c104d54
                             )
                         ).gasLimit
                     ),
@@ -462,30 +439,19 @@
 
         try {
             let res: boolean = false
-
-<<<<<<< HEAD
-            const nextState = nextLocationState as SwapConfirmPageLocalState
-
-            res = await approveExchange(
-                assetAllowance,
-                BigNumber.from(nextState.swapQuote.fromTokenAmount),
-                ExchangeType.SWAP_1INCH,
-                {
-                    gasPrice: !isEIP1559Compatible
-                        ? selectedGasPrice
-                        : undefined,
-                    gasLimit: selectedGasLimit,
-                    maxFeePerGas: isEIP1559Compatible
-                        ? selectedFees.maxFeePerGas
-                        : undefined,
-                    maxPriorityFeePerGas: isEIP1559Compatible
-                        ? selectedFees.maxPriorityFeePerGas
-                        : undefined,
-                },
-                nextState.swapQuote.fromToken.address,
-                customNonce
-            )
-=======
+            const gasPriceData = {
+                gasPrice: !isEIP1559Compatible
+                    ? selectedGasPrice
+                    : undefined,
+                gasLimit: selectedGasLimit,
+                maxFeePerGas: isEIP1559Compatible
+                    ? selectedFees.maxFeePerGas
+                    : undefined,
+                maxPriorityFeePerGas: isEIP1559Compatible
+                    ? selectedFees.maxPriorityFeePerGas
+                    : undefined,
+            }
+
             if (approveOperation === ApproveOperation.SWAP) {
                 const nextState = nextLocationState as SwapConfirmPageLocalState
 
@@ -493,42 +459,8 @@
                     assetAllowance,
                     BigNumber.from(nextState.swapQuote.fromTokenAmount),
                     ExchangeType.SWAP_1INCH,
-                    {
-                        gasPrice: !isEIP1559Compatible
-                            ? selectedGasPrice
-                            : undefined,
-                        gasLimit: selectedGasLimit,
-                        maxFeePerGas: isEIP1559Compatible
-                            ? selectedFees.maxFeePerGas
-                            : undefined,
-                        maxPriorityFeePerGas: isEIP1559Compatible
-                            ? selectedFees.maxPriorityFeePerGas
-                            : undefined,
-                    },
+                    gasPriceData,
                     nextState.swapQuote.fromToken.address,
-                    customNonce
-                )
-            } else if (approveOperation === ApproveOperation.DEPOSIT) {
-                const nextState = nextLocationState as DepositConfirmLocalState
-
-                res = await blankDepositAllowance(
-                    assetAllowance,
-                    {
-                        gasPrice: !isEIP1559Compatible
-                            ? selectedGasPrice
-                            : undefined,
-                        gasLimit: selectedGasLimit,
-                        maxFeePerGas: isEIP1559Compatible
-                            ? selectedFees.maxFeePerGas
-                            : undefined,
-                        maxPriorityFeePerGas: isEIP1559Compatible
-                            ? selectedFees.maxPriorityFeePerGas
-                            : undefined,
-                    },
-                    {
-                        currency: nextState.selectedCurrency,
-                        amount: nextState.amount as any,
-                    },
                     customNonce
                 )
             } else {
@@ -541,23 +473,11 @@
                         nextState.bridgeQuote.bridgeParams.params.fromAmount
                     ),
                     nextState.bridgeQuote.bridgeParams.params.spender,
-                    {
-                        gasPrice: !isEIP1559Compatible
-                            ? selectedGasPrice
-                            : undefined,
-                        gasLimit: selectedGasLimit,
-                        maxFeePerGas: isEIP1559Compatible
-                            ? selectedFees.maxFeePerGas
-                            : undefined,
-                        maxPriorityFeePerGas: isEIP1559Compatible
-                            ? selectedFees.maxPriorityFeePerGas
-                            : undefined,
-                    },
+                    gasPriceData,
                     nextState.bridgeQuote.bridgeParams.params.fromToken.address,
                     customNonce
                 )
             }
->>>>>>> 4c104d54
 
             if (res) {
                 dispatch({
@@ -594,11 +514,7 @@
                 : "/"
 
         history.push({
-<<<<<<< HEAD
-            pathname: "/swap/confirm",
-=======
             pathname,
->>>>>>> 4c104d54
             state: nextLocationState,
         })
     }
@@ -611,16 +527,6 @@
             }
         }
 
-<<<<<<< HEAD
-        return () => {
-            history.push({
-                pathname: "/swap",
-                state: {
-                    ...nextLocationState,
-                    transitionDirection: "right",
-                },
-            })
-=======
         if (approveOperation === ApproveOperation.SWAP) {
             return () => {
                 history.push({
@@ -641,24 +547,15 @@
                     },
                 })
             }
->>>>>>> 4c104d54
         }
     }
 
     const mainSection = (
         <>
             <div className="flex flex-col space-y-3 px-6 py-4">
-<<<<<<< HEAD
-                <p className="text-sm font-bold">
-                    {`Approve BlockWallet to swap your ${assetName}`}
-                </p>
-                <p className="text-sm text-gray-500">
-                    {`Allow BlockWallet Swaps to withdraw your ${assetName} and automate transactions for you.`}
-=======
                 <p className="text-sm font-bold">{labels.mainSectionTitle}</p>
                 <p className="text-sm text-gray-500">
                     {labels.mainSectionText}
->>>>>>> 4c104d54
                 </p>
             </div>
             <Divider />
@@ -726,11 +623,7 @@
     const editAllowanceSection = (
         <div className="flex flex-col space-y-3 px-6 pt-4">
             <p className="text-gray-500 text-sm pb-1">
-<<<<<<< HEAD
-                {`Allow BlockWallet Swaps to swap up to the following amount of ${assetName}:`}
-=======
                 {labels.editAllowanceText}
->>>>>>> 4c104d54
             </p>
             <div
                 className="relative flex flex-col p-3 rounded-md border border-gray-200 cursor-pointer"
