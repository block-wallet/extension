--- conflicted
+++ resolved
@@ -120,21 +120,12 @@
 
     static blueSelectionDisabled = classnames(
         "cursor-not-allowed hover:bg-primary-grey-default"
-<<<<<<< HEAD
     )
 
     static greySelectionDisabled = classnames(
         "cursor-not-allowed hover:bg-primary-grey-disabled"
     )
 
-=======
-    )
-
-    static greySelectionDisabled = classnames(
-        "cursor-not-allowed hover:bg-primary-grey-disabled"
-    )
-
->>>>>>> fb411268
     static blueSectionActive = classnames("bg-primary-grey-hover")
     static blueSectionInput = classnames(
         "bg-transparent p-0 border-none font-semibold"
@@ -142,8 +133,6 @@
 
     static roundedIcon = classnames(
         "flex items-center justify-center w-10 h-10 p-1.5 bg-white border border-primary-grey-hover rounded-full"
-<<<<<<< HEAD
-=======
     )
 
     static smallRoundedIcon = classnames(
@@ -156,20 +145,16 @@
 
     static roundedSmallIcon = classnames(
         "flex items-center justify-center w-6 h-6 bg-white border border-primary-grey-hover rounded-full"
->>>>>>> fb411268
     )
 
     static roundedFilledIcon = classnames(
         "flex items-center justify-center w-10 h-10 p-0 rounded-full"
-<<<<<<< HEAD
-=======
     )
     static smallRoundedFilledIcon = classnames(
         "flex items-center justify-center w-6 h-6 p-0 rounded-full"
     )
     static mediumRoundedFilledIcon = classnames(
         "flex items-center justify-center w-8 h-8 p-0 rounded-full"
->>>>>>> fb411268
     )
 
     static clickableText = classnames(
