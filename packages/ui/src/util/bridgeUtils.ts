import { GetBridgeQuoteResponse } from "@block-wallet/background/controllers/BridgeController"
import { GasPriceData } from "@block-wallet/background/controllers/GasPricesController"
import { IBridgeRoute } from "@block-wallet/background/utils/bridgeApi"
import { IChain } from "@block-wallet/background/utils/types/chain"
import { BigNumber } from "ethers";
import {
    BridgeImplementation,
    MetaType,
    TransactionCategories,
    TransactionStatus,
} from "../context/commTypes"
import { RichedTransactionMeta } from "./transactionUtils"
import { SEND_GAS_COST } from "../util/constants"
import { getDisplayGasPrices } from "../components/gas/GasPricesInfo";

const LIFI_NATIVE_ADDRESS = "0x0000000000000000000000000000000000000000"

export const isBridgeNativeTokenAddress = (address: string): boolean => {
    return address.toLowerCase() === LIFI_NATIVE_ADDRESS.toLowerCase()
}

export const checkForBridgeNativeAsset = (address: string): string => {
    if (address === "0x0") {
        return LIFI_NATIVE_ADDRESS
    }

    return address
}

export const getRouteForNetwork = (
    availableRoutes: IBridgeRoute[],
    network?: IChain
): IBridgeRoute | undefined => {
    if (!network) {
        return undefined
    }

    return availableRoutes.filter((route) => route.toChainId === network.id)[0]
}

/**
 * Simulates a complete transaction object to display details
 */
export const populateBridgeTransaction = (
    bridgeQuote: GetBridgeQuoteResponse
): RichedTransactionMeta => {
    return {
        id: "",
        status: TransactionStatus.UNAPPROVED,
        time: 1,
        blocksDropCount: 1,
        metaType: MetaType.REGULAR,
        loadingGasValues: false,
        transactionParams: {
            from: bridgeQuote.bridgeParams.params.transactionRequest.from,
            to: bridgeQuote.bridgeParams.params.transactionRequest.to,
        },
        transactionCategory: TransactionCategories.BRIDGE,
        methodSignature: bridgeQuote.bridgeParams.methodSignature,
        bridgeParams: {
            bridgeImplementation: BridgeImplementation.LIFI_BRIDGE,
            fromToken: bridgeQuote.bridgeParams.params.fromToken,
            toToken: bridgeQuote.bridgeParams.params.toToken,
            fromTokenAmount: bridgeQuote.bridgeParams.params.fromAmount,
            toTokenAmount: bridgeQuote.bridgeParams.params.toAmount,
            blockWalletFee: bridgeQuote.bridgeParams.params.blockWalletFee,
            fromChainId: bridgeQuote.bridgeParams.params.fromChainId,
            toChainId: bridgeQuote.bridgeParams.params.toChainId,
            tool: bridgeQuote.bridgeParams.params.tool,
            role: "SENDING",
        },
    }
}

<<<<<<< HEAD
export const hasEnoughFundsToPayTheGasInSendTransaction = (isEIP1559Compatible: boolean, balance: BigNumber, gasPricesData: GasPriceData): boolean | undefined => {
    const gasPrices = getDisplayGasPrices(isEIP1559Compatible, gasPricesData.gasPricesLevels, gasPricesData.estimatedBaseFee!, SEND_GAS_COST)
    if (gasPrices === undefined) {
        return undefined
    }
    return BigNumber.from(balance).gte(BigNumber.from(gasPrices?.average.totalTransactionCost))
=======
export const isBridgeQuoteNotFoundError = (e: Error): boolean => {
    return e.name === "QuoteNotFoundError"
>>>>>>> 43dfd7b5
}<|MERGE_RESOLUTION|>--- conflicted
+++ resolved
@@ -72,15 +72,14 @@
     }
 }
 
-<<<<<<< HEAD
 export const hasEnoughFundsToPayTheGasInSendTransaction = (isEIP1559Compatible: boolean, balance: BigNumber, gasPricesData: GasPriceData): boolean | undefined => {
     const gasPrices = getDisplayGasPrices(isEIP1559Compatible, gasPricesData.gasPricesLevels, gasPricesData.estimatedBaseFee!, SEND_GAS_COST)
     if (gasPrices === undefined) {
         return undefined
     }
     return BigNumber.from(balance).gte(BigNumber.from(gasPrices?.average.totalTransactionCost))
-=======
+}
+
 export const isBridgeQuoteNotFoundError = (e: Error): boolean => {
     return e.name === "QuoteNotFoundError"
->>>>>>> 43dfd7b5
 }