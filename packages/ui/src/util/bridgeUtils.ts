import {
    GetBridgeQuoteResponse,
    GetBridgeQuoteNotFoundResponse,
} from "@block-wallet/background/controllers/BridgeController"
import { GasPriceData } from "@block-wallet/background/controllers/GasPricesController"
import { IBridgeRoute } from "@block-wallet/background/utils/bridgeApi"
import { IChain } from "@block-wallet/background/utils/types/chain"
import { BigNumber } from "ethers"
import {
    BridgeImplementation,
    BridgeStatus,
    BridgeSubstatus,
    MetaType,
    TransactionCategories,
    TransactionStatus,
} from "../context/commTypes"
import { RichedTransactionMeta } from "./transactionUtils"
import { SEND_GAS_COST } from "../util/constants"
import { getTransactionFees } from "../util/gasPrice"
import { EnoughNativeTokensToSend } from "../context/hooks/useSelectedAccountHasEnoughNativeTokensToSend"
import { Network } from "@block-wallet/background/utils/constants/networks"
import { TransactionMeta } from "@block-wallet/background/controllers/transactions/utils/types"
import { DetailedItem } from "../components/transactions/TransactionDetailsList"
import { BridgeTransactionsData } from "./hooks/useGetBridgeTransactionsData"
import isNil from "./isNil"
import { formatUnits } from "ethers/lib/utils"
import { bnOr0 } from "./numberUtils"

const LIFI_NATIVE_ADDRESS = "0x0000000000000000000000000000000000000000"

export type BridgeWarningMessage = {
    title: string
    body: string
}

export const BRIDGE_PENDING_STATUS = [
    BridgeStatus.PENDING,
    BridgeStatus.NOT_FOUND,
]

export const isBridgeNativeTokenAddress = (address: string): boolean => {
    const parsedAddress = checkForBridgeNativeAsset(address)
    return parsedAddress.toLowerCase() === LIFI_NATIVE_ADDRESS.toLowerCase()
}

export const checkForBridgeNativeAsset = (address: string): string => {
    if (address === "0x0") {
        return LIFI_NATIVE_ADDRESS
    }

    return address
}

export const getRouteForNetwork = (
    availableRoutes: IBridgeRoute[],
    network?: IChain
): IBridgeRoute | undefined => {
    if (!network) {
        return undefined
    }

    return availableRoutes.filter((route) => route.toChainId === network.id)[0]
}

/**
 * Simulates a complete transaction object to display details
 */
export const populateBridgeTransaction = (
    bridgeQuote: GetBridgeQuoteResponse
): RichedTransactionMeta => {
    return {
        id: "",
        status: TransactionStatus.UNAPPROVED,
        time: 1,
        blocksDropCount: 1,
        metaType: MetaType.REGULAR,
        loadingGasValues: false,
        transactionParams: {
            from: bridgeQuote.bridgeParams.params.transactionRequest.from,
            to: bridgeQuote.bridgeParams.params.transactionRequest.to,
        },
        transactionCategory: TransactionCategories.BRIDGE,
        methodSignature: bridgeQuote.bridgeParams.methodSignature,
        bridgeParams: {
            bridgeImplementation: BridgeImplementation.LIFI_BRIDGE,
            fromToken: bridgeQuote.bridgeParams.params.fromToken,
            toToken: bridgeQuote.bridgeParams.params.toToken,
            fromTokenAmount: bridgeQuote.bridgeParams.params.fromAmount,
            toTokenAmount: bridgeQuote.bridgeParams.params.toAmount,
            blockWalletFee: bridgeQuote.bridgeParams.params.blockWalletFee,
            fromChainId: bridgeQuote.bridgeParams.params.fromChainId,
            toChainId: bridgeQuote.bridgeParams.params.toChainId,
            tool: bridgeQuote.bridgeParams.params.tool,
            role: "SENDING",
            feeCosts: bridgeQuote.bridgeParams.params.feeCosts,
            slippage: bridgeQuote.bridgeParams.params.slippage,
        },
    }
}

export const hasEnoughFundsToPayTheGasInSendTransaction = (
    isEIP1559Compatible: boolean,
    balance: BigNumber,
    gasPricesData: GasPriceData
): boolean | undefined => {
    const transactionFees = getTransactionFees(
        isEIP1559Compatible,
        gasPricesData.gasPricesLevels.average,
        gasPricesData.estimatedBaseFee!,
        SEND_GAS_COST
    )
    if (transactionFees === undefined) {
        return undefined
    }
    return BigNumber.from(balance).gte(
        BigNumber.from(transactionFees?.totalTransactionCost)
    )
}

export const isBridgeQuoteNotFoundError = (e: Error): boolean => {
    return e.name === "QuoteNotFoundError"
}

<<<<<<< HEAD
export const isANotFoundQuote = (
    quote: GetBridgeQuoteResponse | GetBridgeQuoteNotFoundResponse
) => {
    return "errors" in quote
}
export const getWarningMessages = (
=======
export const getBridgeWarningMessages = (
>>>>>>> 51f8d72b
    nativeTokenStatus: EnoughNativeTokensToSend,
    network: Network | undefined
): BridgeWarningMessage | undefined => {
    switch (nativeTokenStatus) {
        case EnoughNativeTokensToSend.ENOUGH: {
            return undefined
        }
        case EnoughNativeTokensToSend.NOT_ENOUGH: {
            const title = "Your funds may get stuck!"
            const networkNativeToken = network
                ? network.nativeCurrency.symbol
                : "native token"
            const networkName = network
                ? network.desc
                : "the destination network"
            const body = `We noticed you don't have enough ${networkNativeToken} on ${networkName} to cover minimum gas fees.`
            return { title: title, body: body }
        }
        case EnoughNativeTokensToSend.UNKNOWN: {
            if (!network || !network.enable) {
                return {
                    title: "Destination network not detected!",
                    body: "We noticed you haven't added the destination network to your wallet. Please ensure you have enough native token on destination network to cover minimum gas fees so your funds do not get stuck.",
                }
            } else {
                return {
                    title: "Gas prices currently unavailable",
                    body: `Due to external issues we're unable to retrieve current gas prices on ${network.name}. Please try again in a few moments.`,
                }
            }
        }
    }
}

export const buildBridgeDetailedItems = (
    transaction: TransactionMeta,
    birdgeTransactionsData: BridgeTransactionsData | null
): DetailedItem[] => {
    let details: DetailedItem[] = []
    const { bridgeParams, transactionParams, transactionCategory, status } =
        transaction
    if (!bridgeParams) {
        return []
    }

    const bridgeSendingChainLabel =
        birdgeTransactionsData?.sendingTransaction?.networkName ||
        bridgeParams.fromChainId.toString()
    const bridgeReceivingChainLabel =
        birdgeTransactionsData?.receivingTransaction?.networkName ||
        bridgeParams.toChainId.toString()

    const isConfirmed = status === TransactionStatus.CONFIRMED

    details.push({
        label: "Origin network",
        value: bridgeSendingChainLabel,
    })

    details.push({
        label: "Destination network",
        value: bridgeReceivingChainLabel,
    })

    details.push({
        label: isConfirmed ? "Sent" : "Sending",
        value: formatUnits(
            bnOr0(bridgeParams.fromTokenAmount),
            bridgeParams.fromToken.decimals
        ),
        decimals: 10,
        unitName: bridgeParams.fromToken.symbol,
    })

    if (
        bridgeParams.effectiveToToken &&
        [BridgeSubstatus.PARTIAL, BridgeSubstatus.REFUNDED].includes(
            bridgeParams.substatus! || ""
        ) &&
        bridgeParams.effectiveToToken.address.toLowerCase() !==
            bridgeParams.toToken.address.toLowerCase()
    ) {
        const bridgedAmount = formatUnits(
            bnOr0(bridgeParams.toTokenAmount),
            bridgeParams.toToken.decimals
        )
        details.push({
            label: "Bridged amount",
            value: bridgedAmount,
            decimals: 10,
            info: `${bridgedAmount} ${bridgeParams.toToken.symbol} is the sent amount substracting the bridge fees. You can check the fees in the 'Fees' tab.`,
            unitName: bridgeParams.toToken.symbol,
        })

        let labelForFinalState = "Received amount"
        if (bridgeParams.substatus === BridgeSubstatus.REFUNDED) {
            labelForFinalState = "Refunded amount"
        }
        details.push({
            label: labelForFinalState,
            value: formatUnits(
                bnOr0(bridgeParams.effectiveToTokenAmount),
                bridgeParams.effectiveToToken.decimals
            ),
            decimals: 10,
            unitName: bridgeParams.effectiveToToken.symbol,
        })
    } else {
        details.push({
            label: isConfirmed ? "Received" : "Receiving",
            value: formatUnits(
                bnOr0(bridgeParams.toTokenAmount),
                bridgeParams.toToken.decimals
            ),
            decimals: 10,
            unitName: bridgeParams.toToken.symbol,
        })
    }

    details.push({
        label: "Tool",
        value: bridgeParams.tool,
    })

    details.push({
        label: "Slippage",
        value: bridgeParams.slippage || 0.5,
    })

    return details
}<|MERGE_RESOLUTION|>--- conflicted
+++ resolved
@@ -121,16 +121,13 @@
     return e.name === "QuoteNotFoundError"
 }
 
-<<<<<<< HEAD
 export const isANotFoundQuote = (
     quote: GetBridgeQuoteResponse | GetBridgeQuoteNotFoundResponse
 ) => {
     return "errors" in quote
 }
-export const getWarningMessages = (
-=======
+
 export const getBridgeWarningMessages = (
->>>>>>> 51f8d72b
     nativeTokenStatus: EnoughNativeTokensToSend,
     network: Network | undefined
 ): BridgeWarningMessage | undefined => {
