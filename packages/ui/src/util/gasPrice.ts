--- conflicted
+++ resolved
@@ -4,12 +4,8 @@
 import { DEFAULT_TRANSACTION_GAS_PERCENTAGE_THRESHOLD } from "./constants"
 import { formatCurrency, toCurrencyAmount } from "./formatCurrency"
 import { FeeData } from "@ethersproject/abstract-provider"
-<<<<<<< HEAD
+import { formatUnits } from "@ethersproject/units"
 import { DisplayGasPricesData } from "../components/home/GasPricesInfo"
-=======
-import { formatUnits } from "@ethersproject/units"
-import { DisplayGasPricesData } from "../components/gas/GasPricesInfo"
->>>>>>> acd7c4c2
 
 interface GasFeesCalculation {
     minValue: BigNumber
