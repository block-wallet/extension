<<<<<<< HEAD
import useActivtyListTransactions from "./useActivtyListTransactions"

const useTokenTransactions = (tokenContract: string | undefined) => {
    const contractToLower = tokenContract?.toLowerCase()
    const { transactions } = useActivtyListTransactions()
    return transactions.filter(({ transactionParams }) => {
        return contractToLower
            ? transactionParams.to?.toLowerCase() === contractToLower
            : false
    })
=======
import { isNativeTokenAddress } from "../tokenUtils"
import { RichedTransactionMeta } from "../transactionUtils"
import useTransactions from "./useTransactions"
import { Token } from "@block-wallet/background/controllers/erc-20/Token"
import { useBlankState } from "../../context/background/backgroundHooks"

const useTokenTransactions = (token: Token | undefined) => {
    if (!token) {
        return [] as RichedTransactionMeta[]
    }
    try {
        const contractToLower = token.address.toLowerCase()
        const { transactions } = useTransactions()
        return transactions.filter(
            ({ transactionParams, transactionReceipt, transferType }) => {
                if (isNativeTokenAddress(token.address)) {
                    return (
                        transactionParams.data === "0x" ||
                        transferType?.currency === token.symbol
                    )
                } else {
                    return (
                        transactionReceipt?.contractAddress?.toLowerCase() ==
                        contractToLower
                    )
                }
            }
        )
    } catch {
        return [] as RichedTransactionMeta[]
    }
>>>>>>> 4c7b046f
}

export default useTokenTransactions<|MERGE_RESOLUTION|>--- conflicted
+++ resolved
@@ -1,28 +1,18 @@
-<<<<<<< HEAD
-import useActivtyListTransactions from "./useActivtyListTransactions"
-
-const useTokenTransactions = (tokenContract: string | undefined) => {
-    const contractToLower = tokenContract?.toLowerCase()
-    const { transactions } = useActivtyListTransactions()
-    return transactions.filter(({ transactionParams }) => {
-        return contractToLower
-            ? transactionParams.to?.toLowerCase() === contractToLower
-            : false
-    })
-=======
 import { isNativeTokenAddress } from "../tokenUtils"
 import { RichedTransactionMeta } from "../transactionUtils"
-import useTransactions from "./useTransactions"
+import useActivtyListTransactions from "./useActivtyListTransactions"
 import { Token } from "@block-wallet/background/controllers/erc-20/Token"
 import { useBlankState } from "../../context/background/backgroundHooks"
 
 const useTokenTransactions = (token: Token | undefined) => {
+    const { transactions } = useActivtyListTransactions()
+    
     if (!token) {
         return [] as RichedTransactionMeta[]
     }
+    
     try {
         const contractToLower = token.address.toLowerCase()
-        const { transactions } = useTransactions()
         return transactions.filter(
             ({ transactionParams, transactionReceipt, transferType }) => {
                 if (isNativeTokenAddress(token.address)) {
@@ -32,7 +22,7 @@
                     )
                 } else {
                     return (
-                        transactionReceipt?.contractAddress?.toLowerCase() ==
+                        transactionReceipt?.contractAddress?.toLowerCase() ===
                         contractToLower
                     )
                 }
@@ -41,7 +31,6 @@
     } catch {
         return [] as RichedTransactionMeta[]
     }
->>>>>>> 4c7b046f
 }
 
 export default useTokenTransactions