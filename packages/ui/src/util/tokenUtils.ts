--- conflicted
+++ resolved
@@ -1,6 +1,5 @@
-<<<<<<< HEAD
-const native_token_address = "0x0"
-const null_address = "0x0000000000000000000000000000000000000000"
+const native_token_address_reduced = "0x0"
+const native_token_address = "0x0000000000000000000000000000000000000000"
 
 /**
  * compareAddresses
@@ -27,14 +26,7 @@
         return false
     }
     return (
-        compareAddresses(address, null_address) ||
+        compareAddresses(address, native_token_address_reduced) ||
         compareAddresses(address, native_token_address)
     )
-=======
-const NATIVE_TOKEN_ADDRESS_REDUCED = "0x0"
-const NATIVE_TOKEN_ADDRESS = "0x0000000000000000000000000000000000000000"
-
-export const isNativeTokenAddress = (address: string) => {
-    return address === NATIVE_TOKEN_ADDRESS || address === NATIVE_TOKEN_ADDRESS_REDUCED;
->>>>>>> 31fa9a03
 }