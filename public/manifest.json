--- conflicted
+++ resolved
@@ -38,12 +38,8 @@
     "permissions": ["activeTab", "storage", "notifications", "alarms"],
     "host_permissions": ["https://*.blockwallet.io/*"],
     "short_name": "BlockWallet",
-<<<<<<< HEAD
-    "version": "0.5.6",
+    "version": "0.5.7",
     "version_name": "beta",
-=======
-    "version": "0.5.7",
->>>>>>> 1f1b547e
     "web_accessible_resources": [
         {
             "resources": ["blankProvider.js"],
