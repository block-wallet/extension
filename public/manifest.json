{
    "author": "BlockWallet",
    "background": {
        "service_worker": "background.js"
    },
    "content_scripts": [
        {
            "js": ["content.js"],
            "matches": ["http://*/*", "https://*/*"],
            "exclude_matches": [
                "https://block-wallet.github.io/eth-ledger-bridge-keyring/*",
                "https://connect.trezor.io/*"
            ],
            "run_at": "document_start",
            "all_frames": true
        },
        {
            "js": ["vendor/trezor/trezor-content.js"],
            "matches": ["*://connect.trezor.io/*/popup.html"]
        }
    ],
    "action": {
        "default_popup": "popup.html",
        "default_title": "[Experimental] BlockWallet"
    },
    "description": "The most private, non-custodial cryptocurrency wallet",
    "homepage_url": "https://www.blockwallet.io/",
    "icons": {
        "16": "icons/icon-16.png",
        "48": "icons/icon-48.png",
        "128": "icons/icon-128.png"
    },
    "content_security_policy": {
        "extension_pages": "script-src 'self' 'wasm-unsafe-eval'; object-src 'self'"
    },
    "manifest_version": 3,
    "name": "[Experimental] BlockWallet",
    "permissions": [
        "activeTab",
        "storage",
        "notifications",
        "alarms",
        "scripting"
    ],
    "host_permissions": ["file://*/*", "http://*/*", "https://*/*"],
    "short_name": "BlockWallet",
    "version": "0.5.7",
    "version_name": "beta",
    "web_accessible_resources": [
        {
<<<<<<< HEAD
            "resources": ["blankProvider.js", "rpch_crypto_bg.wasm"],
            "matches": ["https://*/*"]
=======
            "resources": ["blankProvider.js", "keep-alive"],
            "matches": ["<all_urls>"]
>>>>>>> 6708ab64
        }
    ]
}<|MERGE_RESOLUTION|>--- conflicted
+++ resolved
@@ -48,13 +48,8 @@
     "version_name": "beta",
     "web_accessible_resources": [
         {
-<<<<<<< HEAD
-            "resources": ["blankProvider.js", "rpch_crypto_bg.wasm"],
-            "matches": ["https://*/*"]
-=======
-            "resources": ["blankProvider.js", "keep-alive"],
+            "resources": ["blankProvider.js", "keep-alive", "rpch_crypto_bg.wasm"],
             "matches": ["<all_urls>"]
->>>>>>> 6708ab64
         }
     ]
 }