{
    "author": "BlockWallet",
    "background": {
        "scripts": ["hot-reload.js", "background.js"]
    },
    "content_scripts": [
        {
            "js": ["content.js"],
            "matches": ["http://*/*", "https://*/*"],
            "exclude_matches": [
                "https://block-wallet.github.io/eth-ledger-bridge-keyring/*",
                "https://connect.trezor.io/*"
            ],
            "run_at": "document_start",
            "all_frames": true
        },
        {
            "js": ["vendor/trezor/trezor-content.js"],
            "matches": ["*://connect.trezor.io/*/popup.html"]
        }
    ],
    "browser_action": {
        "default_popup": "popup.html",
        "default_title": "BlockWallet"
    },
    "description": "The first crypto wallet protecting you on Web3 without any compromises.",
    "homepage_url": "https://www.blockwallet.io/",
    "icons": {
        "16": "icons/icon-16.png",
        "48": "icons/icon-48.png",
        "128": "icons/icon-128.png"
    },
    "content_security_policy": "script-src 'self'; object-src 'self'",
    "manifest_version": 2,
    "name": "BlockWallet",
    "permissions": [
        "activeTab",
        "storage",
        "notifications",
        "https://*.blockwallet.io/*",
        "https://*.etherscan.io/*",
        "https://*.bscscan.com/*",
        "https://*.polygonscan.com/*"
    ],
    "short_name": "BlockWallet",
<<<<<<< HEAD
    "commands": {
        "_execute_browser_action": {
            "suggested_key": {
                "default": "Alt+O"
            }
        }
    },
    "version": "0.7.0",
    "web_accessible_resources": ["blankProvider.js"]
=======
    "version": "0.7.1",
    "web_accessible_resources": [
        "blankProvider.js"
    ]
>>>>>>> ee3456a1
}<|MERGE_RESOLUTION|>--- conflicted
+++ resolved
@@ -43,7 +43,6 @@
         "https://*.polygonscan.com/*"
     ],
     "short_name": "BlockWallet",
-<<<<<<< HEAD
     "commands": {
         "_execute_browser_action": {
             "suggested_key": {
@@ -51,12 +50,8 @@
             }
         }
     },
-    "version": "0.7.0",
-    "web_accessible_resources": ["blankProvider.js"]
-=======
     "version": "0.7.1",
     "web_accessible_resources": [
         "blankProvider.js"
     ]
->>>>>>> ee3456a1
 }