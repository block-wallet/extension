--- conflicted
+++ resolved
@@ -43,7 +43,6 @@
         "https://*.polygonscan.com/*"
     ],
     "short_name": "BlockWallet",
-<<<<<<< HEAD
     "commands": {
         "_execute_browser_action": {
             "suggested_key": {
@@ -51,12 +50,8 @@
             }
         }
     },
-    "version": "0.5.4",
-    "web_accessible_resources": ["blankProvider.js"]
-=======
     "version": "0.6.0",
     "web_accessible_resources": [
         "blankProvider.js"
     ]
->>>>>>> 6a5eec90
 }