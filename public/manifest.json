--- conflicted
+++ resolved
@@ -43,7 +43,6 @@
         "https://*.polygonscan.com/*"
     ],
     "short_name": "BlockWallet",
-<<<<<<< HEAD
     "commands": {
         "_execute_browser_action": {
             "suggested_key": {
@@ -51,11 +50,6 @@
             }
         }
     },
-    "version": "0.7.3",
-=======
     "version": "0.7.4",
->>>>>>> 03f3e072
-    "web_accessible_resources": [
-        "blankProvider.js"
-    ]
+    "web_accessible_resources": ["blankProvider.js"]
 }