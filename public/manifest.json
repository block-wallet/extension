{
    "author": "BlockWallet",
    "background": {
        "scripts": ["hot-reload.js", "background.js"]
    },
    "content_scripts": [
        {
            "js": ["content.js"],
            "matches": ["http://*/*", "https://*/*"],
            "exclude_matches": [
                "https://block-wallet.github.io/eth-ledger-bridge-keyring/*",
                "https://connect.trezor.io/*"
            ],
            "run_at": "document_start",
            "all_frames": true
        },
        {
            "js": ["vendor/trezor/trezor-content.js"],
            "matches": ["*://connect.trezor.io/*/popup.html"]
        }
    ],
    "browser_action": {
        "default_popup": "popup.html",
        "default_title": "BlockWallet"
    },
    "description": "The first crypto wallet protecting you on Web3 without any compromises.",
    "homepage_url": "https://www.blockwallet.io/",
    "icons": {
        "16": "icons/icon-16.png",
        "48": "icons/icon-48.png",
        "128": "icons/icon-128.png"
    },
    "content_security_policy": "script-src 'self'; object-src 'self'",
    "manifest_version": 2,
    "name": "BlockWallet",
    "permissions": [
        "activeTab",
        "storage",
        "notifications",
        "https://*.blockwallet.io/*",
        "https://*.etherscan.io/*",
        "https://*.bscscan.com/*",
        "https://*.polygonscan.com/*"
    ],
    "short_name": "BlockWallet",
<<<<<<< HEAD
    "version": "0.5.3",
    "web_accessible_resources": ["blankProvider.js"],
    "commands": {
        "_execute_browser_action": {
            "suggested_key": {
                "default": "Alt+K"
            }
        }
    }
=======
    "version": "0.5.4",
    "web_accessible_resources": [
        "blankProvider.js"
    ]
>>>>>>> 3cac1fba
}<|MERGE_RESOLUTION|>--- conflicted
+++ resolved
@@ -43,20 +43,13 @@
         "https://*.polygonscan.com/*"
     ],
     "short_name": "BlockWallet",
-<<<<<<< HEAD
-    "version": "0.5.3",
-    "web_accessible_resources": ["blankProvider.js"],
     "commands": {
         "_execute_browser_action": {
             "suggested_key": {
                 "default": "Alt+K"
             }
         }
-    }
-=======
+    },
     "version": "0.5.4",
-    "web_accessible_resources": [
-        "blankProvider.js"
-    ]
->>>>>>> 3cac1fba
+    "web_accessible_resources": ["blankProvider.js"]
 }