--- conflicted
+++ resolved
@@ -57,19 +57,12 @@
     "version": "0.4.1",
     "web_accessible_resources": [
         {
-<<<<<<< HEAD
             "resources": [
-                "snarks/tornado/tornadoProvingKey.bin",
-                "snarks/tornado/tornado.json",
                 "blankProvider.js"
             ],
             "matches": [
                 "https://*/*"
             ]
-=======
-            "resources": ["blankProvider.js"],
-            "matches": ["https://*/*"]
->>>>>>> 7f860677
         }
     ]
 }