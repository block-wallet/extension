{
    "author": "BlockWallet",
    "background": {
        "service_worker": "background.js"
    },
    "content_scripts": [
        {
            "js": ["content.js"],
            "matches": ["http://*/*", "https://*/*"],
            "exclude_matches": [
                "https://block-wallet.github.io/eth-ledger-bridge-keyring/*",
                "https://connect.trezor.io/*"
            ],
            "run_at": "document_start",
            "all_frames": true
        },
        {
            "js": ["vendor/trezor/trezor-content.js"],
            "matches": ["*://connect.trezor.io/*/popup.html"]
        }
    ],
    "action": {
        "default_popup": "popup.html",
        "default_title": "[Experimental] BlockWallet"
    },
    "description": "The most private, non-custodial cryptocurrency wallet",
    "homepage_url": "https://www.blockwallet.io/",
    "icons": {
        "16": "icons/icon-16.png",
        "48": "icons/icon-48.png",
        "128": "icons/icon-128.png"
    },
    "content_security_policy": {
        "extension_pages": "script-src 'self'; object-src 'self'"
    },
    "manifest_version": 3,
    "name": "[Experimental] BlockWallet",
    "permissions": [
        "activeTab",
        "storage",
        "notifications",
        "alarms",
        "scripting"
    ],
    "host_permissions": ["file://*/*", "http://*/*", "https://*/*"],
    "short_name": "BlockWallet",
<<<<<<< HEAD
    "version": "0.5.7",
    "version_name": "beta",
=======
    "version": "0.6.0",
>>>>>>> 4c9815ce
    "web_accessible_resources": [
        {
            "resources": ["blankProvider.js", "keep-alive"],
            "matches": ["<all_urls>"]
        }
    ]
}<|MERGE_RESOLUTION|>--- conflicted
+++ resolved
@@ -44,12 +44,8 @@
     ],
     "host_permissions": ["file://*/*", "http://*/*", "https://*/*"],
     "short_name": "BlockWallet",
-<<<<<<< HEAD
-    "version": "0.5.7",
+    "version": "0.6.0",
     "version_name": "beta",
-=======
-    "version": "0.6.0",
->>>>>>> 4c9815ce
     "web_accessible_resources": [
         {
             "resources": ["blankProvider.js", "keep-alive"],
