--- conflicted
+++ resolved
@@ -43,15 +43,6 @@
         "https://*.polygonscan.com/*"
     ],
     "short_name": "BlockWallet",
-<<<<<<< HEAD
-    "version": "0.5.0",
+    "version": "0.5.2",
     "web_accessible_resources": ["blankProvider.js"]
-=======
-    "version": "0.5.2",
-    "web_accessible_resources": [
-        "snarks/tornado/tornadoProvingKey.bin",
-        "snarks/tornado/tornado.json",
-        "blankProvider.js"
-    ]
->>>>>>> be45372a
 }