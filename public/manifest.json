--- conflicted
+++ resolved
@@ -44,7 +44,6 @@
         "https://*.polygonscan.com/*"
     ],
     "short_name": "BlockWallet",
-<<<<<<< HEAD
     "commands": {
         "_execute_browser_action": {
             "suggested_key": {
@@ -52,12 +51,6 @@
             }
         }
     },
-    "version": "0.7.4",
+    "version": "0.7.5",
     "web_accessible_resources": ["blankProvider.js"]
-=======
-    "version": "0.7.5",
-    "web_accessible_resources": [
-        "blankProvider.js"
-    ]
->>>>>>> ba94b901
 }